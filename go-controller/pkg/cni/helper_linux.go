--- conflicted
+++ resolved
@@ -338,7 +338,6 @@
 	}
 
 	err = netns.Do(func(hostNS ns.NetNS) error {
-<<<<<<< HEAD
 		// Block access to certain things
 		for _, args := range iptablesCommands {
 			out, err := exec.Command("iptables", args...).CombinedOutput()
@@ -346,11 +345,7 @@
 				return fmt.Errorf("could not set up pod iptables rules: %s", string(out))
 			}
 		}
-		return nil
-	})
-	if err != nil {
-		return nil, err
-=======
+
 		if _, err := os.Stat("/proc/sys/net/ipv6/conf/all/dad_transmits"); !os.IsNotExist(err) {
 			err = setSysctl("/proc/sys/net/ipv6/conf/all/dad_transmits", 0)
 			if err != nil {
@@ -360,8 +355,7 @@
 		return ip.SettleAddresses(contIface.Name, 10)
 	})
 	if err != nil {
-		logrus.Warningf("failed to settle addresses: %q", err)
->>>>>>> 1db139e5
+		logrus.Warningf("failed to configure container network namespace: %q", err)
 	}
 
 	return []*current.Interface{hostIface, contIface}, nil

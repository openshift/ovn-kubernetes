//go:build linux
// +build linux

package cni

import (
	"context"
	"fmt"
	"net"
	"os"
	"runtime"
	"strconv"
	"strings"
	"sync"
	"time"

	current "github.com/containernetworking/cni/pkg/types/100"
	"github.com/containernetworking/plugins/pkg/ip"
	"github.com/containernetworking/plugins/pkg/ns"
	"github.com/safchain/ethtool"
	"github.com/vishvananda/netlink"

	"k8s.io/klog/v2"

	"github.com/ovn-org/ovn-kubernetes/go-controller/pkg/types"
	"github.com/ovn-org/ovn-kubernetes/go-controller/pkg/util"
)

type CNIPluginLibOps interface {
	AddRoute(ipn *net.IPNet, gw net.IP, dev netlink.Link, mtu int) error
	SetupVeth(contVethName string, hostVethName string, mtu int, contVethMac string, hostNS ns.NetNS) (net.Interface, net.Interface, error)
}

type defaultCNIPluginLibOps struct{}

var cniPluginLibOps CNIPluginLibOps = &defaultCNIPluginLibOps{}

func (defaultCNIPluginLibOps) AddRoute(ipn *net.IPNet, gw net.IP, dev netlink.Link, mtu int) error {
	route := &netlink.Route{
		LinkIndex: dev.Attrs().Index,
		Scope:     netlink.SCOPE_UNIVERSE,
		Dst:       ipn,
		Gw:        gw,
		MTU:       mtu,
	}

	return util.GetNetLinkOps().RouteAdd(route)
}

func (defaultCNIPluginLibOps) SetupVeth(contVethName string, hostVethName string, mtu int, contVethMac string, hostNS ns.NetNS) (net.Interface, net.Interface, error) {
	return ip.SetupVethWithName(contVethName, hostVethName, mtu, contVethMac, hostNS)
}

// This is a good value that allows fast streams of small packets to be aggregated,
// without introducing noticeable latency in slower traffic.
const udpPacketAggregationTimeout = 50 * time.Microsecond

var udpPacketAggregationTimeoutBytes = []byte(fmt.Sprintf("%d\n", udpPacketAggregationTimeout.Nanoseconds()))

// sets up the host side of a veth for UDP packet aggregation
func setupVethUDPAggregationHost(ifname string) error {
	e, err := ethtool.NewEthtool()
	if err != nil {
		return fmt.Errorf("failed to initialize ethtool: %v", err)
	}
	defer e.Close()

	err = e.Change(ifname, map[string]bool{
		"rx-gro":                true,
		"rx-udp-gro-forwarding": true,
	})
	if err != nil {
		return fmt.Errorf("could not enable interface features: %v", err)
	}
	channels, err := e.GetChannels(ifname)
	if err == nil {
		channels.RxCount = uint32(runtime.NumCPU())
		_, err = e.SetChannels(ifname, channels)
	}
	if err != nil {
		return fmt.Errorf("could not update channels: %v", err)
	}

	timeoutFile := fmt.Sprintf("/sys/class/net/%s/gro_flush_timeout", ifname)
	err = os.WriteFile(timeoutFile, udpPacketAggregationTimeoutBytes, 0644)
	if err != nil {
		return fmt.Errorf("could not set flush timeout: %v", err)
	}

	return nil
}

// sets up the container side of a veth for UDP packet aggregation
func setupVethUDPAggregationContainer(ifname string) error {
	e, err := ethtool.NewEthtool()
	if err != nil {
		return fmt.Errorf("failed to initialize ethtool: %v", err)
	}
	defer e.Close()

	channels, err := e.GetChannels(ifname)
	if err == nil {
		channels.TxCount = uint32(runtime.NumCPU())
		_, err = e.SetChannels(ifname, channels)
	}
	if err != nil {
		return fmt.Errorf("could not update channels: %v", err)
	}

	return nil
}

func renameLink(curName, newName string) error {
	link, err := util.GetNetLinkOps().LinkByName(curName)
	if err != nil {
		return err
	}

	if err := util.GetNetLinkOps().LinkSetDown(link); err != nil {
		return err
	}
	if err := util.GetNetLinkOps().LinkSetName(link, newName); err != nil {
		return err
	}
	if err := util.GetNetLinkOps().LinkSetUp(link); err != nil {
		return err
	}

	return nil
}

func setSysctl(sysctl string, newVal int) error {
	return os.WriteFile(sysctl, []byte(strconv.Itoa(newVal)), 0o640)
}

// safely move the netdev to the pod namespace, making sure to avoid name conflicts
func safeMoveIfToNetns(ifname string, netns ns.NetNS, containerID string) (newNetdeviceName string, err error) {
	newNetdeviceName = ifname
	err = moveIfToNetns(ifname, netns)

	if err != nil {
		if strings.Contains(err.Error(), "file exists") {
			// netdev with the same name exists in the pod
			newNetdeviceName = generateIfName(containerID)
			err = renameLink(ifname, newNetdeviceName)
			if err != nil {
				return ifname, err
			}
			err = moveIfToNetns(newNetdeviceName, netns)
			if err != nil {
				return ifname, err
			}
		} else {
			return ifname, err
		}
	}
	return newNetdeviceName, nil
}

func moveIfToNetns(ifname string, netns ns.NetNS) error {
	dev, err := util.GetNetLinkOps().LinkByName(ifname)
	if err != nil {
		return fmt.Errorf("failed to lookup device %v: %q", ifname, err)
	}

	// move netdevice to ns
	if err = util.GetNetLinkOps().LinkSetNsFd(dev, int(netns.Fd())); err != nil {
		return fmt.Errorf("failed to move device %+v to netns: %q", ifname, err)
	}

	return nil
}

func setupNetwork(link netlink.Link, ifInfo *PodInterfaceInfo) error {
	// make sure link is up
	if link.Attrs().Flags&net.FlagUp == 0 {
		if err := util.GetNetLinkOps().LinkSetUp(link); err != nil {
			return fmt.Errorf("failed to set up interface %s: %v", link.Attrs().Name, err)
		}
	}

	if ifInfo.SkipIPConfig {
		klog.Infof("Skipping network configuration for pod: %s", ifInfo.PodUID)
		return nil
	}

	// set the IP address
	for _, ip := range ifInfo.IPs {
		addr := &netlink.Addr{IPNet: ip}
		if err := util.GetNetLinkOps().AddrAdd(link, addr); err != nil {
			return fmt.Errorf("failed to add IP addr %s to %s: %v", ip, link.Attrs().Name, err)
		}
	}
	for _, gw := range ifInfo.Gateways {
		if err := cniPluginLibOps.AddRoute(nil, gw, link, ifInfo.RoutableMTU); err != nil {
			return fmt.Errorf("failed to add gateway route to link '%s': %v", link.Attrs().Name, err)
		}
	}
	for _, route := range ifInfo.Routes {
		if err := cniPluginLibOps.AddRoute(route.Dest, route.NextHop, link, ifInfo.RoutableMTU); err != nil {
			return fmt.Errorf("failed to add pod route %v via %v: %v", route.Dest, route.NextHop, err)
		}
	}

	return nil
}

func setupInterface(netns ns.NetNS, containerID, ifName string, ifInfo *PodInterfaceInfo) (*current.Interface, *current.Interface, error) {
	hostIface := &current.Interface{}
	contIface := &current.Interface{}
	ifnameSuffix := ""

	var oldHostVethName string
	err := netns.Do(func(hostNS ns.NetNS) error {
		// create the veth pair in the container and move host end into host netns
		// set host interface name now for default network as it is already known; otherwise for secondary network,
		// host interface will be renamed later.
		if ifInfo.NetName == types.DefaultNetworkName {
			hostIface.Name = containerID[:15]
		} else {
			hostIface.Name = ""
		}
		contIface.Mac = ifInfo.MAC.String()
		hostVeth, containerVeth, err := cniPluginLibOps.SetupVeth(ifName, hostIface.Name, ifInfo.MTU, contIface.Mac, hostNS)
		if err != nil {
			return err
		}
		hostIface.Mac = hostVeth.HardwareAddr.String()
		contIface.Name = containerVeth.Name

		link, err := util.GetNetLinkOps().LinkByName(contIface.Name)
		if err != nil {
			return fmt.Errorf("failed to lookup %s: %v", contIface.Name, err)
		}

		err = setupNetwork(link, ifInfo)
		if err != nil {
			return err
		}
		contIface.Sandbox = netns.Path()

		if ifInfo.EnableUDPAggregation {
			err = setupVethUDPAggregationContainer(contIface.Name)
			if err != nil {
				return fmt.Errorf("could not enable UDP packet aggregation in container: %v", err)
			}
		}

		oldHostVethName = hostVeth.Name

		// to generate the unique host interface name, postfix it with the podInterface index for non-default network
		if ifInfo.NetName != types.DefaultNetworkName {
			ifnameSuffix = fmt.Sprintf("_%d", containerVeth.Index)
		}

		return nil
	})
	if err != nil {
		return nil, nil, err
	}

	// rename the host end of veth pair for the secondary network
	if ifInfo.NetName != types.DefaultNetworkName {
		hostIface.Name = containerID[:(15-len(ifnameSuffix))] + ifnameSuffix
		if err := renameLink(oldHostVethName, hostIface.Name); err != nil {
			return nil, nil, fmt.Errorf("failed to rename %s to %s: %v", oldHostVethName, hostIface.Name, err)
		}
	}

	if ifInfo.EnableUDPAggregation {
		err = setupVethUDPAggregationHost(hostIface.Name)
		if err != nil {
			return nil, nil, fmt.Errorf("could not enable UDP packet aggregation on host veth interface %q: %v", hostIface.Name, err)
		}
	}

	return hostIface, contIface, nil
}

// generate a unique interface name for the temporary netdev that will be moved to pod namespace
func generateIfName(containerID string) string {
	randomId := util.GenerateId(5) // random ID with 5 chars
	// ifname max length is 15
	return containerID[:(15-len(randomId))] + randomId
}

// Setup sriov interface in the pod
func setupSriovInterface(netns ns.NetNS, containerID, ifName string, ifInfo *PodInterfaceInfo, deviceID string, isVFIO bool) (*current.Interface, *current.Interface, error) {
	hostIface := &current.Interface{}
	contIface := &current.Interface{}
	netdevice := ifInfo.NetdevName

	// 0. init contIface for VFIO
	if isVFIO {
		if util.IsAuxDeviceName(deviceID) {
			return nil, nil, fmt.Errorf("VFIO not supported for device %s", deviceID)
		}
		// if the SR-IOV device is bound to VFIO, then there is nothing
		// to do as it will be passed to the KVM VM directly
		contIface.Name = ifName
		contIface.Mac = ifInfo.MAC.String()
		contIface.Sandbox = netns.Path()
	} else {
		// 1. Move netdevice to Container namespace
		if len(netdevice) != 0 {
			newNetdevName, err := safeMoveIfToNetns(netdevice, netns, containerID)
			if err != nil {
				return nil, nil, err
			}
			err = netns.Do(func(_ ns.NetNS) error {
				contIface.Name = ifName
				err = renameLink(newNetdevName, contIface.Name)
				if err != nil {
					return err
				}
				link, err := util.GetNetLinkOps().LinkByName(contIface.Name)
				if err != nil {
					return err
				}
				err = util.GetNetLinkOps().LinkSetHardwareAddr(link, ifInfo.MAC)
				if err != nil {
					return err
				}
				err = util.GetNetLinkOps().LinkSetMTU(link, ifInfo.MTU)
				if err != nil {
					return err
				}
				err = util.GetNetLinkOps().LinkSetUp(link)
				if err != nil {
					return err
				}

				err = setupNetwork(link, ifInfo)
				if err != nil {
					return err
				}

				contIface.Mac = ifInfo.MAC.String()
				contIface.Sandbox = netns.Path()

				return nil
			})
			if err != nil {
				return nil, nil, err
			}
		}
	}

	if !ifInfo.IsDPUHostMode {
		// 2. get device representor name
		hostRepName, err := util.GetFunctionRepresentorName(deviceID)
		if err != nil {
			return nil, nil, err
		}

		if isVFIO {
			// 3. it's not possible to set mac address within container netns for VFIO case, hence set it through VF representor
			if err := util.SetVFHardwreAddress(deviceID, ifInfo.MAC); err != nil {
				return nil, nil, err
			}
		}
		// 4. make sure it's not a port managed by OVS to avoid conflicts
		_, err = ovsExec("--if-exists", "del-port", hostRepName)
		if err != nil {
			return nil, nil, err
		}

		hostIface.Name = hostRepName
		link, err := util.GetNetLinkOps().LinkByName(hostIface.Name)
		if err != nil {
			return nil, nil, err
		}

		err = util.GetNetLinkOps().LinkSetUp(link)
		if err != nil {
			return nil, nil, err
		}

		hostIface.Mac = link.Attrs().HardwareAddr.String()

		// 5. set MTU on the representor
		if err = util.GetNetLinkOps().LinkSetMTU(link, ifInfo.MTU); err != nil {
			return nil, nil, fmt.Errorf("failed to set MTU on %s: %v", hostIface.Name, err)
		}
	}

	return hostIface, contIface, nil
}

func getPfEncapIP(deviceID string) (string, error) {
	stdout, err := ovsGet("Open_vSwitch", ".", "external_ids", "ovn-pf-encap-ip-mapping")
	if err != nil {
		return "", fmt.Errorf("failed to get ovn-pf-encap-ip-mapping, error: %v", err)
	}

	if len(stdout) == 0 {
		return "", nil
	}

	encapIpMapping := map[string]string{}
	mappings := strings.Split(stdout, ",")
	for _, mapping := range mappings {
		tokens := strings.Split(mapping, ":")
		if len(tokens) != 2 {
			return "", fmt.Errorf("bad ovn-pf-encap-ip-mapping config: %s", stdout)
		}

		encapIpMapping[tokens[0]] = tokens[1]
	}

	uplinkRepName, err := util.GetUplinkRepresentorName(deviceID)
	if err != nil {
		// FIXME(leih): unlikely to happen, treat this as a valid case and ignore for now.
		klog.Errorf("Failed to get uplink representor for VF PCI address %s: %v",
			deviceID, err)
		return "", nil
	}

	encapIP := encapIpMapping[uplinkRepName]
	return encapIP, nil
}

// ConfigureOVS performs OVS configurations in order to set up Pod networking
func ConfigureOVS(ctx context.Context, namespace, podName, hostIfaceName string,
	ifInfo *PodInterfaceInfo, sandboxID, deviceID string, getter PodInfoGetter) error {

	ifaceID := util.GetIfaceId(namespace, podName)
	if ifInfo.NetName != types.DefaultNetworkName {
		ifaceID = util.GetSecondaryNetworkIfaceId(namespace, podName, ifInfo.NADName)
	}
	initialPodUID := ifInfo.PodUID
	ipStrs := make([]string, len(ifInfo.IPs))
	for i, ip := range ifInfo.IPs {
		ipStrs[i] = ip.String()
	}

	br_type, err := getDatapathType("br-int")
	if err != nil {
		return fmt.Errorf("failed to get datapath type for bridge br-int : %v", err)
	}

	klog.Infof("ConfigureOVS: namespace: %s, podName: %s, hostIfaceName: %s, network: %s, NAD %s, SandboxID: %q, PCI device ID: %s, UID: %q, MAC: %s, IPs: %v",
		namespace, podName, hostIfaceName, ifInfo.NetName, ifInfo.NADName, sandboxID, deviceID, initialPodUID, ifInfo.MAC, ipStrs)

	// Find and remove any existing OVS port with this iface-id. Pods can
	// have multiple sandboxes if some are waiting for garbage collection,
	// but only the latest one should have the iface-id set.
	names, _ := ovsFind("Interface", "name", "external-ids:iface-id="+ifaceID)
	for _, name := range names {
		if name == hostIfaceName {
			// this may be result of restarting ovnkube-node, and it is trying to add the same VF representor to
			// br-int for the same pod; do not delete port in this case.
			continue
		}
		if out, err := ovsExec("--with-iface", "del-port", "br-int", name); err != nil {
			klog.Warningf("Failed to delete stale OVS port %q with iface-id %q from br-int: %v\n %q",
				name, ifaceID, err, out)
		}
	}

	// if the specified port was created for other Pod/NAD, return error
	extIds, err := ovsFind("Interface", "external_ids", "name="+hostIfaceName)
	if err == nil && len(extIds) == 1 {
		extId := extIds[0]
		ifaceIDStr := util.GetExternalIDValByKey(extId, "iface-id")
		nadNameString := util.GetExternalIDValByKey(extId, types.NADExternalID)
		// if NADExternalID does not exists, it is default network
		if nadNameString == "" {
			nadNameString = types.DefaultNetworkName
		}
		if ifaceIDStr != ifaceID {
			return fmt.Errorf("OVS port %s was added for iface-id (%s), now readding it for (%s)", hostIfaceName, ifaceIDStr, ifaceID)
		}
		if nadNameString != ifInfo.NADName {
			return fmt.Errorf("OVS port %s was added for NAD (%s), expect (%s)", hostIfaceName, nadNameString, ifInfo.NADName)
		}
	}

	// Add the new sandbox's OVS port, tag the port as transient so stale
	// pod ports are scrubbed on hard reboot
	ovsArgs := []string{
		"--may-exist", "add-port", "br-int", hostIfaceName, "other_config:transient=true",
		"--", "set", "interface", hostIfaceName,
		fmt.Sprintf("external_ids:attached_mac=%s", ifInfo.MAC),
		fmt.Sprintf("external_ids:iface-id=%s", ifaceID),
		fmt.Sprintf("external_ids:iface-id-ver=%s", initialPodUID),
		fmt.Sprintf("external_ids:sandbox=%s", sandboxID),
	}

	// In case of multi-vtep, host has multipe NICs and each NIC has a VTEP interface, the mapping
	// of VTEP IP to NIC is stored in Open_vSwitch table's `external_ids:ovn-pf-encap-ip-mapping`,
	// the value's format is:
	//   enp1s0f0:<vtep-ip1>,enp193s0f0:<vtep-ip2>,enp197s0f0:<vtep-ip3>
	// Here configure the OVS Interface's encap-ip according to the mapping.
	if deviceID != "" {
		encapIP, err := getPfEncapIP(deviceID)
		if err != nil {
			return err
		}
		if len(encapIP) > 0 {
			ovsArgs = append(ovsArgs, fmt.Sprintf("external_ids:encap-ip=%s", encapIP))
		}
	}

	// IPAM is optional for secondary flatL2 networks; thus, the ifaces may not
	// have IP addresses.
	if len(ifInfo.IPs) > 0 {
		ovsArgs = append(ovsArgs, fmt.Sprintf("external_ids:ip_addresses=%s", strings.Join(ipStrs, ",")))
	}

	if br_type == types.DatapathUserspace {
		_, err := util.GetSriovnetOps().GetRepresentorPortFlavour(hostIfaceName)
		if err != nil {
			// The error is not important: the given port is not a switchdev one and won't
			// be used with DPDK. It can happen for legitimate reason. Keep a trace of the
			// event and continue configuring OVS.
			klog.Infof("Port %s cannot be used with DPDK, will use netlink interface in OVS",
				hostIfaceName)
		} else {
			dpdkArgs := []string{"type=dpdk"}
			ovsArgs = append(ovsArgs, dpdkArgs...)
			ovsArgs = append(ovsArgs, fmt.Sprintf("mtu_request=%v", ifInfo.MTU))
		}
	}

	if len(ifInfo.NetdevName) != 0 {
		// NOTE: For SF representor same external_id is used due to https://github.com/ovn-org/ovn-kubernetes/pull/3054
		// Review this line when upgrade mechanism will be implemented
		ovsArgs = append(ovsArgs, fmt.Sprintf("external_ids:vf-netdev-name=%s", ifInfo.NetdevName))
	}

	if ifInfo.NetName != types.DefaultNetworkName {
		ovsArgs = append(ovsArgs, fmt.Sprintf("external_ids:%s=%s", types.NetworkExternalID, ifInfo.NetName))
		ovsArgs = append(ovsArgs, fmt.Sprintf("external_ids:%s=%s", types.NADExternalID, ifInfo.NADName))
	} else {
		ovsArgs = append(ovsArgs, []string{"--", "--if-exists", "remove", "interface", hostIfaceName, "external_ids", types.NetworkExternalID}...)
		ovsArgs = append(ovsArgs, []string{"--", "--if-exists", "remove", "interface", hostIfaceName, "external_ids", types.NADExternalID}...)
	}

	if out, err := ovsExec(ovsArgs...); err != nil {
		return fmt.Errorf("failure in plugging pod interface: %v\n  %q", err, out)
	}

	if err := clearPodBandwidth(sandboxID); err != nil {
		return err
	}

	if ifInfo.Ingress > 0 || ifInfo.Egress > 0 {
		l, err := netlink.LinkByName(hostIfaceName)
		if err != nil {
			return fmt.Errorf("failed to find host veth interface %s: %v", hostIfaceName, err)
		}
		err = netlink.LinkSetTxQLen(l, 1000)
		if err != nil {
			return fmt.Errorf("failed to set host veth txqlen: %v", err)
		}

		if err := setPodBandwidth(sandboxID, hostIfaceName, ifInfo.Ingress, ifInfo.Egress); err != nil {
			return err
		}
	}

	if err := waitForPodInterface(ctx, ifInfo, hostIfaceName, ifaceID, getter,
		namespace, podName, initialPodUID); err != nil {
		// Ensure the error shows up in node logs, rather than just
		// being reported back to the runtime.
		klog.Warningf("[%s/%s %s] pod uid %s: %v", namespace, podName, sandboxID, initialPodUID, err)
		return err
	}
	return nil
}

type PodRequestInterfaceOps interface {
	ConfigureInterface(pr *PodRequest, getter PodInfoGetter, ifInfo *PodInterfaceInfo) ([]*current.Interface, error)
	UnconfigureInterface(pr *PodRequest, ifInfo *PodInterfaceInfo) error
}

type defaultPodRequestInterfaceOps struct{}

var podRequestInterfaceOps PodRequestInterfaceOps = &defaultPodRequestInterfaceOps{}

// ConfigureInterface sets up the container interface
func (*defaultPodRequestInterfaceOps) ConfigureInterface(pr *PodRequest, getter PodInfoGetter, ifInfo *PodInterfaceInfo) ([]*current.Interface, error) {
	netns, err := ns.GetNS(pr.Netns)
	if err != nil {
		return nil, fmt.Errorf("failed to open netns %q: %v", pr.Netns, err)
	}
	defer netns.Close()

	var hostIface, contIface *current.Interface

	klog.V(5).Infof("CNI Conf %v", pr.CNIConf)
	if pr.CNIConf.DeviceID != "" {
		// SR-IOV Case
		hostIface, contIface, err = setupSriovInterface(netns, pr.SandboxID, pr.IfName, ifInfo, pr.CNIConf.DeviceID, pr.IsVFIO)
	} else {
		if ifInfo.IsDPUHostMode {
			return nil, fmt.Errorf("unexpected configuration, pod request on dpu host. " +
				"device ID must be provided")
		}
		// General case
		hostIface, contIface, err = setupInterface(netns, pr.SandboxID, pr.IfName, ifInfo)
	}
	if err != nil {
		return nil, err
	}

	// OCP HACK: block access to MCS/metadata; https://github.com/openshift/ovn-kubernetes/pull/19
	var wg sync.WaitGroup
	var iptErr error
	wg.Add(1)
	go func() {
		defer wg.Done()
<<<<<<< HEAD
		iptErr = setupIPTablesBlocks(netns, ifInfo)
=======
		iptErr = setupIPTablesBlocks(netns)
>>>>>>> e356c934
	}()
	// END OCP HACK

	if !ifInfo.IsDPUHostMode {
		err = ConfigureOVS(pr.ctx, pr.PodNamespace, pr.PodName, hostIface.Name, ifInfo, pr.SandboxID, pr.CNIConf.DeviceID, getter)
		if err != nil {
			pr.deletePort(hostIface.Name, pr.PodNamespace, pr.PodName)
			return nil, err
		}
	}

	// OCP HACK: block access to MCS/metadata; https://github.com/openshift/ovn-kubernetes/pull/19
	wg.Wait()
	if iptErr != nil {
		return nil, iptErr
	}
	// END OCP HACK

	// Only configure IPv6 specific stuff and wait for addresses to become usable
	// if there are any IPv6 addresses to assign. v4 doesn't have the concept
	// of tentative addresses so it doesn't need any of this.
	haveV6 := false
	for _, ip := range ifInfo.IPs {
		if ip.IP.To4() == nil {
			haveV6 = true
			break
		}
	}
	if haveV6 && !pr.IsVFIO {
		err = netns.Do(func(_ ns.NetNS) error {
			// deny IPv6 neighbor solicitations
			dadSysctlIface := fmt.Sprintf("/proc/sys/net/ipv6/conf/%s/dad_transmits", contIface.Name)
			if _, err := os.Stat(dadSysctlIface); !os.IsNotExist(err) {
				err = setSysctl(dadSysctlIface, 0)
				if err != nil {
					klog.Warningf("Failed to disable IPv6 DAD: %q", err)
				}
			}
			// generate address based on EUI64
			genSysctlIface := fmt.Sprintf("/proc/sys/net/ipv6/conf/%s/addr_gen_mode", contIface.Name)
			if _, err := os.Stat(genSysctlIface); !os.IsNotExist(err) {
				err = setSysctl(genSysctlIface, 0)
				if err != nil {
					klog.Warningf("Failed to set IPv6 address generation mode to EUI64: %q", err)
				}
			}

			return ip.SettleAddresses(contIface.Name, 10)
		})
		if err != nil {
			klog.Warningf("Failed to settle addresses: %q", err)
		}
	}

	return []*current.Interface{hostIface, contIface}, nil
}

func (*defaultPodRequestInterfaceOps) UnconfigureInterface(pr *PodRequest, ifInfo *PodInterfaceInfo) error {
	podDesc := fmt.Sprintf("for pod %s/%s NAD %s", pr.PodNamespace, pr.PodName, pr.nadName)
	klog.V(5).Infof("Tear down interface (%+v) %s", *pr, podDesc)
	if ifInfo.IsDPUHostMode {
		if pr.CNIConf.DeviceID == "" {
			klog.Warningf("Unexpected configuration %s, pod request on DPU host. device ID must be provided", podDesc)
			return nil
		}
		// nothing else to do in DPUHostMode for VFIO device
		if pr.IsVFIO {
			return nil
		}
		// in the case of VF, we need to rename the container interface to VF name and move it to host
	}

	ifnameSuffix := ""
	isSecondary := pr.netName != types.DefaultNetworkName
	// nothing needs to be done for the VFIO case in the container namespace
	if !pr.IsVFIO {
		netns, err := ns.GetNS(pr.Netns)
		if err != nil {
			return fmt.Errorf("failed to get container namespace %s: %v", podDesc, err)
		}
		defer netns.Close()

		hostNS, err := ns.GetCurrentNS()
		if err != nil {
			return fmt.Errorf("failed to get host namespace %s: %v", podDesc, err)
		}
		defer hostNS.Close()

		// 1. For SRIOV case, we'd need to move device from container namespace back to the host namespace
		// 2. If it is secondary network and not dpu-host mode, then get the container interface index
		//    so that we know the host-side interface name.
		err = netns.Do(func(_ ns.NetNS) error {
			// container side interface deletion
			link, err := util.GetNetLinkOps().LinkByName(pr.IfName)
			if err != nil {
				return fmt.Errorf("failed to get container interface %s %s: %v", pr.IfName, podDesc, err)
			}
			if pr.CNIConf.DeviceID != "" {
				// SR-IOV Case
				err = util.GetNetLinkOps().LinkSetDown(link)
				if err != nil {
					return fmt.Errorf("failed to bring down container interface %s %s: %v", pr.IfName, podDesc, err)
				}
				// rename netdevice to make sure it is unique in the host namespace:
				// if original name of netdevice is empty, sandbox id and a '0' letter prefix is used to make up the unique name.
				oldName := ifInfo.NetdevName
				if oldName == "" {
					id := fmt.Sprintf("_0%d", link.Attrs().Index)
					oldName = pr.SandboxID[:(15-len(id))] + id
				}
				err = util.GetNetLinkOps().LinkSetName(link, oldName)
				if err != nil {
					return fmt.Errorf("failed to rename container interface %s to %s %s: %v",
						pr.IfName, oldName, podDesc, err)
				}
				// move netdevice to host netns
				err = util.GetNetLinkOps().LinkSetNsFd(link, int(hostNS.Fd()))
				if err != nil {
					return fmt.Errorf("failed to move container interface %s back to host namespace %s: %v",
						pr.IfName, podDesc, err)
				}
			}
			if isSecondary {
				ifnameSuffix = fmt.Sprintf("_%d", link.Attrs().Index)
			}
			return nil
		})
		if err != nil {
			klog.Errorf("Error in UnconfigureInterface: %v", err)
		}
	}

	if !ifInfo.IsDPUHostMode {
		var err error
		// host side interface deletion
		var hostIfName string
		if !util.IsNetworkSegmentationSupportEnabled() || isSecondary {
			// this is a secondary network (not primary) or segmentation is not enabled
			hostIfName = pr.SandboxID[:(15-len(ifnameSuffix))] + ifnameSuffix
		}
		if pr.CNIConf.DeviceID != "" {
			hostIfName, err = util.GetFunctionRepresentorName(pr.CNIConf.DeviceID)
			if err != nil {
				klog.Errorf("Failed to get the representor name for DeviceID %s for pod %s: %v",
					pr.CNIConf.DeviceID, podDesc, err)
			}
		}
		portList, err := ovsFind("interface", "name", "external-ids:sandbox="+pr.SandboxID)
		if err != nil {
			return fmt.Errorf("failed to list interfaces in OVS during delete for sandbox: %s, err: %w",
				pr.SandboxID, err)
		}
		// hostIfName is not empty if using device ID, a secondary network, or segmentation not enabled
		// delete the port in traditional fashion
		if hostIfName != "" {
			pr.deletePort(hostIfName, pr.PodNamespace, pr.PodName)
		} else {
			// this is a primary interface deletion and segmentation is enabled, delete all ports
			// delete happens in reverse order for attached networks, so this is the final deletion
			// In other words we dont have to worry about accidentally deleting a secondary network interface at
			// this point.
			if len(portList) > 1 {
				klog.V(5).Infof("Removing multiple interfaces for primary network segmentation (%+v) %s: %s",
					*pr, podDesc, strings.Join(portList, ","))
			}
			pr.deletePorts(portList, pr.PodNamespace, pr.PodName)
		}
		err = clearPodBandwidthForPorts(portList, pr.SandboxID)
		if err != nil {
			klog.Errorf("Failed to clearPodBandwidth sandbox %v %s: %v", pr.SandboxID, podDesc, err)
		}
		pr.deletePodConntrack()
	}
	return nil
}

func (pr *PodRequest) deletePodConntrack() {
	if pr.CNIConf.PrevResult == nil {
		return
	}
	result, err := current.NewResultFromResult(pr.CNIConf.PrevResult)
	if err != nil {
		klog.Warningf("Could not convert result to current version: %v", err)
		return
	}

	for _, ip := range result.IPs {
		// Skip known non-sandbox interfaces
		if ip.Interface != nil {
			intIdx := *ip.Interface
			if intIdx >= 0 &&
				intIdx < len(result.Interfaces) && result.Interfaces[intIdx].Sandbox == "" {
				continue
			}
		}
		err = util.DeleteConntrack(ip.Address.IP.String(), 0, "", netlink.ConntrackReplyAnyIP, nil)
		if err != nil {
			klog.Errorf("Failed to delete Conntrack Entry for %s: %v", ip.Address.IP.String(), err)
			continue
		}
	}
}

func (pr *PodRequest) deletePort(ifaceName, podNamespace, podName string) {
	podDesc := fmt.Sprintf("%s/%s", podNamespace, podName)

	out, err := ovsExec("del-port", "br-int", ifaceName)
	if err != nil && !strings.Contains(err.Error(), "no port named") {
		// DEL should be idempotent; don't return an error just log it
		klog.Warningf("Failed to delete pod %q OVS port %s: %v\n  %q", podDesc, ifaceName, err, string(out))
	}
	// skip deleting representor ports
	if pr.CNIConf.DeviceID == "" {
		if err = util.LinkDelete(ifaceName); err != nil {
			klog.Warningf("Failed to delete pod %q interface %s: %v", podDesc, ifaceName, err)
		}
	}
}

func (pr *PodRequest) deletePorts(ifaces []string, podNamespace, podName string) {
	for _, iface := range ifaces {
		pr.deletePort(iface, podNamespace, podName)
	}
}<|MERGE_RESOLUTION|>--- conflicted
+++ resolved
@@ -611,11 +611,7 @@
 	wg.Add(1)
 	go func() {
 		defer wg.Done()
-<<<<<<< HEAD
-		iptErr = setupIPTablesBlocks(netns, ifInfo)
-=======
 		iptErr = setupIPTablesBlocks(netns)
->>>>>>> e356c934
 	}()
 	// END OCP HACK
 

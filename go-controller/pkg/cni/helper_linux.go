--- conflicted
+++ resolved
@@ -620,11 +620,7 @@
 	wg.Add(1)
 	go func() {
 		defer wg.Done()
-<<<<<<< HEAD
-		iptErr = setupIPTablesBlocks(netns, ifInfo)
-=======
 		iptErr = setupIPTablesBlocks(netns)
->>>>>>> bfd593c2
 	}()
 	// END OCP HACK
 

//go:build linux
// +build linux

package cni

import (
	"context"
	"fmt"
	"net"
	"os"
	"runtime"
	"strconv"
	"strings"
	"sync"
	"time"

	current "github.com/containernetworking/cni/pkg/types/100"
	"github.com/containernetworking/plugins/pkg/ip"
	"github.com/containernetworking/plugins/pkg/ns"
	"github.com/safchain/ethtool"
	"github.com/vishvananda/netlink"

	"k8s.io/klog/v2"

	"github.com/ovn-org/ovn-kubernetes/go-controller/pkg/types"
	"github.com/ovn-org/ovn-kubernetes/go-controller/pkg/util"
)

type CNIPluginLibOps interface {
	AddRoute(ipn *net.IPNet, gw net.IP, dev netlink.Link, mtu int) error
	SetupVeth(contVethName string, hostVethName string, mtu int, contVethMac string, hostNS ns.NetNS) (net.Interface, net.Interface, error)
}

type defaultCNIPluginLibOps struct{}

var cniPluginLibOps CNIPluginLibOps = &defaultCNIPluginLibOps{}

func (defaultCNIPluginLibOps) AddRoute(ipn *net.IPNet, gw net.IP, dev netlink.Link, mtu int) error {
	route := &netlink.Route{
		LinkIndex: dev.Attrs().Index,
		Scope:     netlink.SCOPE_UNIVERSE,
		Dst:       ipn,
		Gw:        gw,
		MTU:       mtu,
	}

	return util.GetNetLinkOps().RouteAdd(route)
}

func (defaultCNIPluginLibOps) SetupVeth(contVethName string, hostVethName string, mtu int, contVethMac string, hostNS ns.NetNS) (net.Interface, net.Interface, error) {
	return ip.SetupVethWithName(contVethName, hostVethName, mtu, contVethMac, hostNS)
}

// This is a good value that allows fast streams of small packets to be aggregated,
// without introducing noticeable latency in slower traffic.
const udpPacketAggregationTimeout = 50 * time.Microsecond

var udpPacketAggregationTimeoutBytes = []byte(fmt.Sprintf("%d\n", udpPacketAggregationTimeout.Nanoseconds()))

// sets up the host side of a veth for UDP packet aggregation
func setupVethUDPAggregationHost(ifname string) error {
	e, err := ethtool.NewEthtool()
	if err != nil {
		return fmt.Errorf("failed to initialize ethtool: %v", err)
	}
	defer e.Close()

	err = e.Change(ifname, map[string]bool{
		"rx-gro":                true,
		"rx-udp-gro-forwarding": true,
	})
	if err != nil {
		return fmt.Errorf("could not enable interface features: %v", err)
	}
	channels, err := e.GetChannels(ifname)
	if err == nil {
		channels.RxCount = uint32(runtime.NumCPU())
		_, err = e.SetChannels(ifname, channels)
	}
	if err != nil {
		return fmt.Errorf("could not update channels: %v", err)
	}

	timeoutFile := fmt.Sprintf("/sys/class/net/%s/gro_flush_timeout", ifname)
	err = os.WriteFile(timeoutFile, udpPacketAggregationTimeoutBytes, 0644)
	if err != nil {
		return fmt.Errorf("could not set flush timeout: %v", err)
	}

	return nil
}

// sets up the container side of a veth for UDP packet aggregation
func setupVethUDPAggregationContainer(ifname string) error {
	e, err := ethtool.NewEthtool()
	if err != nil {
		return fmt.Errorf("failed to initialize ethtool: %v", err)
	}
	defer e.Close()

	channels, err := e.GetChannels(ifname)
	if err == nil {
		channels.TxCount = uint32(runtime.NumCPU())
		_, err = e.SetChannels(ifname, channels)
	}
	if err != nil {
		return fmt.Errorf("could not update channels: %v", err)
	}

	return nil
}

func renameLink(curName, newName string) error {
	link, err := util.GetNetLinkOps().LinkByName(curName)
	if err != nil {
		return err
	}

	if err := util.GetNetLinkOps().LinkSetDown(link); err != nil {
		return err
	}
	if err := util.GetNetLinkOps().LinkSetName(link, newName); err != nil {
		return err
	}
	if err := util.GetNetLinkOps().LinkSetUp(link); err != nil {
		return err
	}

	return nil
}

func setSysctl(sysctl string, newVal int) error {
	return os.WriteFile(sysctl, []byte(strconv.Itoa(newVal)), 0o640)
}

// safely move the netdev to the pod namespace, making sure to avoid name conflicts
func safeMoveIfToNetns(ifname string, netns ns.NetNS, containerID string) (newNetdeviceName string, err error) {
	newNetdeviceName = ifname
	err = moveIfToNetns(ifname, netns)

	if err != nil {
		if strings.Contains(err.Error(), "file exists") {
			// netdev with the same name exists in the pod
			newNetdeviceName = generateIfName(containerID)
			err = renameLink(ifname, newNetdeviceName)
			if err != nil {
				return ifname, err
			}
			err = moveIfToNetns(newNetdeviceName, netns)
			if err != nil {
				return ifname, err
			}
		} else {
			return ifname, err
		}
	}
	return newNetdeviceName, nil
}

func moveIfToNetns(ifname string, netns ns.NetNS) error {
	dev, err := util.GetNetLinkOps().LinkByName(ifname)
	if err != nil {
		return fmt.Errorf("failed to lookup device %v: %q", ifname, err)
	}

	// move netdevice to ns
	if err = util.GetNetLinkOps().LinkSetNsFd(dev, int(netns.Fd())); err != nil {
		return fmt.Errorf("failed to move device %+v to netns: %q", ifname, err)
	}

	return nil
}

func setupNetwork(link netlink.Link, ifInfo *PodInterfaceInfo) error {
	// make sure link is up
	if link.Attrs().Flags&net.FlagUp == 0 {
		if err := util.GetNetLinkOps().LinkSetUp(link); err != nil {
			return fmt.Errorf("failed to set up interface %s: %v", link.Attrs().Name, err)
		}
	}

	if ifInfo.SkipIPConfig {
		klog.Infof("Skipping network configuration for pod: %s", ifInfo.PodUID)
		return nil
	}

	// set the IP address
	for _, ip := range ifInfo.IPs {
		addr := &netlink.Addr{IPNet: ip}
		if err := util.GetNetLinkOps().AddrAdd(link, addr); err != nil {
			return fmt.Errorf("failed to add IP addr %s to %s: %v", ip, link.Attrs().Name, err)
		}
	}
	for _, gw := range ifInfo.Gateways {
		if err := cniPluginLibOps.AddRoute(nil, gw, link, ifInfo.RoutableMTU); err != nil {
			return fmt.Errorf("failed to add gateway route to link '%s': %v", link.Attrs().Name, err)
		}
	}
	for _, route := range ifInfo.Routes {
		if err := cniPluginLibOps.AddRoute(route.Dest, route.NextHop, link, ifInfo.RoutableMTU); err != nil {
			return fmt.Errorf("failed to add pod route %v via %v: %v", route.Dest, route.NextHop, err)
		}
	}

	return nil
}

func setupInterface(netns ns.NetNS, containerID, ifName string, ifInfo *PodInterfaceInfo) (*current.Interface, *current.Interface, error) {
	hostIface := &current.Interface{}
	contIface := &current.Interface{}
	ifnameSuffix := ""

	var oldHostVethName string
	err := netns.Do(func(hostNS ns.NetNS) error {
		// create the veth pair in the container and move host end into host netns
		// set host interface name now for default network as it is already known; otherwise for secondary network,
		// host interface will be renamed later.
		if ifInfo.NetName == types.DefaultNetworkName {
			hostIface.Name = containerID[:15]
		} else {
			hostIface.Name = ""
		}
		contIface.Mac = ifInfo.MAC.String()
		hostVeth, containerVeth, err := cniPluginLibOps.SetupVeth(ifName, hostIface.Name, ifInfo.MTU, contIface.Mac, hostNS)
		if err != nil {
			return err
		}
		hostIface.Mac = hostVeth.HardwareAddr.String()
		contIface.Name = containerVeth.Name

		link, err := util.GetNetLinkOps().LinkByName(contIface.Name)
		if err != nil {
			return fmt.Errorf("failed to lookup %s: %v", contIface.Name, err)
		}

		err = setupNetwork(link, ifInfo)
		if err != nil {
			return err
		}
		contIface.Sandbox = netns.Path()

		if ifInfo.EnableUDPAggregation {
			err = setupVethUDPAggregationContainer(contIface.Name)
			if err != nil {
				return fmt.Errorf("could not enable UDP packet aggregation in container: %v", err)
			}
		}

		oldHostVethName = hostVeth.Name

		// to generate the unique host interface name, postfix it with the podInterface index for non-default network
		if ifInfo.NetName != types.DefaultNetworkName {
			ifnameSuffix = fmt.Sprintf("_%d", containerVeth.Index)
		}

		return nil
	})
	if err != nil {
		return nil, nil, err
	}

	// rename the host end of veth pair for the secondary network
	if ifInfo.NetName != types.DefaultNetworkName {
		hostIface.Name = containerID[:(15-len(ifnameSuffix))] + ifnameSuffix
		if err := renameLink(oldHostVethName, hostIface.Name); err != nil {
			return nil, nil, fmt.Errorf("failed to rename %s to %s: %v", oldHostVethName, hostIface.Name, err)
		}
	}

	if ifInfo.EnableUDPAggregation {
		err = setupVethUDPAggregationHost(hostIface.Name)
		if err != nil {
			return nil, nil, fmt.Errorf("could not enable UDP packet aggregation on host veth interface %q: %v", hostIface.Name, err)
		}
	}

	return hostIface, contIface, nil
}

// generate a unique interface name for the temporary netdev that will be moved to pod namespace
func generateIfName(containerID string) string {
	randomId := util.GenerateId(5) // random ID with 5 chars
	// ifname max length is 15
	return containerID[:(15-len(randomId))] + randomId
}

// Setup sriov interface in the pod
func setupSriovInterface(netns ns.NetNS, containerID, ifName string, ifInfo *PodInterfaceInfo, deviceID string, isVFIO bool) (*current.Interface, *current.Interface, error) {
	hostIface := &current.Interface{}
	contIface := &current.Interface{}
	netdevice := ifInfo.NetdevName

	// 0. init contIface for VFIO
	if isVFIO {
		if util.IsAuxDeviceName(deviceID) {
			return nil, nil, fmt.Errorf("VFIO not supported for device %s", deviceID)
		}
		// if the SR-IOV device is bound to VFIO, then there is nothing
		// to do as it will be passed to the KVM VM directly
		contIface.Name = ifName
		contIface.Mac = ifInfo.MAC.String()
		contIface.Sandbox = netns.Path()
	} else {
		// 1. Move netdevice to Container namespace
		if len(netdevice) != 0 {
			newNetdevName, err := safeMoveIfToNetns(netdevice, netns, containerID)
			if err != nil {
				return nil, nil, err
			}
			err = netns.Do(func(_ ns.NetNS) error {
				contIface.Name = ifName
				err = renameLink(newNetdevName, contIface.Name)
				if err != nil {
					return err
				}
				link, err := util.GetNetLinkOps().LinkByName(contIface.Name)
				if err != nil {
					return err
				}
				err = util.GetNetLinkOps().LinkSetHardwareAddr(link, ifInfo.MAC)
				if err != nil {
					return err
				}
				err = util.GetNetLinkOps().LinkSetMTU(link, ifInfo.MTU)
				if err != nil {
					return err
				}
				err = util.GetNetLinkOps().LinkSetUp(link)
				if err != nil {
					return err
				}

				err = setupNetwork(link, ifInfo)
				if err != nil {
					return err
				}

				contIface.Mac = ifInfo.MAC.String()
				contIface.Sandbox = netns.Path()

				return nil
			})
			if err != nil {
				return nil, nil, err
			}
		}
	}

	if !ifInfo.IsDPUHostMode {
		// 2. get device representor name
		hostRepName, err := util.GetFunctionRepresentorName(deviceID)
		if err != nil {
			return nil, nil, err
		}

		if isVFIO {
			// 3. it's not possible to set mac address within container netns for VFIO case, hence set it through VF representor
			if err := util.SetVFHardwreAddress(deviceID, ifInfo.MAC); err != nil {
				return nil, nil, err
			}
		}
		// 4. make sure it's not a port managed by OVS to avoid conflicts
		_, err = ovsExec("--if-exists", "del-port", hostRepName)
		if err != nil {
			return nil, nil, err
		}

		hostIface.Name = hostRepName
		link, err := util.GetNetLinkOps().LinkByName(hostIface.Name)
		if err != nil {
			return nil, nil, err
		}

		err = util.GetNetLinkOps().LinkSetUp(link)
		if err != nil {
			return nil, nil, err
		}

		hostIface.Mac = link.Attrs().HardwareAddr.String()

		// 5. set MTU on the representor
		if err = util.GetNetLinkOps().LinkSetMTU(link, ifInfo.MTU); err != nil {
			return nil, nil, fmt.Errorf("failed to set MTU on %s: %v", hostIface.Name, err)
		}
	}

	return hostIface, contIface, nil
}

func getPfEncapIP(deviceID string) (string, error) {
	stdout, err := ovsGet("Open_vSwitch", ".", "external_ids", "ovn-pf-encap-ip-mapping")
	if err != nil {
		return "", fmt.Errorf("failed to get ovn-pf-encap-ip-mapping, error: %v", err)
	}

	if len(stdout) == 0 {
		return "", nil
	}

	encapIpMapping := map[string]string{}
	mappings := strings.Split(stdout, ",")
	for _, mapping := range mappings {
		tokens := strings.Split(mapping, ":")
		if len(tokens) != 2 {
			return "", fmt.Errorf("bad ovn-pf-encap-ip-mapping config: %s", stdout)
		}

		encapIpMapping[tokens[0]] = tokens[1]
	}

	uplinkRepName, err := util.GetUplinkRepresentorName(deviceID)
	if err != nil {
		// FIXME(leih): unlikely to happen, treat this as a valid case and ignore for now.
		klog.Errorf("Failed to get uplink representor for VF PCI address %s: %v",
			deviceID, err)
		return "", nil
	}

	encapIP := encapIpMapping[uplinkRepName]
	return encapIP, nil
}

// ConfigureOVS performs OVS configurations in order to set up Pod networking
func ConfigureOVS(ctx context.Context, namespace, podName, hostIfaceName string,
	ifInfo *PodInterfaceInfo, sandboxID, deviceID string, getter PodInfoGetter) error {

	ifaceID := util.GetIfaceId(namespace, podName)
	if ifInfo.NetName != types.DefaultNetworkName {
		ifaceID = util.GetSecondaryNetworkIfaceId(namespace, podName, ifInfo.NADName)
	}
	initialPodUID := ifInfo.PodUID
	ipStrs := make([]string, len(ifInfo.IPs))
	for i, ip := range ifInfo.IPs {
		ipStrs[i] = ip.String()
	}

	br_type, err := getDatapathType("br-int")
	if err != nil {
		return fmt.Errorf("failed to get datapath type for bridge br-int : %v", err)
	}

	klog.Infof("ConfigureOVS: namespace: %s, podName: %s, hostIfaceName: %s, network: %s, NAD %s, SandboxID: %q, PCI device ID: %s, UID: %q, MAC: %s, IPs: %v",
		namespace, podName, hostIfaceName, ifInfo.NetName, ifInfo.NADName, sandboxID, deviceID, initialPodUID, ifInfo.MAC, ipStrs)

	// Find and remove any existing OVS port with this iface-id. Pods can
	// have multiple sandboxes if some are waiting for garbage collection,
	// but only the latest one should have the iface-id set.
	names, _ := ovsFind("Interface", "name", "external-ids:iface-id="+ifaceID)
	for _, name := range names {
		if name == hostIfaceName {
			// this may be result of restarting ovnkube-node, and it is trying to add the same VF representor to
			// br-int for the same pod; do not delete port in this case.
			continue
		}
		if out, err := ovsExec("--with-iface", "del-port", "br-int", name); err != nil {
			klog.Warningf("Failed to delete stale OVS port %q with iface-id %q from br-int: %v\n %q",
				name, ifaceID, err, out)
		}
	}

	// if the specified port was created for other Pod/NAD, return error
	extIds, err := ovsFind("Interface", "external_ids", "name="+hostIfaceName)
	if err == nil && len(extIds) == 1 {
		extId := extIds[0]
		ifaceIDStr := util.GetExternalIDValByKey(extId, "iface-id")
		nadNameString := util.GetExternalIDValByKey(extId, types.NADExternalID)
		// if NADExternalID does not exists, it is default network
		if nadNameString == "" {
			nadNameString = types.DefaultNetworkName
		}
		if ifaceIDStr != ifaceID {
			return fmt.Errorf("OVS port %s was added for iface-id (%s), now readding it for (%s)", hostIfaceName, ifaceIDStr, ifaceID)
		}
		if nadNameString != ifInfo.NADName {
			return fmt.Errorf("OVS port %s was added for NAD (%s), expect (%s)", hostIfaceName, nadNameString, ifInfo.NADName)
		}
	}

	// Add the new sandbox's OVS port, tag the port as transient so stale
	// pod ports are scrubbed on hard reboot
	ovsArgs := []string{
		"--may-exist", "add-port", "br-int", hostIfaceName, "other_config:transient=true",
		"--", "set", "interface", hostIfaceName,
		fmt.Sprintf("external_ids:attached_mac=%s", ifInfo.MAC),
		fmt.Sprintf("external_ids:iface-id=%s", ifaceID),
		fmt.Sprintf("external_ids:iface-id-ver=%s", initialPodUID),
		fmt.Sprintf("external_ids:sandbox=%s", sandboxID),
	}

	// In case of multi-vtep, host has multipe NICs and each NIC has a VTEP interface, the mapping
	// of VTEP IP to NIC is stored in Open_vSwitch table's `external_ids:ovn-pf-encap-ip-mapping`,
	// the value's format is:
	//   enp1s0f0:<vtep-ip1>,enp193s0f0:<vtep-ip2>,enp197s0f0:<vtep-ip3>
	// Here configure the OVS Interface's encap-ip according to the mapping.
	if deviceID != "" {
		encapIP, err := getPfEncapIP(deviceID)
		if err != nil {
			return err
		}
		if len(encapIP) > 0 {
			ovsArgs = append(ovsArgs, fmt.Sprintf("external_ids:encap-ip=%s", encapIP))
		}
	}

	// IPAM is optional for secondary flatL2 networks; thus, the ifaces may not
	// have IP addresses.
	if len(ifInfo.IPs) > 0 {
		ovsArgs = append(ovsArgs, fmt.Sprintf("external_ids:ip_addresses=%s", strings.Join(ipStrs, ",")))
	}

	if br_type == types.DatapathUserspace {
		_, err := util.GetSriovnetOps().GetRepresentorPortFlavour(hostIfaceName)
		if err != nil {
			// The error is not important: the given port is not a switchdev one and won't
			// be used with DPDK. It can happen for legitimate reason. Keep a trace of the
			// event and continue configuring OVS.
			klog.Infof("Port %s cannot be used with DPDK, will use netlink interface in OVS",
				hostIfaceName)
		} else {
			dpdkArgs := []string{"type=dpdk"}
			ovsArgs = append(ovsArgs, dpdkArgs...)
			ovsArgs = append(ovsArgs, fmt.Sprintf("mtu_request=%v", ifInfo.MTU))
		}
	}

	if len(ifInfo.NetdevName) != 0 {
		// NOTE: For SF representor same external_id is used due to https://github.com/ovn-org/ovn-kubernetes/pull/3054
		// Review this line when upgrade mechanism will be implemented
		ovsArgs = append(ovsArgs, fmt.Sprintf("external_ids:vf-netdev-name=%s", ifInfo.NetdevName))
	}

	if ifInfo.NetName != types.DefaultNetworkName {
		ovsArgs = append(ovsArgs, fmt.Sprintf("external_ids:%s=%s", types.NetworkExternalID, ifInfo.NetName))
		ovsArgs = append(ovsArgs, fmt.Sprintf("external_ids:%s=%s", types.NADExternalID, ifInfo.NADName))
	} else {
		ovsArgs = append(ovsArgs, []string{"--", "--if-exists", "remove", "interface", hostIfaceName, "external_ids", types.NetworkExternalID}...)
		ovsArgs = append(ovsArgs, []string{"--", "--if-exists", "remove", "interface", hostIfaceName, "external_ids", types.NADExternalID}...)
	}

	if out, err := ovsExec(ovsArgs...); err != nil {
		return fmt.Errorf("failure in plugging pod interface: %v\n  %q", err, out)
	}

	if err := clearPodBandwidth(sandboxID); err != nil {
		return err
	}

	if ifInfo.Ingress > 0 || ifInfo.Egress > 0 {
		l, err := netlink.LinkByName(hostIfaceName)
		if err != nil {
			return fmt.Errorf("failed to find host veth interface %s: %v", hostIfaceName, err)
		}
		err = netlink.LinkSetTxQLen(l, 1000)
		if err != nil {
			return fmt.Errorf("failed to set host veth txqlen: %v", err)
		}

		if err := setPodBandwidth(sandboxID, hostIfaceName, ifInfo.Ingress, ifInfo.Egress); err != nil {
			return err
		}
	}

	if err := waitForPodInterface(ctx, ifInfo, hostIfaceName, ifaceID, getter,
		namespace, podName, initialPodUID); err != nil {
		// Ensure the error shows up in node logs, rather than just
		// being reported back to the runtime.
		klog.Warningf("[%s/%s %s] pod uid %s: %v", namespace, podName, sandboxID, initialPodUID, err)
		return err
	}
	return nil
}

type PodRequestInterfaceOps interface {
	ConfigureInterface(pr *PodRequest, getter PodInfoGetter, ifInfo *PodInterfaceInfo) ([]*current.Interface, error)
	UnconfigureInterface(pr *PodRequest, ifInfo *PodInterfaceInfo) error
}

type defaultPodRequestInterfaceOps struct{}

var podRequestInterfaceOps PodRequestInterfaceOps = &defaultPodRequestInterfaceOps{}

// ConfigureInterface sets up the container interface
func (*defaultPodRequestInterfaceOps) ConfigureInterface(pr *PodRequest, getter PodInfoGetter, ifInfo *PodInterfaceInfo) ([]*current.Interface, error) {
	netns, err := ns.GetNS(pr.Netns)
	if err != nil {
		return nil, fmt.Errorf("failed to open netns %q: %v", pr.Netns, err)
	}
	defer netns.Close()

	var hostIface, contIface *current.Interface

	klog.V(5).Infof("CNI Conf %v", pr.CNIConf)
	if pr.CNIConf.DeviceID != "" {
		// SR-IOV Case
		hostIface, contIface, err = setupSriovInterface(netns, pr.SandboxID, pr.IfName, ifInfo, pr.CNIConf.DeviceID, pr.IsVFIO)
	} else {
		if ifInfo.IsDPUHostMode {
			return nil, fmt.Errorf("unexpected configuration, pod request on dpu host. " +
				"device ID must be provided")
		}
		// General case
		hostIface, contIface, err = setupInterface(netns, pr.SandboxID, pr.IfName, ifInfo)
	}
	if err != nil {
		return nil, err
	}

	// OCP HACK: block access to MCS/metadata; https://github.com/openshift/ovn-kubernetes/pull/19
	var wg sync.WaitGroup
	var iptErr error
	wg.Add(1)
	go func() {
		defer wg.Done()
<<<<<<< HEAD
		iptErr = setupIPTablesBlocks(netns, ifInfo)
=======
		iptErr = setupIPTablesBlocks(netns)
>>>>>>> bb61d2c1
	}()
	// END OCP HACK

	if !ifInfo.IsDPUHostMode {
		err = ConfigureOVS(pr.ctx, pr.PodNamespace, pr.PodName, hostIface.Name, ifInfo, pr.SandboxID, pr.CNIConf.DeviceID, getter)
		if err != nil {
			pr.deletePort(hostIface.Name, pr.PodNamespace, pr.PodName)
			return nil, err
		}
	}

	// OCP HACK: block access to MCS/metadata; https://github.com/openshift/ovn-kubernetes/pull/19
	wg.Wait()
	if iptErr != nil {
		return nil, iptErr
	}
	// END OCP HACK

	// Only configure IPv6 specific stuff and wait for addresses to become usable
	// if there are any IPv6 addresses to assign. v4 doesn't have the concept
	// of tentative addresses so it doesn't need any of this.
	haveV6 := false
	for _, ip := range ifInfo.IPs {
		if ip.IP.To4() == nil {
			haveV6 = true
			break
		}
	}
	if haveV6 && !pr.IsVFIO {
		err = netns.Do(func(_ ns.NetNS) error {
			// deny IPv6 neighbor solicitations
			dadSysctlIface := fmt.Sprintf("/proc/sys/net/ipv6/conf/%s/dad_transmits", contIface.Name)
			if _, err := os.Stat(dadSysctlIface); !os.IsNotExist(err) {
				err = setSysctl(dadSysctlIface, 0)
				if err != nil {
					klog.Warningf("Failed to disable IPv6 DAD: %q", err)
				}
			}
			// generate address based on EUI64
			genSysctlIface := fmt.Sprintf("/proc/sys/net/ipv6/conf/%s/addr_gen_mode", contIface.Name)
			if _, err := os.Stat(genSysctlIface); !os.IsNotExist(err) {
				err = setSysctl(genSysctlIface, 0)
				if err != nil {
					klog.Warningf("Failed to set IPv6 address generation mode to EUI64: %q", err)
				}
			}

			return ip.SettleAddresses(contIface.Name, 10)
		})
		if err != nil {
			klog.Warningf("Failed to settle addresses: %q", err)
		}
	}

	return []*current.Interface{hostIface, contIface}, nil
}

func (*defaultPodRequestInterfaceOps) UnconfigureInterface(pr *PodRequest, ifInfo *PodInterfaceInfo) error {
	podDesc := fmt.Sprintf("for pod %s/%s NAD %s", pr.PodNamespace, pr.PodName, pr.nadName)
	klog.V(5).Infof("Tear down interface (%+v) %s", *pr, podDesc)
	if ifInfo.IsDPUHostMode {
		if pr.CNIConf.DeviceID == "" {
			klog.Warningf("Unexpected configuration %s, pod request on DPU host. device ID must be provided", podDesc)
			return nil
		}
		// nothing else to do in DPUHostMode for VFIO device
		if pr.IsVFIO {
			return nil
		}
		// in the case of VF, we need to rename the container interface to VF name and move it to host
	}

	ifnameSuffix := ""
	isSecondary := pr.netName != types.DefaultNetworkName
	// nothing needs to be done for the VFIO case in the container namespace
	if !pr.IsVFIO {
		netns, err := ns.GetNS(pr.Netns)
		if err != nil {
			return fmt.Errorf("failed to get container namespace %s: %v", podDesc, err)
		}
		defer netns.Close()

		hostNS, err := ns.GetCurrentNS()
		if err != nil {
			return fmt.Errorf("failed to get host namespace %s: %v", podDesc, err)
		}
		defer hostNS.Close()

		// 1. For SRIOV case, we'd need to move device from container namespace back to the host namespace
		// 2. If it is secondary network and not dpu-host mode, then get the container interface index
		//    so that we know the host-side interface name.
		err = netns.Do(func(_ ns.NetNS) error {
			// container side interface deletion
			link, err := util.GetNetLinkOps().LinkByName(pr.IfName)
			if err != nil {
				return fmt.Errorf("failed to get container interface %s %s: %v", pr.IfName, podDesc, err)
			}
			if pr.CNIConf.DeviceID != "" {
				// SR-IOV Case
				err = util.GetNetLinkOps().LinkSetDown(link)
				if err != nil {
					return fmt.Errorf("failed to bring down container interface %s %s: %v", pr.IfName, podDesc, err)
				}
				// rename netdevice to make sure it is unique in the host namespace:
				// if original name of netdevice is empty, sandbox id and a '0' letter prefix is used to make up the unique name.
				oldName := ifInfo.NetdevName
				if oldName == "" {
					id := fmt.Sprintf("_0%d", link.Attrs().Index)
					oldName = pr.SandboxID[:(15-len(id))] + id
				}
				err = util.GetNetLinkOps().LinkSetName(link, oldName)
				if err != nil {
					return fmt.Errorf("failed to rename container interface %s to %s %s: %v",
						pr.IfName, oldName, podDesc, err)
				}
				// move netdevice to host netns
				err = util.GetNetLinkOps().LinkSetNsFd(link, int(hostNS.Fd()))
				if err != nil {
					return fmt.Errorf("failed to move container interface %s back to host namespace %s: %v",
						pr.IfName, podDesc, err)
				}
			}
			if isSecondary {
				ifnameSuffix = fmt.Sprintf("_%d", link.Attrs().Index)
			}
			return nil
		})
		if err != nil {
			klog.Errorf("Error in UnconfigureInterface: %v", err)
		}
	}

	if !ifInfo.IsDPUHostMode {
		var err error
		// host side interface deletion
		var hostIfName string
		if !util.IsNetworkSegmentationSupportEnabled() || isSecondary {
			// this is a secondary network (not primary) or segmentation is not enabled
			hostIfName = pr.SandboxID[:(15-len(ifnameSuffix))] + ifnameSuffix
		}
		if pr.CNIConf.DeviceID != "" {
			hostIfName, err = util.GetFunctionRepresentorName(pr.CNIConf.DeviceID)
			if err != nil {
				klog.Errorf("Failed to get the representor name for DeviceID %s for pod %s: %v",
					pr.CNIConf.DeviceID, podDesc, err)
			}
		}
		portList, err := ovsFind("interface", "name", "external-ids:sandbox="+pr.SandboxID)
		if err != nil {
			return fmt.Errorf("failed to list interfaces in OVS during delete for sandbox: %s, err: %w",
				pr.SandboxID, err)
		}
		// hostIfName is not empty if using device ID, a secondary network, or segmentation not enabled
		// delete the port in traditional fashion
		if hostIfName != "" {
			pr.deletePort(hostIfName, pr.PodNamespace, pr.PodName)
		} else {
			// this is a primary interface deletion and segmentation is enabled, delete all ports
			// delete happens in reverse order for attached networks, so this is the final deletion
			// In other words we dont have to worry about accidentally deleting a secondary network interface at
			// this point.
			if len(portList) > 1 {
				klog.V(5).Infof("Removing multiple interfaces for primary network segmentation (%+v) %s: %s",
					*pr, podDesc, strings.Join(portList, ","))
			}
			pr.deletePorts(portList, pr.PodNamespace, pr.PodName)
		}
		err = clearPodBandwidthForPorts(portList, pr.SandboxID)
		if err != nil {
			klog.Errorf("Failed to clearPodBandwidth sandbox %v %s: %v", pr.SandboxID, podDesc, err)
		}
		pr.deletePodConntrack()
	}
	return nil
}

func (pr *PodRequest) deletePodConntrack() {
	if pr.CNIConf.PrevResult == nil {
		return
	}
	result, err := current.NewResultFromResult(pr.CNIConf.PrevResult)
	if err != nil {
		klog.Warningf("Could not convert result to current version: %v", err)
		return
	}

	for _, ip := range result.IPs {
		// Skip known non-sandbox interfaces
		if ip.Interface != nil {
			intIdx := *ip.Interface
			if intIdx >= 0 &&
				intIdx < len(result.Interfaces) && result.Interfaces[intIdx].Sandbox == "" {
				continue
			}
		}
		err = util.DeleteConntrack(ip.Address.IP.String(), 0, "", netlink.ConntrackReplyAnyIP, nil)
		if err != nil {
			klog.Errorf("Failed to delete Conntrack Entry for %s: %v", ip.Address.IP.String(), err)
			continue
		}
	}
}

func (pr *PodRequest) deletePort(ifaceName, podNamespace, podName string) {
	podDesc := fmt.Sprintf("%s/%s", podNamespace, podName)

	out, err := ovsExec("del-port", "br-int", ifaceName)
	if err != nil && !strings.Contains(err.Error(), "no port named") {
		// DEL should be idempotent; don't return an error just log it
		klog.Warningf("Failed to delete pod %q OVS port %s: %v\n  %q", podDesc, ifaceName, err, string(out))
	}
	// skip deleting representor ports
	if pr.CNIConf.DeviceID == "" {
		if err = util.LinkDelete(ifaceName); err != nil {
			klog.Warningf("Failed to delete pod %q interface %s: %v", podDesc, ifaceName, err)
		}
	}
}

func (pr *PodRequest) deletePorts(ifaces []string, podNamespace, podName string) {
	for _, iface := range ifaces {
		pr.deletePort(iface, podNamespace, podName)
	}
}<|MERGE_RESOLUTION|>--- conflicted
+++ resolved
@@ -611,11 +611,7 @@
 	wg.Add(1)
 	go func() {
 		defer wg.Done()
-<<<<<<< HEAD
-		iptErr = setupIPTablesBlocks(netns, ifInfo)
-=======
 		iptErr = setupIPTablesBlocks(netns)
->>>>>>> bb61d2c1
 	}()
 	// END OCP HACK
 

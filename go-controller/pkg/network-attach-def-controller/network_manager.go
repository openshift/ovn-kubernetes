package networkAttachDefController

import (
	"context"
	"errors"
	"fmt"
	"sync"
	"time"

	"k8s.io/client-go/util/workqueue"
	"k8s.io/klog/v2"

	"github.com/ovn-org/ovn-kubernetes/go-controller/pkg/controller"
	"github.com/ovn-org/ovn-kubernetes/go-controller/pkg/util"
)

// networkManager is a level driven controller that handles creating, starting,
// stopping and cleaning up network controllers
type networkManager interface {
	// EnsureNetwork will add the network controller for the provided network
	// configuration. If a controller already exists for the same network with a
	// different configuration, the existing controller is stopped and cleaned
	// up before creating the new one. If a controller already exists for the
	// same network configuration, it synchronizes the list of NADs to the
	// controller.
	EnsureNetwork(util.NetInfo)

	// DeleteNetwork removes the network controller for the provided network
	DeleteNetwork(string)

	// Start the controller
	Start() error

	// Stop the controller
	Stop()

	getNetwork(string) util.NetInfo
}

func newNetworkManager(name string, ncm NetworkControllerManager) networkManager {
	nc := &networkManagerImpl{
		name:               fmt.Sprintf("[%s network manager]", name),
		ncm:                ncm,
		networks:           map[string]util.NetInfo{},
		networkControllers: map[string]*networkControllerState{},
	}
	// this controller does not feed from an informer, networks are manually
	// added to the queue for processing
	config := &controller.ReconcilerConfig{
		RateLimiter: workqueue.DefaultTypedControllerRateLimiter[string](),
		Reconcile:   nc.sync,
		Threadiness: 1,
	}
	nc.controller = controller.NewReconciler(
		nc.name,
		config,
	)
	return nc
}

type networkControllerState struct {
	controller         NetworkController
	stoppedAndDeleting bool
}

type networkManagerImpl struct {
	sync.RWMutex
	name               string
	controller         controller.Reconciler
	ncm                NetworkControllerManager
	networks           map[string]util.NetInfo
	networkControllers map[string]*networkControllerState
}

// Start will cleanup stale networks that have not been ensured via
// EnsuredNetwork before this call
func (nm *networkManagerImpl) Start() error {
	return controller.StartWithInitialSync(nm.syncAll, nm.controller)
}

func (nm *networkManagerImpl) Stop() {
	controller.Stop(nm.controller)
	for _, networkControllerState := range nm.getAllNetworkStates() {
		networkControllerState.controller.Stop()
	}
}

func (nm *networkManagerImpl) EnsureNetwork(network util.NetInfo) {
	nm.setNetwork(network.GetNetworkName(), network)
	nm.controller.Reconcile(network.GetNetworkName())
}

func (nm *networkManagerImpl) DeleteNetwork(network string) {
	nm.setNetwork(network, nil)
	nm.controller.Reconcile(network)
}

func (nm *networkManagerImpl) setNetwork(network string, netInfo util.NetInfo) {
	nm.Lock()
	defer nm.Unlock()
	if netInfo == nil {
		delete(nm.networks, network)
		return
	}
	nm.networks[network] = netInfo
}

func (nm *networkManagerImpl) getNetwork(network string) util.NetInfo {
	nm.RLock()
	defer nm.RUnlock()
	return nm.networks[network]
}

func (nm *networkManagerImpl) getAllNetworks() []util.BasicNetInfo {
	nm.RLock()
	defer nm.RUnlock()
	networks := make([]util.BasicNetInfo, 0, len(nm.networks))
	for _, network := range nm.networks {
		networks = append(networks, network)
	}
	return networks
}

func (nm *networkManagerImpl) setNetworkState(network string, state *networkControllerState) {
	nm.Lock()
	defer nm.Unlock()
	if state == nil {
		delete(nm.networkControllers, network)
		return
	}
	nm.networkControllers[network] = state
}

func (nm *networkManagerImpl) getNetworkState(network string) *networkControllerState {
	nm.RLock()
	defer nm.RUnlock()
	return nm.networkControllers[network]
}

func (nm *networkManagerImpl) getAllNetworkStates() []*networkControllerState {
	nm.RLock()
	defer nm.RUnlock()
	networkStates := make([]*networkControllerState, 0, len(nm.networks))
	for _, state := range nm.networkControllers {
		networkStates = append(networkStates, state)
	}
	return networkStates
}

func (nm *networkManagerImpl) sync(network string) error {
	startTime := time.Now()
	klog.V(5).Infof("%s: sync network %s", nm.name, network)
	defer func() {
		klog.V(4).Infof("%s: finished syncing network %s, took %v", nm.name, network, time.Since(startTime))
	}()

	want := nm.getNetwork(network)
	have := nm.getNetworkState(network)

	// we will dispose of the old network if deletion is in progress or if
	// configuration changed
	dispose := have != nil && (have.stoppedAndDeleting || !have.controller.Equals(want))

	if dispose {
		if !have.stoppedAndDeleting {
			have.controller.Stop()
		}
		have.stoppedAndDeleting = true
		err := have.controller.Cleanup()
		if err != nil {
			return fmt.Errorf("%s: failed to cleanup network %s: %w", nm.name, network, err)
		}
		nm.setNetworkState(network, nil)
	}

	// no network needed so nothing to do
	if want == nil {
		return nil
	}

	// we didn't dispose of current controller, so this might just be an update of the network NADs
	if have != nil && !dispose {
		have.controller.SetNADs(want.GetNADs()...)
		return nil
	}

	// setup & start the new network controller
	nc, err := nm.ncm.NewNetworkController(util.CopyNetInfo(want))
	if err != nil {
		return fmt.Errorf("%s: failed to create network %s: %w", nm.name, network, err)
	}

	err = nc.Start(context.Background())
	if err != nil {
		return fmt.Errorf("%s: failed to start network %s: %w", nm.name, network, err)
	}
	nm.setNetworkState(network, &networkControllerState{controller: nc})

	return nil
}

func (nm *networkManagerImpl) syncAll() error {
	// as we sync upon start, consider networks that have not been ensured as
	// stale and clean them up
	validNetworks := nm.getAllNetworks()
	if err := nm.ncm.CleanupDeletedNetworks(validNetworks...); err != nil {
		return err
	}

	// sync all known networks. There is no informer for networks. Keys are added by NAD controller.
	// Certain downstream controllers that handle configuration for multiple networks depend on being
	// aware of all the existing networks on initialization. To achieve that, we need to start existing
	// networks synchronously. Otherwise, these controllers might incorrectly assess valid configuration
	// as stale.
	start := time.Now()
	klog.Infof("%s: syncing all networks", nm.name)
<<<<<<< HEAD
	for _, networkName := range networkNames {
		if err := nm.sync(networkName); errors.Is(err, ErrNetworkControllerTopologyNotManaged) {
			klog.V(5).Infof(
				"ignoring network %q since %q does not manage it",
				networkName,
				nm.name,
			)
		} else if err != nil {
			return fmt.Errorf("failed to sync network %s: %w", networkName, err)
=======
	for _, network := range validNetworks {
		if err := nm.sync(network.GetNetworkName()); errors.Is(err, ErrNetworkControllerTopologyNotManaged) {
			klog.V(5).Infof(
				"ignoring network %q since %q does not manage it",
				network.GetNetworkName(),
				nm.name,
			)
		} else if err != nil {
			return fmt.Errorf("failed to sync network %s: %w", network.GetNetworkName(), err)
>>>>>>> 24e9946a
		}
	}
	klog.Infof("%s: finished syncing all networks. Time taken: %s", nm.name, time.Since(start))
	return nil
}<|MERGE_RESOLUTION|>--- conflicted
+++ resolved
@@ -214,17 +214,6 @@
 	// as stale.
 	start := time.Now()
 	klog.Infof("%s: syncing all networks", nm.name)
-<<<<<<< HEAD
-	for _, networkName := range networkNames {
-		if err := nm.sync(networkName); errors.Is(err, ErrNetworkControllerTopologyNotManaged) {
-			klog.V(5).Infof(
-				"ignoring network %q since %q does not manage it",
-				networkName,
-				nm.name,
-			)
-		} else if err != nil {
-			return fmt.Errorf("failed to sync network %s: %w", networkName, err)
-=======
 	for _, network := range validNetworks {
 		if err := nm.sync(network.GetNetworkName()); errors.Is(err, ErrNetworkControllerTopologyNotManaged) {
 			klog.V(5).Infof(
@@ -234,7 +223,6 @@
 			)
 		} else if err != nil {
 			return fmt.Errorf("failed to sync network %s: %w", network.GetNetworkName(), err)
->>>>>>> 24e9946a
 		}
 	}
 	klog.Infof("%s: finished syncing all networks. Time taken: %s", nm.name, time.Since(start))

package routemanager

import (
	"net"
	"os"
	"runtime"
	"sync"
	"time"

	"github.com/containernetworking/plugins/pkg/ns"
	"github.com/containernetworking/plugins/pkg/testutils"
	"github.com/onsi/ginkgo"
	"github.com/onsi/gomega"
	"github.com/vishvananda/netlink"
	utilsnet "k8s.io/utils/net"
)

var _ = ginkgo.Describe("Route Manager", func() {
	defer ginkgo.GinkgoRecover()
	var rm *Controller
	var stopCh chan struct{}
	var wg *sync.WaitGroup
	var testNS ns.NetNS
	var loLink netlink.Link
	_, v4DefaultRouteIPNet, _ := net.ParseCIDR("0.0.0.0/0")
	loMTU := 65520
	loAlternativeMTU := 9000
	loLinkName := "lo"
	loSubnet := &net.IPNet{
		IP:   net.IPv4(127, 1, 0, 0),
		Mask: net.CIDRMask(24, 32),
	}
	altSubnet := &net.IPNet{
		IP:   net.IPv4(10, 10, 0, 0),
		Mask: net.CIDRMask(24, 32),
	}
	loIP := net.IPv4(127, 1, 1, 1)
	loIPDiff := net.IPv4(127, 1, 1, 2)
	loGWIP := net.IPv4(127, 1, 1, 254)
	customTableID := 1005
	if os.Getenv("NOROOT") == "TRUE" {
		defer ginkgo.GinkgoRecover()
		ginkgo.Skip("Test requires root privileges")
	}

	ginkgo.BeforeEach(func() {
		var err error
		runtime.LockOSThread()
		testNS, err = testutils.NewNS()
		gomega.Expect(err).ShouldNot(gomega.HaveOccurred())

		wg = &sync.WaitGroup{}
		stopCh = make(chan struct{})
		syncPeriod := 300 * time.Millisecond
		rm = NewController()
		err = testNS.Do(func(netNS ns.NetNS) error {
			defer ginkgo.GinkgoRecover()
			loLink, err = netlink.LinkByName(loLinkName)
			if err != nil {
				return err
			}
			if err := netlink.LinkSetUp(loLink); err != nil {
				return err
			}

			loAddr := &netlink.Addr{
				IPNet: loSubnet,
			}
			if err := netlink.AddrAdd(loLink, loAddr); err != nil {
				return err
			}
			return nil
		})
		wg.Add(1)
		go testNS.Do(func(netNS ns.NetNS) error {
			defer wg.Done()
			defer ginkgo.GinkgoRecover()
			rm.Run(stopCh, syncPeriod)
			return nil
		})
	})

	ginkgo.AfterEach(func() {
		defer runtime.UnlockOSThread()
		close(stopCh)
		wg.Wait()
		gomega.Expect(testNS.Close()).ShouldNot(gomega.HaveOccurred())
		gomega.Expect(testutils.UnmountNS(testNS)).To(gomega.Succeed())
	})

	ginkgo.Context("add route", func() {
		ginkgo.It("applies default route in custom table", func() {
			r := netlink.Route{LinkIndex: loLink.Attrs().Index, Dst: v4DefaultRouteIPNet, Table: customTableID}
			gomega.Expect(addRouteViaManager(rm, testNS, r)).Should(gomega.Succeed())
			gomega.Eventually(func() bool {
				return isRouteInTable(testNS, r, loLink.Attrs().Index, customTableID)
			}, time.Second).Should(gomega.BeTrue())
		})

		ginkgo.It("applies default route with gateway in custom table", func() {
			r := netlink.Route{LinkIndex: loLink.Attrs().Index, Dst: v4DefaultRouteIPNet, Gw: loIP, Table: customTableID}
			gomega.Expect(addRouteViaManager(rm, testNS, r)).Should(gomega.Succeed())
			gomega.Eventually(func() bool {
				return isRouteInTable(testNS, r, loLink.Attrs().Index, customTableID)
			}, time.Second).Should(gomega.BeTrue())
		})

		ginkgo.It("applies route with subnet, gateway IP, src IP, MTU", func() {
			r := netlink.Route{LinkIndex: loLink.Attrs().Index, Dst: loSubnet, Gw: loGWIP, MTU: loMTU, Src: loIP, Table: MainTableID}
			gomega.Expect(addRouteViaManager(rm, testNS, r)).Should(gomega.Succeed())
			gomega.Eventually(func() bool {
				return isRouteInTable(testNS, r, loLink.Attrs().Index, MainTableID)
			}, time.Second).Should(gomega.BeTrue())
		})

		ginkgo.It("applies route with subnets, gateway IP, src IP", func() {
			r := netlink.Route{LinkIndex: loLink.Attrs().Index, Gw: loGWIP, Dst: loSubnet, Src: loIP, Table: MainTableID}
			gomega.Expect(addRouteViaManager(rm, testNS, r)).Should(gomega.Succeed())
			gomega.Eventually(func() bool {
				return isRouteInTable(testNS, r, loLink.Attrs().Index, MainTableID)
			}, time.Second).Should(gomega.BeTrue())
		})

		ginkgo.It("applies route with subnets, gateway IP", func() {
			r := netlink.Route{LinkIndex: loLink.Attrs().Index, Gw: loGWIP, Dst: loSubnet, Table: MainTableID}
			gomega.Expect(addRouteViaManager(rm, testNS, r)).Should(gomega.Succeed())
			gomega.Eventually(func() bool {
				return isRouteInTable(testNS, r, loLink.Attrs().Index, MainTableID)
			}, time.Second).Should(gomega.BeTrue())
		})

		ginkgo.It("applies route with subnets", func() {
			r := netlink.Route{LinkIndex: loLink.Attrs().Index, Dst: loSubnet, Table: MainTableID}
			gomega.Expect(addRouteViaManager(rm, testNS, r)).Should(gomega.Succeed())
			gomega.Eventually(func() bool {
				return isRouteInTable(testNS, r, loLink.Attrs().Index, MainTableID)
			}, time.Second).Should(gomega.BeTrue())
		})

		ginkgo.It("route exists, has different mtu and is updated", func() {
			route := netlink.Route{LinkIndex: loLink.Attrs().Index, Dst: loSubnet, MTU: loMTU, Src: loIP, Table: MainTableID}
			gomega.Expect(addRoute(testNS, route)).Should(gomega.Succeed())
			r := netlink.Route{LinkIndex: loLink.Attrs().Index, Dst: loSubnet, MTU: loAlternativeMTU, Src: loIP, Table: MainTableID}
			gomega.Expect(addRouteViaManager(rm, testNS, r)).Should(gomega.Succeed())
			gomega.Eventually(func() bool {
				return isRouteInTable(testNS, r, loLink.Attrs().Index, MainTableID)
			}, time.Second).Should(gomega.BeTrue())
		})

		ginkgo.It("route exists, has different src and is updated", func() {
			route := netlink.Route{LinkIndex: loLink.Attrs().Index, Dst: loSubnet, Src: loIP, Table: MainTableID}
			gomega.Expect(addRoute(testNS, route)).Should(gomega.Succeed())
			r := netlink.Route{LinkIndex: loLink.Attrs().Index, Dst: loSubnet, Src: loIPDiff, Table: MainTableID}
			gomega.Expect(addRouteViaManager(rm, testNS, r)).Should(gomega.Succeed())
			gomega.Eventually(func() bool {
				return isRouteInTable(testNS, r, loLink.Attrs().Index, MainTableID)
			}, time.Second).Should(gomega.BeTrue())
		})

		ginkgo.It("two equal routes, different tables", func() {
			r := netlink.Route{LinkIndex: loLink.Attrs().Index, Dst: loSubnet, Src: loIPDiff, Table: 5}
			gomega.Expect(addRouteViaManager(rm, testNS, r)).Should(gomega.Succeed())
			validateRoute := func(testNS ns.NetNS, link netlink.Link, r netlink.Route, family, tableID int) func() bool {
				return func() bool {
					return isRouteInTable(testNS, r, loLink.Attrs().Index, tableID)
				}
			}
			gomega.Eventually(validateRoute(testNS, loLink, r, netlink.FAMILY_V4, 5)).WithTimeout(time.Second).Should(gomega.BeTrue())
			r.Table = 6
			gomega.Expect(addRouteViaManager(rm, testNS, r)).Should(gomega.Succeed())
			gomega.Eventually(validateRoute(testNS, loLink, r, netlink.FAMILY_V4, 6)).WithTimeout(time.Second).Should(gomega.BeTrue())
			// delete route in table 6
			gomega.Eventually(func() error {
				return testNS.Do(func(netNS ns.NetNS) error {
					return netlink.RouteDel(&r)
				})
			}).WithTimeout(time.Second).Should(gomega.Succeed())
			// validate it is restored in table 6
			gomega.Eventually(validateRoute(testNS, loLink, r, netlink.FAMILY_V4, 6), time.Second).Should(gomega.BeTrue())
		})
	})

	ginkgo.Context("del route", func() {
		ginkgo.It("del route with dst", func() {
			r := netlink.Route{LinkIndex: loLink.Attrs().Index, Dst: altSubnet, Table: MainTableID}
			gomega.Expect(addRouteViaManager(rm, testNS, r)).Should(gomega.Succeed())
			gomega.Eventually(func() bool {
				return isRouteInTable(testNS, r, loLink.Attrs().Index, MainTableID)
			}, time.Second).Should(gomega.BeTrue())
			gomega.Expect(delRouteViaManager(rm, testNS, r)).Should(gomega.Succeed())
			gomega.Eventually(func() bool {
				return isRouteInTable(testNS, r, loLink.Attrs().Index, MainTableID)
			}, time.Second).Should(gomega.BeFalse())
		})

		ginkgo.It("del route with dst and gateway", func() {
			r := netlink.Route{LinkIndex: loLink.Attrs().Index, Dst: altSubnet, Gw: loGWIP, Table: MainTableID}
			gomega.Expect(addRouteViaManager(rm, testNS, r)).Should(gomega.Succeed())
			gomega.Eventually(func() bool {
				return isRouteInTable(testNS, r, loLink.Attrs().Index, MainTableID)
			}, time.Second).Should(gomega.BeTrue())
			gomega.Expect(delRouteViaManager(rm, testNS, r)).Should(gomega.Succeed())
			gomega.Eventually(func() bool {
				return isRouteInTable(testNS, r, loLink.Attrs().Index, MainTableID)
			}, time.Second).Should(gomega.BeFalse())
		})

		ginkgo.It("del route with dst, gateway and MTU", func() {
			r := netlink.Route{LinkIndex: loLink.Attrs().Index, Dst: altSubnet, Gw: loGWIP, MTU: loMTU, Table: MainTableID}
			gomega.Expect(addRouteViaManager(rm, testNS, r)).Should(gomega.Succeed())
			gomega.Eventually(func() bool {
				return isRouteInTable(testNS, r, loLink.Attrs().Index, MainTableID)
			}, time.Second).Should(gomega.BeTrue())
			gomega.Expect(delRouteViaManager(rm, testNS, r)).Should(gomega.Succeed())
			gomega.Eventually(func() bool {
				return isRouteInTable(testNS, r, loLink.Attrs().Index, MainTableID)
			}, time.Second).Should(gomega.BeFalse())
		})

		ginkgo.It("del route amongst multiple managed routes present", func() {
			rAlt := netlink.Route{LinkIndex: loLink.Attrs().Index, Dst: altSubnet, Table: MainTableID}
			gomega.Expect(addRouteViaManager(rm, testNS, rAlt)).Should(gomega.Succeed())
			gomega.Eventually(func() bool {
				return isRouteInTable(testNS, rAlt, loLink.Attrs().Index, MainTableID)
			}, time.Second).Should(gomega.BeTrue())
			rDefault := netlink.Route{LinkIndex: loLink.Attrs().Index, Dst: v4DefaultRouteIPNet, Table: MainTableID}
			gomega.Expect(addRouteViaManager(rm, testNS, rDefault)).Should(gomega.Succeed())
			gomega.Eventually(func() bool {
				return isRoutesInTable(testNS, []netlink.Route{rDefault, rAlt}, loLink.Attrs().Index, MainTableID)
			}, time.Second).Should(gomega.BeTrue())
			gomega.Expect(delRouteViaManager(rm, testNS, rAlt)).Should(gomega.Succeed())
			gomega.Eventually(func() bool {
				return isRouteInTable(testNS, rAlt, loLink.Attrs().Index, MainTableID)
			}, time.Second).Should(gomega.BeFalse())
			gomega.Eventually(func() bool {
				return isRouteInTable(testNS, rDefault, loLink.Attrs().Index, MainTableID)
			}, time.Second).Should(gomega.BeTrue())
		})

		ginkgo.It("del route and ignores unmanaged route", func() {
			rAlt := netlink.Route{LinkIndex: loLink.Attrs().Index, Dst: altSubnet, Table: MainTableID}
			gomega.Expect(addRoute(testNS, rAlt)).Should(gomega.Succeed())
			gomega.Eventually(func() bool {
				return isRouteInTable(testNS, rAlt, loLink.Attrs().Index, MainTableID)
			}, time.Second).Should(gomega.BeTrue())
			rDefault := netlink.Route{LinkIndex: loLink.Attrs().Index, Dst: v4DefaultRouteIPNet, Table: MainTableID}
			gomega.Expect(addRouteViaManager(rm, testNS, rDefault)).Should(gomega.Succeed())
			gomega.Eventually(func() bool {
				return isRoutesInTable(testNS, []netlink.Route{rDefault, rAlt}, loLink.Attrs().Index, MainTableID)
			}, time.Second).Should(gomega.BeTrue())
			gomega.Expect(delRouteViaManager(rm, testNS, rDefault)).Should(gomega.Succeed())
			gomega.Eventually(func() bool {
				return isRouteInTable(testNS, rAlt, loLink.Attrs().Index, MainTableID)
			}, time.Second).Should(gomega.BeTrue())
		})

		ginkgo.It("del default route in custom route table", func() {
			r := netlink.Route{LinkIndex: loLink.Attrs().Index, Dst: v4DefaultRouteIPNet, Table: customTableID}
			gomega.Expect(addRouteViaManager(rm, testNS, r)).Should(gomega.Succeed())
			gomega.Eventually(func() bool {
				return isRouteInTable(testNS, r, loLink.Attrs().Index, customTableID)
			}, time.Second).Should(gomega.BeTrue())
		})
	})

	ginkgo.Context("runtime sync", func() {
		ginkgo.It("reapplies managed route that was removed (gw IP, mtu, src IP)", func() {
			r := netlink.Route{LinkIndex: loLink.Attrs().Index, Gw: loGWIP, Dst: loSubnet, MTU: loMTU, Src: loIP, Table: MainTableID}
			gomega.Expect(addRouteViaManager(rm, testNS, r)).Should(gomega.Succeed())
			gomega.Eventually(func() bool {
				return isRouteInTable(testNS, r, loLink.Attrs().Index, MainTableID)
			}, time.Second).Should(gomega.BeTrue())
			// clear routes and wait for sync to reapply
			routeList, err := getRouteList(testNS, loLink, netlink.FAMILY_ALL)
			gomega.Expect(err).ShouldNot(gomega.HaveOccurred())
			gomega.Expect(len(routeList)).Should(gomega.BeNumerically(">", 0))
			gomega.Expect(deleteRoutes(testNS, routeList...)).ShouldNot(gomega.HaveOccurred())
			// wait for sync to activate since managed routes have been deleted
			gomega.Eventually(func() bool {
				return isRouteInTable(testNS, r, loLink.Attrs().Index, MainTableID)
			}, time.Second).Should(gomega.BeTrue())
		})

		ginkgo.It("reapplies managed route that was removed (mtu, src IP)", func() {
			r := netlink.Route{LinkIndex: loLink.Attrs().Index, Dst: loSubnet, MTU: loMTU, Src: loIP, Table: MainTableID}
			gomega.Expect(addRouteViaManager(rm, testNS, r)).Should(gomega.Succeed())
			gomega.Eventually(func() bool {
				return isRouteInTable(testNS, r, loLink.Attrs().Index, MainTableID)
			}, time.Second).Should(gomega.BeTrue())
			// clear routes and wait for sync to reapply
			routeList, err := getRouteList(testNS, loLink, netlink.FAMILY_ALL)
			gomega.Expect(err).ShouldNot(gomega.HaveOccurred())
			gomega.Expect(len(routeList)).Should(gomega.BeNumerically(">", 0))
			gomega.Expect(deleteRoutes(testNS, routeList...)).ShouldNot(gomega.HaveOccurred())
			// wait for sync to activate since managed routes have been deleted
			gomega.Eventually(func() bool {
				return isRouteInTable(testNS, r, loLink.Attrs().Index, MainTableID)
			}, time.Second).Should(gomega.BeTrue())
		})

		ginkgo.It("reapplies managed route that was removed because link is down", func() {
			r := netlink.Route{LinkIndex: loLink.Attrs().Index, Dst: loSubnet, MTU: loMTU, Src: loIP, Table: MainTableID}
			gomega.Expect(addRouteViaManager(rm, testNS, r)).Should(gomega.Succeed())
			gomega.Eventually(func() bool {
				return isRouteInTable(testNS, r, loLink.Attrs().Index, MainTableID)
			}, time.Second).Should(gomega.BeTrue())
			gomega.Expect(setLinkDown(testNS, loLink)).ShouldNot(gomega.HaveOccurred())
			gomega.Eventually(func() bool {
				return isRouteInTable(testNS, r, loLink.Attrs().Index, MainTableID)
			}, time.Second).Should(gomega.BeFalse())
			gomega.Expect(setLinkUp(testNS, loLink)).ShouldNot(gomega.HaveOccurred())
			gomega.Eventually(func() bool {
				return isRouteInTable(testNS, r, loLink.Attrs().Index, MainTableID)
			}, time.Second).Should(gomega.BeTrue())
		})

		ginkgo.It("deleting link doesn't cause panic", func() {
			var link netlink.Link
			var err error
			mac, _ := net.ParseMAC("00:00:5e:00:53:44")
			dummy := &netlink.Dummy{LinkAttrs: netlink.LinkAttrs{
				Index:        99,
				MTU:          1500,
				Name:         "dummy",
				HardwareAddr: mac,
			}}
			gomega.Expect(testNS.Do(func(netNS ns.NetNS) error {
				if err := netlink.LinkAdd(dummy); err != nil {
					return err
				}
<<<<<<< HEAD
				link, err = netlink.LinkByName("dummy")
				return err
			})).Should(gomega.Succeed())
			r := netlink.Route{LinkIndex: link.Attrs().Index, Dst: v4DefaultRouteIPNet, Table: MainTableID}
			rm.Add(r)
			gomega.Expect(testNS.Do(func(netNS ns.NetNS) error {
=======
				if link, err = netlink.LinkByName("dummy"); err != nil {
					return err
				}
				if err = netlink.LinkSetUp(link); err != nil {
					return err
				}
				r := netlink.Route{LinkIndex: link.Attrs().Index, Dst: v4DefaultRouteIPNet, Table: MainTableID}
				if err = rm.Add(r); err != nil {
					return err
				}
>>>>>>> fccd62a2
				return netlink.LinkDel(link)
			})).Should(gomega.Succeed())
			time.Sleep(400 * time.Millisecond) // sync period is 300 ms
		})
	})
})

func addRouteViaManager(rm *Controller, targetNS ns.NetNS, r netlink.Route) error {
	return targetNS.Do(func(netNS ns.NetNS) error { return rm.Add(r) })
}
func delRouteViaManager(rm *Controller, targetNS ns.NetNS, r netlink.Route) error {
	return targetNS.Do(func(netNS ns.NetNS) error { return rm.Del(r) })
}

func addRoute(targetNS ns.NetNS, r netlink.Route) error {
	return targetNS.Do(func(netNS ns.NetNS) error {
		return netlink.RouteAdd(&r)
	})
}

// isRouteInTable ensure only the expected route for a link are within a table
func isRouteInTable(targetNs ns.NetNS, expectedRoute netlink.Route, linkIndex, table int) bool {
	return isRoutesInTable(targetNs, []netlink.Route{expectedRoute}, linkIndex, table)
}

// isRoutesInTable ensures only the slice of expected routes for a link are present within a table
func isRoutesInTable(targetNs ns.NetNS, expectedRoutes []netlink.Route, linkIndex, table int) bool {
	if len(expectedRoutes) == 0 {
		panic("expect at least one route")
	}
	existingRoutes := make([]netlink.Route, 0)
	var err error
	err = targetNs.Do(func(netNS ns.NetNS) error {
		filter, mask := filterRouteByTable(linkIndex, table)
		existingRoutes, err = netlink.RouteListFiltered(getIPFamily(expectedRoutes[0].Dst.IP), filter, mask)
		return err
	})
	if err != nil {
		panic(err.Error())
	}
	if len(existingRoutes) != len(expectedRoutes) {
		return false
	}
	var found bool
	for _, expectedRoute := range expectedRoutes {
		found = false
		for _, existingRoute := range existingRoutes {
			if RoutePartiallyEqual(existingRoute, expectedRoute) {
				found = true
				break
			}
		}
		if !found {
			return false
		}
	}
	return true
}

func getRouteList(targetNs ns.NetNS, link netlink.Link, ipFamily int) ([]netlink.Route, error) {
	routesFound := make([]netlink.Route, 0)
	var err error
	err = targetNs.Do(func(netNS ns.NetNS) error {
		routesFound, err = netlink.RouteList(link, ipFamily)
		if err != nil {
			return err
		}
		return nil
	})
	return routesFound, err
}

func deleteRoutes(targetNs ns.NetNS, routes ...netlink.Route) error {
	var err error
	err = targetNs.Do(func(netNS ns.NetNS) error {
		for _, route := range routes {
			if err = netlink.RouteDel(&route); err != nil {
				return err
			}
		}
		return nil
	})
	return err
}

func setLinkUp(targetNS ns.NetNS, link netlink.Link) error {
	return setLink(targetNS, link, netlink.LinkSetUp)
}

func setLinkDown(targetNS ns.NetNS, link netlink.Link) error {
	return setLink(targetNS, link, netlink.LinkSetDown)
}
func setLink(targetNS ns.NetNS, link netlink.Link, nlFunc func(link2 netlink.Link) error) error {
	err := targetNS.Do(func(netNS ns.NetNS) error {
		if err := nlFunc(link); err != nil {
			return err
		}
		return nil
	})
	if err != nil {
		return err
	}
	return nil
}

func getIPFamily(ip net.IP) int {
	if len(ip) == 0 {
		panic("getIPFamily(): nil IP passed as argument")
	}
	if utilsnet.IsIPv6(ip) {
		return netlink.FAMILY_V6
	}
	return netlink.FAMILY_V4
}<|MERGE_RESOLUTION|>--- conflicted
+++ resolved
@@ -328,14 +328,6 @@
 				if err := netlink.LinkAdd(dummy); err != nil {
 					return err
 				}
-<<<<<<< HEAD
-				link, err = netlink.LinkByName("dummy")
-				return err
-			})).Should(gomega.Succeed())
-			r := netlink.Route{LinkIndex: link.Attrs().Index, Dst: v4DefaultRouteIPNet, Table: MainTableID}
-			rm.Add(r)
-			gomega.Expect(testNS.Do(func(netNS ns.NetNS) error {
-=======
 				if link, err = netlink.LinkByName("dummy"); err != nil {
 					return err
 				}
@@ -346,7 +338,6 @@
 				if err = rm.Add(r); err != nil {
 					return err
 				}
->>>>>>> fccd62a2
 				return netlink.LinkDel(link)
 			})).Should(gomega.Succeed())
 			time.Sleep(400 * time.Millisecond) // sync period is 300 ms

--- conflicted
+++ resolved
@@ -403,17 +403,6 @@
 // have been added to disable forwarding
 func delExternalBridgeServiceForwardingRules(cidrs []*net.IPNet) error {
 	return deleteIptRules(getGatewayForwardRules(cidrs))
-<<<<<<< HEAD
-}
-
-// initExternalBridgeDropRules sets up iptables rules to block forwarding
-// in br-* interfaces (also for 2ndary bridge) - we block for v4 and v6 based on clusterStack
-// -A FORWARD -i breth1 -j DROP
-// -A FORWARD -o breth1 -j DROP
-func initExternalBridgeDropForwardingRules(ifName string) error {
-	return appendIptRules(getGatewayDropRules(ifName))
-=======
->>>>>>> fccd62a2
 }
 
 // delExternalBridgeDropForwardingRules removes iptables rules which might

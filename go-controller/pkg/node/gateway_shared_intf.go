--- conflicted
+++ resolved
@@ -2230,7 +2230,21 @@
 	return dftFlows, nil
 }
 
-<<<<<<< HEAD
+func pmtudDropFlows(bridge *bridgeConfiguration, ipAddrs []string) []string {
+	var flows []string
+	if config.Gateway.Mode != config.GatewayModeShared {
+		return nil
+	}
+	for _, addr := range ipAddrs {
+		for _, netConfig := range bridge.patchedNetConfigs() {
+			flows = append(flows,
+				generateICMPFragmentationFlow(addr, outputPortDrop, netConfig.ofPortPatch, pmtudOpenFlowCookie, 700))
+		}
+	}
+
+	return flows
+}
+
 // ovnToHostNetworkNormalActionFlows returns the flows that allow IP{v4,v6} traffic from the OVN network to the host network
 // when the destination is on the same node as the sender. This is necessary for pods in the default network to reach
 // localnet pods on the same node, when the localnet is mapped to breth0. The expected srcMAC is the MAC address of breth0
@@ -2238,30 +2252,6 @@
 func ovnToHostNetworkNormalActionFlows(netConfig *bridgeUDNConfiguration, srcMAC string, hostSubnets []*net.IPNet, isV6 bool) []string {
 	var inPort, ctMark, ipFamily, ipFamilyDest string
 	var flows []string
-=======
-func pmtudDropFlows(bridge *bridgeConfiguration, ipAddrs []string) []string {
-	var flows []string
-	if config.Gateway.Mode != config.GatewayModeShared {
-		return nil
-	}
-	for _, addr := range ipAddrs {
-		for _, netConfig := range bridge.patchedNetConfigs() {
-			flows = append(flows,
-				generateICMPFragmentationFlow(addr, outputPortDrop, netConfig.ofPortPatch, pmtudOpenFlowCookie, 700))
-		}
-	}
-
-	return flows
-}
-
-// ovnToHostNetworkNormalActionFlows returns the flows that allow IP{v4,v6} traffic from the OVN network to the host network
-// when the destination is on the same node as the sender. This is necessary for pods in the default network to reach
-// localnet pods on the same node, when the localnet is mapped to breth0. The expected srcMAC is the MAC address of breth0
-// and the expected hostSubnets is the host subnets found on the node primary interface.
-func ovnToHostNetworkNormalActionFlows(netConfig *bridgeUDNConfiguration, srcMAC string, hostSubnets []*net.IPNet, isV6 bool) []string {
-	var inPort, ctMark, ipFamily, ipFamilyDest string
-	var flows []string
->>>>>>> 75fe04ca
 
 	if config.Gateway.Mode == config.GatewayModeShared {
 		inPort = netConfig.ofPortPatch

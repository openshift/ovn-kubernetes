package node

import (
	"context"
	"fmt"
	"hash/fnv"
	"math"
	"net"
	"reflect"
	"strings"
	"sync"

	"github.com/vishvananda/netlink"
	"golang.org/x/sys/unix"

	corev1 "k8s.io/api/core/v1"
	discovery "k8s.io/api/discovery/v1"
	apierrors "k8s.io/apimachinery/pkg/api/errors"
	ktypes "k8s.io/apimachinery/pkg/types"
	"k8s.io/apimachinery/pkg/util/sets"
	"k8s.io/klog/v2"
	utilnet "k8s.io/utils/net"
	"sigs.k8s.io/knftables"

	"github.com/ovn-org/ovn-kubernetes/go-controller/pkg/config"
	"github.com/ovn-org/ovn-kubernetes/go-controller/pkg/factory"
	"github.com/ovn-org/ovn-kubernetes/go-controller/pkg/kube"
	"github.com/ovn-org/ovn-kubernetes/go-controller/pkg/networkmanager"
	nodeipt "github.com/ovn-org/ovn-kubernetes/go-controller/pkg/node/iptables"
	"github.com/ovn-org/ovn-kubernetes/go-controller/pkg/node/linkmanager"
	"github.com/ovn-org/ovn-kubernetes/go-controller/pkg/node/managementport"
	nodenft "github.com/ovn-org/ovn-kubernetes/go-controller/pkg/node/nftables"
	"github.com/ovn-org/ovn-kubernetes/go-controller/pkg/node/routemanager"
	"github.com/ovn-org/ovn-kubernetes/go-controller/pkg/types"
	"github.com/ovn-org/ovn-kubernetes/go-controller/pkg/util"
	utilerrors "github.com/ovn-org/ovn-kubernetes/go-controller/pkg/util/errors"
)

const (
	// defaultOpenFlowCookie identifies default open flow rules added to the host OVS bridge.
	// The hex number 0xdeff105, aka defflos, is meant to sound like default flows.
	defaultOpenFlowCookie = "0xdeff105"
	// etpSvcOpenFlowCookie identifies constant open flow rules added to the host OVS
	// bridge to move packets between host and external for etp=local traffic.
	// The hex number 0xe745ecf105, represents etp(e74)-service(5ec)-flows which makes it easier for debugging.
	etpSvcOpenFlowCookie = "0xe745ecf105"
	// pmtudOpenFlowCookie identifies the flows used to drop ICMP type (3) destination unreachable,
	// fragmentation-needed (4)
	pmtudOpenFlowCookie = "0x0304"
	// ovsLocalPort is the name of the OVS bridge local port
	ovsLocalPort = "LOCAL"
	// ctMarkOVN is the conntrack mark value for OVN traffic
	ctMarkOVN = "0x1"
	// ctMarkHost is the conntrack mark value for host traffic
	ctMarkHost = "0x2"
	// ovnKubeNodeSNATMark is used to mark packets that need to be SNAT-ed to nodeIP for
	// traffic originating from egressIP and egressService controlled pods towards other nodes in the cluster.
	ovnKubeNodeSNATMark = "0x3f0"

	// nftablesUDNServicePreroutingChain is a base chain registered into the prerouting hook,
	// and it contains one rule that jumps to nftablesUDNServiceMarkChain.
	// Traffic from the default network's management interface is bypassed
	// to prevent enabling the default network access to the local node's UDN NodePort.
	nftablesUDNServicePreroutingChain = "udn-service-prerouting"

	// nftablesUDNServiceOutputChain is a base chain registered into the output hook
	// it contains one rule that jumps to nftablesUDNServiceMarkChain
	nftablesUDNServiceOutputChain = "udn-service-output"

	// nftablesUDNServiceMarkChain is a regular chain trying to match the incoming traffic
	// against the following UDN service verdict maps: nftablesUDNMarkNodePortsMap,
	// nftablesUDNMarkExternalIPsV4Map, nftablesUDNMarkExternalIPsV6Map
	nftablesUDNServiceMarkChain = "udn-service-mark"

	// nftablesUDNBGPOutputChain is a base chain used for blocking the local processes
	// from accessing any of the advertised UDN networks
	nftablesUDNBGPOutputChain = "udn-bgp-drop"

	// nftablesAdvertisedUDNsSetV[4|6] is a set containing advertised UDN subnets
	nftablesAdvertisedUDNsSetV4 = "advertised-udn-subnets-v4"
	nftablesAdvertisedUDNsSetV6 = "advertised-udn-subnets-v6"

	// nftablesUDNMarkNodePortsMap is a verdict maps containing
	// localNodeIP / protocol / port keys indicating traffic that
	// should be marked with a UDN specific value, which is used to direct the traffic
	// to the appropriate network.
	nftablesUDNMarkNodePortsMap = "udn-mark-nodeports"

	// nftablesUDNMarkExternalIPsV4Map and nftablesUDNMarkExternalIPsV6Map are verdict
	// maps containing loadBalancerIP / protocol / port keys indicating traffic that
	// should be marked with a UDN specific value, which is used to direct the traffic
	// to the appropriate network.
	nftablesUDNMarkExternalIPsV4Map = "udn-mark-external-ips-v4"
	nftablesUDNMarkExternalIPsV6Map = "udn-mark-external-ips-v6"

	// outputPortDrop is used to signify that there is no output port for an openflow action and the
	// rendered action should result in a drop
	outputPortDrop = "output-port-drop"
)

// configureUDNServicesNFTables configures the nftables chains, rules, and verdict maps
// that are used to set packet marks on externally exposed UDN services
func configureUDNServicesNFTables() error {
	nft, err := nodenft.GetNFTablesHelper()
	if err != nil {
		return err
	}
	tx := nft.NewTransaction()

	tx.Add(&knftables.Chain{
		Name:    nftablesUDNServiceMarkChain,
		Comment: knftables.PtrTo("UDN services packet mark"),
	})
	tx.Flush(&knftables.Chain{Name: nftablesUDNServiceMarkChain})

	tx.Add(&knftables.Chain{
		Name:    nftablesUDNServicePreroutingChain,
		Comment: knftables.PtrTo("UDN services packet mark - Prerouting"),

		Type:     knftables.PtrTo(knftables.FilterType),
		Hook:     knftables.PtrTo(knftables.PreroutingHook),
		Priority: knftables.PtrTo(knftables.ManglePriority),
	})
	tx.Flush(&knftables.Chain{Name: nftablesUDNServicePreroutingChain})

	tx.Add(&knftables.Rule{
		Chain: nftablesUDNServicePreroutingChain,
		Rule: knftables.Concat(
			"iifname", "!=", types.K8sMgmtIntfName,
			"jump", nftablesUDNServiceMarkChain,
		),
	})

	tx.Add(&knftables.Chain{
		Name:    nftablesUDNServiceOutputChain,
		Comment: knftables.PtrTo("UDN services packet mark - Output"),

		Type:     knftables.PtrTo(knftables.FilterType),
		Hook:     knftables.PtrTo(knftables.OutputHook),
		Priority: knftables.PtrTo(knftables.ManglePriority),
	})
	tx.Flush(&knftables.Chain{Name: nftablesUDNServiceOutputChain})
	tx.Add(&knftables.Rule{
		Chain: nftablesUDNServiceOutputChain,
		Rule: knftables.Concat(
			"jump", nftablesUDNServiceMarkChain,
		),
	})

	tx.Add(&knftables.Map{
		Name:    nftablesUDNMarkNodePortsMap,
		Comment: knftables.PtrTo("UDN services NodePorts mark"),
		Type:    "inet_proto . inet_service : verdict",
	})
	tx.Add(&knftables.Map{
		Name:    nftablesUDNMarkExternalIPsV4Map,
		Comment: knftables.PtrTo("UDN services External IPs mark (IPv4)"),
		Type:    "ipv4_addr . inet_proto . inet_service : verdict",
	})
	tx.Add(&knftables.Map{
		Name:    nftablesUDNMarkExternalIPsV6Map,
		Comment: knftables.PtrTo("UDN services External IPs mark (IPv6)"),
		Type:    "ipv6_addr . inet_proto . inet_service : verdict",
	})

	tx.Add(&knftables.Rule{
		Chain: nftablesUDNServiceMarkChain,
		Rule: knftables.Concat(
			"fib daddr type local meta l4proto . th dport vmap", "@", nftablesUDNMarkNodePortsMap,
		),
	})
	tx.Add(&knftables.Rule{
		Chain: nftablesUDNServiceMarkChain,
		Rule: knftables.Concat(
			"ip daddr . meta l4proto . th dport vmap", "@", nftablesUDNMarkExternalIPsV4Map,
		),
	})
	tx.Add(&knftables.Rule{
		Chain: nftablesUDNServiceMarkChain,
		Rule: knftables.Concat(
			"ip6 daddr . meta l4proto . th dport vmap", "@", nftablesUDNMarkExternalIPsV6Map,
		),
	})

	return nft.Run(context.TODO(), tx)
}

// nodePortWatcherIptables manages iptables rules for shared gateway
// to ensure that services using NodePorts are accessible.
type nodePortWatcherIptables struct {
	networkManager networkmanager.Interface
}

func newNodePortWatcherIptables(networkManager networkmanager.Interface) *nodePortWatcherIptables {
	return &nodePortWatcherIptables{
		networkManager: networkManager,
	}
}

// nodePortWatcher manages OpenFlow and iptables rules
// to ensure that services using NodePorts are accessible
type nodePortWatcher struct {
	dpuMode       bool
	gatewayIPv4   string
	gatewayIPv6   string
	gatewayIPLock sync.Mutex
	ofportPhys    string
	gwBridge      string
	// Map of service name to programmed iptables/OF rules
	serviceInfo     map[ktypes.NamespacedName]*serviceConfig
	serviceInfoLock sync.Mutex
	ofm             *openflowManager
	nodeIPManager   *addressManager
	networkManager  networkmanager.Interface
	watchFactory    factory.NodeWatchFactory
}

type serviceConfig struct {
	// Contains the current service
	service *corev1.Service
	// hasLocalHostNetworkEp will be true for a service if it has at least one endpoint which is "hostnetworked&local-to-this-node".
	hasLocalHostNetworkEp bool
	// localEndpoints stores all the local non-host-networked endpoints for this service
	localEndpoints sets.Set[string]
}

type cidrAndFlags struct {
	ipNet             *net.IPNet
	flags             int
	preferredLifetime int
	validLifetime     int
}

func (npw *nodePortWatcher) updateGatewayIPs(addressManager *addressManager) {
	// Get Physical IPs of Node, Can be IPV4 IPV6 or both
	addressManager.gatewayBridge.Lock()
	gatewayIPv4, gatewayIPv6 := getGatewayFamilyAddrs(addressManager.gatewayBridge.ips)
	addressManager.gatewayBridge.Unlock()

	npw.gatewayIPLock.Lock()
	defer npw.gatewayIPLock.Unlock()
	npw.gatewayIPv4 = gatewayIPv4
	npw.gatewayIPv6 = gatewayIPv6
}

// updateServiceFlowCache handles managing breth0 gateway flows for ingress traffic towards kubernetes services
// (nodeport, external, ingress). By default incoming traffic into the node is steered directly into OVN (case3 below).
//
// case1: If a service has externalTrafficPolicy=local, and has host-networked endpoints local to the node (hasLocalHostNetworkEp),
// traffic instead will be steered directly into the host and DNAT-ed to the targetPort on the host.
//
// case2: All other types of services in SGW mode i.e:
//
//	case2a: if externalTrafficPolicy=cluster + SGW mode, traffic will be steered into OVN via GR.
//	case2b: if externalTrafficPolicy=local + !hasLocalHostNetworkEp + SGW mode, traffic will be steered into OVN via GR.
//
// NOTE: If LGW mode, the default flow will take care of sending traffic to host irrespective of service flow type.
//
// `add` parameter indicates if the flows should exist or be removed from the cache
// `hasLocalHostNetworkEp` indicates if at least one host networked endpoint exists for this service which is local to this node.
func (npw *nodePortWatcher) updateServiceFlowCache(service *corev1.Service, netInfo util.NetInfo, add, hasLocalHostNetworkEp bool) error {
	if config.Gateway.Mode == config.GatewayModeLocal && config.Gateway.AllowNoUplink && npw.ofportPhys == "" {
		// if LGW mode and no uplink gateway bridge, ingress traffic enters host from node physical interface instead of the breth0. Skip adding these service flows to br-ex.
		return nil
	}

	var netConfig *bridgeUDNConfiguration
	var actions string

	if add {
		netConfig = npw.ofm.getActiveNetwork(netInfo)
		if netConfig == nil {
			return fmt.Errorf("failed to get active network config for network %s", netInfo.GetNetworkName())
		}
		actions = fmt.Sprintf("output:%s", netConfig.ofPortPatch)
	}

	// CAUTION: when adding new flows where the in_port is ofPortPatch and the out_port is ofPortPhys, ensure
	// that dl_src is included in match criteria!

	npw.gatewayIPLock.Lock()
	defer npw.gatewayIPLock.Unlock()
	var cookie, key string
	var err error
	var errors []error

	isServiceTypeETPLocal := util.ServiceExternalTrafficPolicyLocal(service)

	// cookie is only used for debugging purpose. so it is not fatal error if cookie is failed to be generated.
	for _, svcPort := range service.Spec.Ports {
		protocol := strings.ToLower(string(svcPort.Protocol))
		if svcPort.NodePort > 0 {
			flowProtocols := []string{}
			if config.IPv4Mode {
				flowProtocols = append(flowProtocols, protocol)
			}
			if config.IPv6Mode {
				flowProtocols = append(flowProtocols, protocol+"6")
			}
			for _, flowProtocol := range flowProtocols {
				key = strings.Join([]string{"NodePort", service.Namespace, service.Name, flowProtocol, fmt.Sprintf("%d", svcPort.NodePort)}, "_")
				// Delete if needed and skip to next protocol
				if !add {
					npw.ofm.deleteFlowsByKey(key)
					continue
				}
				cookie, err = svcToCookie(service.Namespace, service.Name, flowProtocol, svcPort.NodePort)
				if err != nil {
					klog.Warningf("Unable to generate cookie for nodePort svc: %s, %s, %s, %d, error: %v",
						service.Namespace, service.Name, flowProtocol, svcPort.Port, err)
					cookie = "0"
				}
				// This allows external traffic ingress when the svc's ExternalTrafficPolicy is
				// set to Local, and the backend pod is HostNetworked. We need to add
				// Flows that will DNAT all traffic coming into nodeport to the nodeIP:Port and
				// ensure that the return traffic is UnDNATed to correct the nodeIP:Nodeport
				if isServiceTypeETPLocal && hasLocalHostNetworkEp {
					// case1 (see function description for details)
					var nodeportFlows []string
					klog.V(5).Infof("Adding flows on breth0 for Nodeport Service %s in Namespace: %s since ExternalTrafficPolicy=local", service.Name, service.Namespace)
					// table 0, This rule matches on all traffic with dst port == NodePort, DNAT's the nodePort to the svc targetPort
					// If ipv6 make sure to choose the ipv6 node address for rule
					if strings.Contains(flowProtocol, "6") {
						nodeportFlows = append(nodeportFlows,
							fmt.Sprintf("cookie=%s, priority=110, in_port=%s, %s, tp_dst=%d, actions=ct(commit,zone=%d,nat(dst=[%s]:%s),table=6)",
								cookie, npw.ofportPhys, flowProtocol, svcPort.NodePort, config.Default.HostNodePortConntrackZone, npw.gatewayIPv6, svcPort.TargetPort.String()))
					} else {
						nodeportFlows = append(nodeportFlows,
							fmt.Sprintf("cookie=%s, priority=110, in_port=%s, %s, tp_dst=%d, actions=ct(commit,zone=%d,nat(dst=%s:%s),table=6)",
								cookie, npw.ofportPhys, flowProtocol, svcPort.NodePort, config.Default.HostNodePortConntrackZone, npw.gatewayIPv4, svcPort.TargetPort.String()))
					}
					nodeportFlows = append(nodeportFlows,
						// table 6, Sends the packet to the host. Note that the constant etp svc cookie is used since this flow would be
						// same for all such services.
						fmt.Sprintf("cookie=%s, priority=110, table=6, actions=output:LOCAL",
							etpSvcOpenFlowCookie),
						// table 0, Matches on return traffic, i.e traffic coming from the host networked pod's port, and unDNATs
						fmt.Sprintf("cookie=%s, priority=110, in_port=LOCAL, %s, tp_src=%s, actions=ct(zone=%d nat,table=7)",
							cookie, flowProtocol, svcPort.TargetPort.String(), config.Default.HostNodePortConntrackZone),
						// table 7, Sends the packet back out eth0 to the external client. Note that the constant etp svc
						// cookie is used since this would be same for all such services.
						fmt.Sprintf("cookie=%s, priority=110, table=7, "+
							"actions=output:%s", etpSvcOpenFlowCookie, npw.ofportPhys))
					npw.ofm.updateFlowCacheEntry(key, nodeportFlows)
				} else if config.Gateway.Mode == config.GatewayModeShared {
					// case2 (see function description for details)
					npw.ofm.updateFlowCacheEntry(key, []string{
						// table=0, matches on service traffic towards nodePort and sends it to OVN pipeline
						fmt.Sprintf("cookie=%s, priority=110, in_port=%s, %s, tp_dst=%d, "+
							"actions=%s",
							cookie, npw.ofportPhys, flowProtocol, svcPort.NodePort, actions),
						// table=0, matches on return traffic from service nodePort and sends it out to primary node interface (br-ex)
						fmt.Sprintf("cookie=%s, priority=110, in_port=%s, dl_src=%s, %s, tp_src=%d, "+
							"actions=output:%s",
							cookie, netConfig.ofPortPatch, npw.ofm.getDefaultBridgeMAC(), flowProtocol, svcPort.NodePort, npw.ofportPhys)})
				}
			}
		}

		// Flows for cloud load balancers on Azure/GCP
		// Established traffic is handled by default conntrack rules
		// NodePort/Ingress access in the OVS bridge will only ever come from outside of the host
		ingParsedIPs := make([]string, 0, len(service.Status.LoadBalancer.Ingress))
		for _, ing := range service.Status.LoadBalancer.Ingress {
			if len(ing.IP) > 0 {
				ip := utilnet.ParseIPSloppy(ing.IP)
				if ip == nil {
					errors = append(errors, fmt.Errorf("failed to parse Ingress IP: %q", ing.IP))
				} else {
					ingParsedIPs = append(ingParsedIPs, ip.String())
				}
			}
		}

		// flows for externalIPs
		extParsedIPs := make([]string, 0, len(service.Spec.ExternalIPs))
		for _, externalIP := range service.Spec.ExternalIPs {
			ip := utilnet.ParseIPSloppy(externalIP)
			if ip == nil {
				errors = append(errors, fmt.Errorf("failed to parse External IP: %q", externalIP))
			} else {
				extParsedIPs = append(extParsedIPs, ip.String())
			}
		}
		var ofPorts []string
		// don't get the ports unless we need to as it is a costly operation
		if (len(extParsedIPs) > 0 || len(ingParsedIPs) > 0) && add {
			ofPorts, err = util.GetOpenFlowPorts(npw.gwBridge, false)
			if err != nil {
				// in the odd case that getting all ports from the bridge should not work,
				// simply output to LOCAL (this should work well in the vast majority of cases, anyway)
				klog.Warningf("Unable to get port list from bridge. Using ovsLocalPort as output only: error: %v",
					err)
			}
		}
		if err = npw.createLbAndExternalSvcFlows(service, netConfig, &svcPort, add, hasLocalHostNetworkEp, protocol, actions,
			ingParsedIPs, "Ingress", ofPorts); err != nil {
			errors = append(errors, err)
		}

		if err = npw.createLbAndExternalSvcFlows(service, netConfig, &svcPort, add, hasLocalHostNetworkEp, protocol, actions,
			extParsedIPs, "External", ofPorts); err != nil {
			errors = append(errors, err)
		}
	}

	// Add flows for default network services that are accessible from UDN networks
	if util.IsNetworkSegmentationSupportEnabled() {
		// The flow added below has a higher priority than the per UDN service flow:
		//   priority=200, table=2, ip, ip_src=169.254.0.<UDN>, actions=set_field:<bridge-mac>->eth_dst,output:<UDN-patch-port>
		// This ordering ensures that traffic to UDN allowed default services goes to the the default patch port.

		if util.IsUDNEnabledService(ktypes.NamespacedName{Namespace: service.Namespace, Name: service.Name}.String()) {
			key = strings.Join([]string{"UDNAllowedSVC", service.Namespace, service.Name}, "_")
			if !add {
				npw.ofm.deleteFlowsByKey(key)
				return utilerrors.Join(errors...)
			}

			ipPrefix := "ip"
			if !utilnet.IsIPv4String(service.Spec.ClusterIP) {
				ipPrefix = "ipv6"
			}
			// table 2, user-defined network host -> OVN towards default cluster network services
			defaultNetConfig := npw.ofm.defaultBridge.getActiveNetworkBridgeConfigCopy(types.DefaultNetworkName)
			// sample flow: cookie=0xdeff105, duration=2319.685s, table=2, n_packets=496, n_bytes=67111, priority=300,
			//              ip,nw_dst=10.96.0.1 actions=mod_dl_dst:02:42:ac:12:00:03,output:"patch-breth0_ov"
			// This flow is used for UDNs and advertised UDNs to be able to reach kapi and dns services alone on default network
			flows := []string{fmt.Sprintf("cookie=%s, priority=300, table=2, %s, %s_dst=%s, "+
				"actions=set_field:%s->eth_dst,output:%s",
				defaultOpenFlowCookie, ipPrefix, ipPrefix, service.Spec.ClusterIP,
				npw.ofm.getDefaultBridgeMAC().String(), defaultNetConfig.ofPortPatch)}
			if util.IsRouteAdvertisementsEnabled() {
				// if the network is advertised, then for the reply from kapi and dns services to go back
				// into the UDN's VRF we need flows that statically send this to the local port
				// sample flow: cookie=0xdeff105, duration=264.196s, table=0, n_packets=0, n_bytes=0, priority=490,ip,
				//              in_port="patch-breth0_ov",nw_src=10.96.0.10,actions=ct(table=3,zone=64001,nat)
				// this flow is meant to match all advertised UDNs and then the ip rules on the host will take
				// this packet into the corresponding UDNs
				// NOTE: We chose priority 490 to differentiate this flow from the flow at priority 500 added for the
				// non-advertised UDNs reponse for debugging purposes:
				// sample flow for non-advertised UDNs: cookie=0xdeff105, duration=684.087s, table=0, n_packets=0, n_bytes=0,
				//				idle_age=684, priority=500,ip,in_port=2,nw_src=10.96.0.0/16,nw_dst=169.254.0.0/17 actions=ct(table=3,zone=64001,nat)
				flows = append(flows, fmt.Sprintf("cookie=%s, priority=490, in_port=%s, ip, ip_src=%s,actions=ct(zone=%d,nat,table=3)",
					defaultOpenFlowCookie, defaultNetConfig.ofPortPatch, service.Spec.ClusterIP, config.Default.HostMasqConntrackZone))
			}
			npw.ofm.updateFlowCacheEntry(key, flows)
		}
	}
	return utilerrors.Join(errors...)
}

// createLbAndExternalSvcFlows handles managing breth0 gateway flows for ingress traffic towards kubernetes services
// (externalIP and LoadBalancer types). By default incoming traffic into the node is steered directly into OVN (case3 below).
//
// case1: If a service has externalTrafficPolicy=local, and has host-networked endpoints local to the node (hasLocalHostNetworkEp),
// traffic instead will be steered directly into the host and DNAT-ed to the targetPort on the host.
//
// case2: All other types of services in SGW mode i.e:
//
//	case2a: if externalTrafficPolicy=cluster + SGW mode, traffic will be steered into OVN via GR.
//	case2b: if externalTrafficPolicy=local + !hasLocalHostNetworkEp + SGW mode, traffic will be steered into OVN via GR.
//
// NOTE: If LGW mode, the default flow will take care of sending traffic to host irrespective of service flow type.
//
// `add` parameter indicates if the flows should exist or be removed from the cache
// `hasLocalHostNetworkEp` indicates if at least one host networked endpoint exists for this service which is local to this node.
// `protocol` is TCP/UDP/SCTP as set in the svc.Port
// `actions`: "send to patchport"
// `externalIPOrLBIngressIP` is either externalIP.IP or LB.status.ingress.IP
// `ipType` is either "External" or "Ingress"
func (npw *nodePortWatcher) createLbAndExternalSvcFlows(service *corev1.Service, netConfig *bridgeUDNConfiguration, svcPort *corev1.ServicePort, add bool,
	hasLocalHostNetworkEp bool, protocol string, actions string, externalIPOrLBIngressIPs []string, ipType string, ofPorts []string) error {

	for _, externalIPOrLBIngressIP := range externalIPOrLBIngressIPs {
		// each path has per IP generates about 4-5 flows. So we preallocate a slice with capacity.
		externalIPFlows := make([]string, 0, 5)

		// CAUTION: when adding new flows where the in_port is ofPortPatch and the out_port is ofPortPhys, ensure
		// that dl_src is included in match criteria!

		flowProtocol := protocol
		nwDst := "nw_dst"
		nwSrc := "nw_src"
		if utilnet.IsIPv6String(externalIPOrLBIngressIP) {
			flowProtocol = protocol + "6"
			nwDst = "ipv6_dst"
			nwSrc = "ipv6_src"
		}
		cookie, err := svcToCookie(service.Namespace, service.Name, externalIPOrLBIngressIP, svcPort.Port)
		if err != nil {
			klog.Warningf("Unable to generate cookie for %s svc: %s, %s, %s, %d, error: %v",
				ipType, service.Namespace, service.Name, externalIPOrLBIngressIP, svcPort.Port, err)
			cookie = "0"
		}
		key := strings.Join([]string{ipType, service.Namespace, service.Name, externalIPOrLBIngressIP, fmt.Sprintf("%d", svcPort.Port)}, "_")
		// Delete if needed and skip to next protocol
		if !add {
			npw.ofm.deleteFlowsByKey(key)
			continue
		}
		// add the ARP bypass flow regardless of service type or gateway modes since its applicable in all scenarios.
		arpFlow := npw.generateARPBypassFlow(ofPorts, netConfig.ofPortPatch, externalIPOrLBIngressIP, cookie)
		externalIPFlows = append(externalIPFlows, arpFlow)
		// This allows external traffic ingress when the svc's ExternalTrafficPolicy is
		// set to Local, and the backend pod is HostNetworked. We need to add
		// Flows that will DNAT all external traffic destined for the lb/externalIP service
		// to the nodeIP / nodeIP:port of the host networked backend.
		// And then ensure that return traffic is UnDNATed correctly back
		// to the ingress / external IP
		isServiceTypeETPLocal := util.ServiceExternalTrafficPolicyLocal(service)
		if isServiceTypeETPLocal && hasLocalHostNetworkEp {
			// case1 (see function description for details)
			klog.V(5).Infof("Adding flows on breth0 for %s Service %s in Namespace: %s since ExternalTrafficPolicy=local", ipType, service.Name, service.Namespace)
			// table 0, This rule matches on all traffic with dst ip == LoadbalancerIP / externalIP, DNAT's the nodePort to the svc targetPort
			// If ipv6 make sure to choose the ipv6 node address for rule
			if strings.Contains(flowProtocol, "6") {
				externalIPFlows = append(externalIPFlows,
					fmt.Sprintf("cookie=%s, priority=110, in_port=%s, %s, %s=%s, tp_dst=%d, actions=ct(commit,zone=%d,nat(dst=[%s]:%s),table=6)",
						cookie, npw.ofportPhys, flowProtocol, nwDst, externalIPOrLBIngressIP, svcPort.Port, config.Default.HostNodePortConntrackZone, npw.gatewayIPv6, svcPort.TargetPort.String()))
			} else {
				externalIPFlows = append(externalIPFlows,
					fmt.Sprintf("cookie=%s, priority=110, in_port=%s, %s, %s=%s, tp_dst=%d, actions=ct(commit,zone=%d,nat(dst=%s:%s),table=6)",
						cookie, npw.ofportPhys, flowProtocol, nwDst, externalIPOrLBIngressIP, svcPort.Port, config.Default.HostNodePortConntrackZone, npw.gatewayIPv4, svcPort.TargetPort.String()))
			}
			externalIPFlows = append(externalIPFlows,
				// table 6, Sends the packet to Host. Note that the constant etp svc cookie is used since this flow would be
				// same for all such services.
				fmt.Sprintf("cookie=%s, priority=110, table=6, actions=output:LOCAL",
					etpSvcOpenFlowCookie),
				// table 0, Matches on return traffic, i.e traffic coming from the host networked pod's port, and unDNATs
				fmt.Sprintf("cookie=%s, priority=110, in_port=LOCAL, %s, tp_src=%s, actions=ct(commit,zone=%d nat,table=7)",
					cookie, flowProtocol, svcPort.TargetPort.String(), config.Default.HostNodePortConntrackZone),
				// table 7, Sends the reply packet back out eth0 to the external client. Note that the constant etp svc
				// cookie is used since this would be same for all such services.
				fmt.Sprintf("cookie=%s, priority=110, table=7, actions=output:%s",
					etpSvcOpenFlowCookie, npw.ofportPhys))
		} else if config.Gateway.Mode == config.GatewayModeShared {
			// add the ICMP Fragmentation flow for shared gateway mode.
			icmpFlow := generateICMPFragmentationFlow(externalIPOrLBIngressIP, netConfig.ofPortPatch, npw.ofportPhys, cookie, 110)
			externalIPFlows = append(externalIPFlows, icmpFlow)
			// case2 (see function description for details)
			externalIPFlows = append(externalIPFlows,
				// table=0, matches on service traffic towards externalIP or LB ingress and sends it to OVN pipeline
				fmt.Sprintf("cookie=%s, priority=110, in_port=%s, %s, %s=%s, tp_dst=%d, "+
					"actions=%s",
					cookie, npw.ofportPhys, flowProtocol, nwDst, externalIPOrLBIngressIP, svcPort.Port, actions),
				// table=0, matches on return traffic from service externalIP or LB ingress and sends it out to primary node interface (br-ex)
				fmt.Sprintf("cookie=%s, priority=110, in_port=%s, dl_src=%s, %s, %s=%s, tp_src=%d, "+
					"actions=output:%s",
					cookie, netConfig.ofPortPatch, npw.ofm.getDefaultBridgeMAC(), flowProtocol, nwSrc, externalIPOrLBIngressIP, svcPort.Port, npw.ofportPhys))
		}
		npw.ofm.updateFlowCacheEntry(key, externalIPFlows)
	}

	return nil
}

// generate ARP/NS bypass flow which will send the ARP/NS request everywhere *but* to OVN
// OpenFlow will not do hairpin switching, so we can safely add the origin port to the list of ports, too
func (npw *nodePortWatcher) generateARPBypassFlow(ofPorts []string, ofPortPatch, ipAddr string, cookie string) string {
	addrResDst := "arp_tpa"
	addrResProto := "arp, arp_op=1"
	if utilnet.IsIPv6String(ipAddr) {
		addrResDst = "nd_target"
		addrResProto = "icmp6, icmp_type=135, icmp_code=0"
	}

	var arpFlow string
	var arpPortsFiltered []string
	if len(ofPorts) == 0 {
		// in the odd case that getting all ports from the bridge should not work,
		// simply output to LOCAL (this should work well in the vast majority of cases, anyway)
		arpFlow = fmt.Sprintf("cookie=%s, priority=110, in_port=%s, %s, %s=%s, "+
			"actions=output:%s",
			cookie, npw.ofportPhys, addrResProto, addrResDst, ipAddr, ovsLocalPort)
	} else {
		// cover the case where breth0 has more than 3 ports, e.g. if an admin adds a 4th port
		// and the ExternalIP would be on that port
		// Use all ports except for ofPortPhys and the ofportPatch
		// Filtering ofPortPhys is for consistency / readability only, OpenFlow will not send
		// out the in_port normally (see man 7 ovs-actions)
		for _, port := range ofPorts {
			if port == ofPortPatch || port == npw.ofportPhys {
				continue
			}
			arpPortsFiltered = append(arpPortsFiltered, port)
		}

		// If vlan tagged traffic is received from physical interface, it has to be untagged before sending to access ports
		if config.Gateway.VLANID != 0 {
			match_vlan := fmt.Sprintf("dl_vlan=%d,", config.Gateway.VLANID)
			arpFlow = fmt.Sprintf("cookie=%s, priority=110, in_port=%s, %s, %s, %s=%s, "+
				"actions=strip_vlan,output:%s",
				cookie, npw.ofportPhys, match_vlan, addrResProto, addrResDst, ipAddr, strings.Join(arpPortsFiltered, ","))
		} else {
			arpFlow = fmt.Sprintf("cookie=%s, priority=110, in_port=%s, %s, %s=%s, "+
				"actions=output:%s",
				cookie, npw.ofportPhys, addrResProto, addrResDst, ipAddr, strings.Join(arpPortsFiltered, ","))
		}
	}

	return arpFlow
}

func generateICMPFragmentationFlow(ipAddr, outputPort, inPort, cookie string, priority int) string {
	// we send any ICMP destination unreachable, fragmentation needed to the OVN pipeline too so that
	// path MTU discovery continues to work.
	icmpMatch := "icmp"
	icmpType := 3
	icmpCode := 4
	nwDst := "nw_dst"
	if utilnet.IsIPv6String(ipAddr) {
		icmpMatch = "icmp6"
		icmpType = 2
		icmpCode = 0
		nwDst = "ipv6_dst"
	}

	action := fmt.Sprintf("output:%s", outputPort)
	if outputPort == outputPortDrop {
		action = "drop"
	}

	icmpFragmentationFlow := fmt.Sprintf("cookie=%s, priority=%d, in_port=%s, %s, %s=%s, icmp_type=%d, "+
		"icmp_code=%d, actions=%s",
		cookie, priority, inPort, icmpMatch, nwDst, ipAddr, icmpType, icmpCode, action)
	return icmpFragmentationFlow
}

// getAndDeleteServiceInfo returns the serviceConfig for a service and if it exists and then deletes the entry
func (npw *nodePortWatcher) getAndDeleteServiceInfo(index ktypes.NamespacedName) (out *serviceConfig, exists bool) {
	npw.serviceInfoLock.Lock()
	defer npw.serviceInfoLock.Unlock()
	out, exists = npw.serviceInfo[index]
	delete(npw.serviceInfo, index)
	return out, exists
}

// getServiceInfo returns the serviceConfig for a service and if it exists
func (npw *nodePortWatcher) getServiceInfo(index ktypes.NamespacedName) (out *serviceConfig, exists bool) {
	npw.serviceInfoLock.Lock()
	defer npw.serviceInfoLock.Unlock()
	out, exists = npw.serviceInfo[index]
	return out, exists
}

// getAndSetServiceInfo creates and sets the serviceConfig, returns if it existed and whatever was there
func (npw *nodePortWatcher) getAndSetServiceInfo(index ktypes.NamespacedName, service *corev1.Service, hasLocalHostNetworkEp bool, localEndpoints sets.Set[string]) (old *serviceConfig, exists bool) {
	npw.serviceInfoLock.Lock()
	defer npw.serviceInfoLock.Unlock()

	old, exists = npw.serviceInfo[index]
	var ptrCopy serviceConfig
	if exists {
		ptrCopy = *old
	}
	npw.serviceInfo[index] = &serviceConfig{service: service, hasLocalHostNetworkEp: hasLocalHostNetworkEp, localEndpoints: localEndpoints}
	return &ptrCopy, exists
}

// addOrSetServiceInfo creates and sets the serviceConfig if it doesn't exist
func (npw *nodePortWatcher) addOrSetServiceInfo(index ktypes.NamespacedName, service *corev1.Service, hasLocalHostNetworkEp bool, localEndpoints sets.Set[string]) (exists bool) {
	npw.serviceInfoLock.Lock()
	defer npw.serviceInfoLock.Unlock()

	if _, exists := npw.serviceInfo[index]; !exists {
		// Only set this if it doesn't exist
		npw.serviceInfo[index] = &serviceConfig{service: service, hasLocalHostNetworkEp: hasLocalHostNetworkEp, localEndpoints: localEndpoints}
		return false
	}
	return true

}

// updateServiceInfo sets the serviceConfig for a service and returns the existing serviceConfig, if inputs are nil
// do not update those fields, if it does not exist return nil.
func (npw *nodePortWatcher) updateServiceInfo(index ktypes.NamespacedName, service *corev1.Service, hasLocalHostNetworkEp *bool, localEndpoints sets.Set[string]) (old *serviceConfig, exists bool) {

	npw.serviceInfoLock.Lock()
	defer npw.serviceInfoLock.Unlock()

	if old, exists = npw.serviceInfo[index]; !exists {
		klog.V(5).Infof("No serviceConfig found for service %s in namespace %s", index.Name, index.Namespace)
		return nil, exists
	}
	ptrCopy := *old
	if service != nil {
		npw.serviceInfo[index].service = service
	}

	if hasLocalHostNetworkEp != nil {
		npw.serviceInfo[index].hasLocalHostNetworkEp = *hasLocalHostNetworkEp
	}

	if localEndpoints != nil {
		npw.serviceInfo[index].localEndpoints = localEndpoints
	}

	return &ptrCopy, exists
}

// addServiceRules ensures the correct iptables rules and OpenFlow physical
// flows are programmed for a given service and endpoint configuration
func addServiceRules(service *corev1.Service, netInfo util.NetInfo, localEndpoints []string, svcHasLocalHostNetEndPnt bool, npw *nodePortWatcher) error {
	// For dpu or Full mode
	var err error
	var errors []error
	var activeNetwork *bridgeUDNConfiguration
	if npw != nil {
		if err = npw.updateServiceFlowCache(service, netInfo, true, svcHasLocalHostNetEndPnt); err != nil {
			errors = append(errors, err)
		}
		npw.ofm.requestFlowSync()
		activeNetwork = npw.ofm.getActiveNetwork(netInfo)
		if activeNetwork == nil {
			return fmt.Errorf("failed to get active network config for network %s", netInfo.GetNetworkName())
		}
	}

	if npw == nil || !npw.dpuMode {
		// add iptables/nftables rules only in full mode
		iptRules := getGatewayIPTRules(service, localEndpoints, svcHasLocalHostNetEndPnt)
		if len(iptRules) > 0 {
			if err := insertIptRules(iptRules); err != nil {
				err = fmt.Errorf("failed to add iptables rules for service %s/%s: %v",
					service.Namespace, service.Name, err)
				errors = append(errors, err)
			}
		}
		nftElems := getGatewayNFTRules(service, localEndpoints, svcHasLocalHostNetEndPnt)
		if netInfo.IsPrimaryNetwork() && activeNetwork != nil {
			nftElems = append(nftElems, getUDNNFTRules(service, activeNetwork)...)
		}
		if len(nftElems) > 0 {
			if err := nodenft.UpdateNFTElements(nftElems); err != nil {
				err = fmt.Errorf("failed to update nftables rules for service %s/%s: %v",
					service.Namespace, service.Name, err)
				errors = append(errors, err)
			}
		}
	}

	return utilerrors.Join(errors...)
}

// delServiceRules deletes all possible iptables rules and OpenFlow physical
// flows for a service
func delServiceRules(service *corev1.Service, localEndpoints []string, npw *nodePortWatcher) error {
	var err error
	var errors []error
	// full mode || dpu mode
	if npw != nil {
		if err = npw.updateServiceFlowCache(service, nil, false, false); err != nil {
			errors = append(errors, fmt.Errorf("error updating service flow cache: %v", err))
		}
		npw.ofm.requestFlowSync()
	}

	if npw == nil || !npw.dpuMode {
		// Always try and delete all rules here in full mode & in host only mode. We don't touch iptables in dpu mode.
		// +--------------------------+-----------------------+-----------------------+--------------------------------+
		// | svcHasLocalHostNetEndPnt | ExternalTrafficPolicy | InternalTrafficPolicy |     Scenario for deletion      |
		// |--------------------------|-----------------------|-----------------------|--------------------------------|
		// |                          |                       |                       |      deletes the MARK          |
		// |         false            |         cluster       |          local        |      rules for itp=local       |
		// |                          |                       |                       |       called from mangle       |
		// |--------------------------|-----------------------|-----------------------|--------------------------------|
		// |                          |                       |                       |      deletes the REDIRECT      |
		// |         true             |         cluster       |          local        |      rules towards target      |
		// |                          |                       |                       |       port for itp=local       |
		// |--------------------------|-----------------------|-----------------------|--------------------------------|
		// |                          |                       |                       | deletes the DNAT rules for     |
		// |         false            |          local        |          cluster      |    non-local-host-net          |
		// |                          |                       |                       | eps towards masqueradeIP +     |
		// |                          |                       |                       | DNAT rules towards clusterIP   |
		// |--------------------------|-----------------------|-----------------------|--------------------------------|
		// |                          |                       |                       |    deletes the DNAT rules      |
		// |       false||true        |          cluster      |          cluster      |     towards clusterIP          |
		// |                          |                       |                       |       for the default case     |
		// |--------------------------|-----------------------|-----------------------|--------------------------------|
		// |                          |                       |                       |      deletes all the rules     |
		// |       false||true        |          local        |          local        |   for etp=local + itp=local    |
		// |                          |                       |                       |   + default dnat towards CIP   |
		// +--------------------------+-----------------------+-----------------------+--------------------------------+

		iptRules := getGatewayIPTRules(service, localEndpoints, true)
		iptRules = append(iptRules, getGatewayIPTRules(service, localEndpoints, false)...)
		if len(iptRules) > 0 {
			if err := nodeipt.DelRules(iptRules); err != nil {
				err := fmt.Errorf("failed to delete iptables rules for service %s/%s: %v",
					service.Namespace, service.Name, err)
				errors = append(errors, err)
			}
		}
		nftElems := getGatewayNFTRules(service, localEndpoints, true)
		nftElems = append(nftElems, getGatewayNFTRules(service, localEndpoints, false)...)
		if len(nftElems) > 0 {
			if err := nodenft.DeleteNFTElements(nftElems); err != nil {
				err = fmt.Errorf("failed to delete nftables rules for service %s/%s: %v",
					service.Namespace, service.Name, err)
				errors = append(errors, err)
			}
		}

		if util.IsNetworkSegmentationSupportEnabled() {
			// NOTE: The code below is not using nodenft.DeleteNFTElements because it first adds elements
			// before removing them, which fails for UDN NFT rules. These rules only have map keys,
			// not key-value pairs, making it impossible to add.
			// Attempt to delete the elements directly and handle the IsNotFound error.
			//
			// TODO: Switch to `nft destroy` when supported.
			nftElems = getUDNNFTRules(service, nil)
			if len(nftElems) > 0 {
				nft, err := nodenft.GetNFTablesHelper()
				if err != nil {
					return utilerrors.Join(append(errors, err)...)
				}

				tx := nft.NewTransaction()
				for _, elem := range nftElems {
					tx.Delete(elem)
				}

				if err := nft.Run(context.TODO(), tx); err != nil && !knftables.IsNotFound(err) {
					err = fmt.Errorf("failed to delete nftables rules for UDN service %s/%s: %v",
						service.Namespace, service.Name, err)
					errors = append(errors, err)
				}
			}
		}
	}

	return utilerrors.Join(errors...)
}

func serviceUpdateNotNeeded(old, new *corev1.Service) bool {
	return reflect.DeepEqual(new.Spec.Ports, old.Spec.Ports) &&
		reflect.DeepEqual(new.Spec.ExternalIPs, old.Spec.ExternalIPs) &&
		reflect.DeepEqual(new.Spec.ClusterIP, old.Spec.ClusterIP) &&
		reflect.DeepEqual(new.Spec.ClusterIPs, old.Spec.ClusterIPs) &&
		reflect.DeepEqual(new.Spec.Type, old.Spec.Type) &&
		reflect.DeepEqual(new.Status.LoadBalancer.Ingress, old.Status.LoadBalancer.Ingress) &&
		reflect.DeepEqual(new.Spec.ExternalTrafficPolicy, old.Spec.ExternalTrafficPolicy) &&
		(new.Spec.InternalTrafficPolicy != nil && old.Spec.InternalTrafficPolicy != nil &&
			reflect.DeepEqual(*new.Spec.InternalTrafficPolicy, *old.Spec.InternalTrafficPolicy)) &&
		(new.Spec.AllocateLoadBalancerNodePorts != nil && old.Spec.AllocateLoadBalancerNodePorts != nil &&
			reflect.DeepEqual(*new.Spec.AllocateLoadBalancerNodePorts, *old.Spec.AllocateLoadBalancerNodePorts))
}

// AddService handles configuring shared gateway bridge flows to steer External IP, Node Port, Ingress LB traffic into OVN
func (npw *nodePortWatcher) AddService(service *corev1.Service) error {
	var localEndpoints sets.Set[string]
	var hasLocalHostNetworkEp bool
	if !util.ServiceTypeHasClusterIP(service) || !util.IsClusterIPSet(service) {
		return nil
	}

	klog.V(5).Infof("Adding service %s in namespace %s", service.Name, service.Namespace)

	netInfo, err := npw.networkManager.GetActiveNetworkForNamespace(service.Namespace)
	if err != nil {
		return fmt.Errorf("error getting active network for service %s in namespace %s: %w", service.Name, service.Namespace, err)
	}

	name := ktypes.NamespacedName{Namespace: service.Namespace, Name: service.Name}
	epSlices, err := npw.watchFactory.GetServiceEndpointSlices(service.Namespace, service.Name, netInfo.GetNetworkName())
	if err != nil {
		if !apierrors.IsNotFound(err) {
			return fmt.Errorf("error retrieving all endpointslices for service %s/%s during service add: %w",
				service.Namespace, service.Name, err)
		}
		klog.V(5).Infof("No endpointslice found for service %s in namespace %s during service Add",
			service.Name, service.Namespace)
		// No endpoint object exists yet so default to false
		hasLocalHostNetworkEp = false
	} else {
		nodeIPs, _ := npw.nodeIPManager.ListAddresses()
		localEndpoints = npw.GetLocalEligibleEndpointAddresses(epSlices, service)
		hasLocalHostNetworkEp = util.HasLocalHostNetworkEndpoints(localEndpoints, nodeIPs)
	}
	// If something didn't already do it add correct Service rules
	if exists := npw.addOrSetServiceInfo(name, service, hasLocalHostNetworkEp, localEndpoints); !exists {
		klog.V(5).Infof("Service Add %s event in namespace %s came before endpoint event setting svcConfig",
			service.Name, service.Namespace)
		if err := addServiceRules(service, netInfo, sets.List(localEndpoints), hasLocalHostNetworkEp, npw); err != nil {
			npw.getAndDeleteServiceInfo(name)
			return fmt.Errorf("AddService failed for nodePortWatcher: %w, trying delete: %v", err, delServiceRules(service, sets.List(localEndpoints), npw))
		}
	} else {
		// Need to update flows here in case an attribute of the gateway has changed, such as MAC address
		klog.V(5).Infof("Updating already programmed rules for %s in namespace %s", service.Name, service.Namespace)
		if err = npw.updateServiceFlowCache(service, netInfo, true, hasLocalHostNetworkEp); err != nil {
			return fmt.Errorf("failed to update flows for service %s/%s: %w", service.Namespace, service.Name, err)
		}
		npw.ofm.requestFlowSync()
	}
	return nil
}

func (npw *nodePortWatcher) UpdateService(old, new *corev1.Service) error {
	var err error
	var errors []error
	name := ktypes.NamespacedName{Namespace: old.Namespace, Name: old.Name}

	if serviceUpdateNotNeeded(old, new) {
		klog.V(5).Infof("Skipping service update for: %s as change does not apply to any of .Spec.Ports, "+
			".Spec.ExternalIP, .Spec.ClusterIP, .Spec.ClusterIPs, .Spec.Type, .Status.LoadBalancer.Ingress, "+
			".Spec.ExternalTrafficPolicy, .Spec.InternalTrafficPolicy", new.Name)
		return nil
	}
	// Update the service in svcConfig if we need to so that other handler
	// threads do the correct thing, leave hasLocalHostNetworkEp and localEndpoints alone in the cache
	svcConfig, exists := npw.updateServiceInfo(name, new, nil, nil)
	if !exists {
		klog.V(5).Infof("Service %s in namespace %s was deleted during service Update", old.Name, old.Namespace)
		return nil
	}

	if util.ServiceTypeHasClusterIP(old) && util.IsClusterIPSet(old) {
		// Delete old rules if needed, but don't delete svcConfig
		// so that we don't miss any endpoint update events here
		klog.V(5).Infof("Deleting old service rules for: %v", old)

		if err = delServiceRules(old, sets.List(svcConfig.localEndpoints), npw); err != nil {
			errors = append(errors, err)
		}
	}

	if util.ServiceTypeHasClusterIP(new) && util.IsClusterIPSet(new) {
		klog.V(5).Infof("Adding new service rules for: %v", new)

		netInfo, err := npw.networkManager.GetActiveNetworkForNamespace(new.Namespace)
		if err != nil {
			return fmt.Errorf("error getting active network for service %s in namespace %s: %w", new.Name, new.Namespace, err)
		}

		if err = addServiceRules(new, netInfo, sets.List(svcConfig.localEndpoints), svcConfig.hasLocalHostNetworkEp, npw); err != nil {
			errors = append(errors, err)
		}
	}
	if err = utilerrors.Join(errors...); err != nil {
		return fmt.Errorf("UpdateService failed for nodePortWatcher: %v", err)
	}
	return nil

}

// deleteConntrackForServiceVIP deletes the conntrack entries for the provided svcVIP:svcPort by comparing them to ConntrackOrigDstIP:ConntrackOrigDstPort
func deleteConntrackForServiceVIP(svcVIPs []string, svcPorts []corev1.ServicePort, ns, name string) error {
	for _, svcVIP := range svcVIPs {
		for _, svcPort := range svcPorts {
			if err := util.DeleteConntrackServicePort(svcVIP, svcPort.Port, svcPort.Protocol,
				netlink.ConntrackOrigDstIP, nil); err != nil {
				return fmt.Errorf("failed to delete conntrack entry for service %s/%s with svcVIP %s, svcPort %d, protocol %s: %v",
					ns, name, svcVIP, svcPort.Port, svcPort.Protocol, err)
			}
		}
	}
	return nil
}

// deleteConntrackForService deletes the conntrack entries corresponding to the service VIPs of the provided service
func (npw *nodePortWatcher) deleteConntrackForService(service *corev1.Service) error {
	// remove conntrack entries for LB VIPs and External IPs
	externalIPs := util.GetExternalAndLBIPs(service)
	if err := deleteConntrackForServiceVIP(externalIPs, service.Spec.Ports, service.Namespace, service.Name); err != nil {
		return err
	}
	if util.ServiceTypeHasNodePort(service) {
		// remove conntrack entries for NodePorts
		nodeIPs, _ := npw.nodeIPManager.ListAddresses()
		for _, nodeIP := range nodeIPs {
			for _, svcPort := range service.Spec.Ports {
				if err := util.DeleteConntrackServicePort(nodeIP.String(), svcPort.NodePort, svcPort.Protocol,
					netlink.ConntrackOrigDstIP, nil); err != nil {
					return fmt.Errorf("failed to delete conntrack entry for service %s/%s with nodeIP %s, nodePort %d, protocol %s: %v",
						service.Namespace, service.Name, nodeIP, svcPort.Port, svcPort.Protocol, err)
				}
			}
		}
	}
	// remove conntrack entries for ClusterIPs
	clusterIPs := util.GetClusterIPs(service)
	if err := deleteConntrackForServiceVIP(clusterIPs, service.Spec.Ports, service.Namespace, service.Name); err != nil {
		return err
	}
	return nil
}

func (npw *nodePortWatcher) DeleteService(service *corev1.Service) error {
	var err error
	var errors []error
	if !util.ServiceTypeHasClusterIP(service) || !util.IsClusterIPSet(service) {
		return nil
	}

	klog.V(5).Infof("Deleting service %s in namespace %s", service.Name, service.Namespace)
	name := ktypes.NamespacedName{Namespace: service.Namespace, Name: service.Name}
	if svcConfig, exists := npw.getAndDeleteServiceInfo(name); exists {
		if err = delServiceRules(svcConfig.service, sets.List(svcConfig.localEndpoints), npw); err != nil {
			errors = append(errors, err)
		}
	} else {
		klog.Warningf("Delete service: no service found in cache for endpoint %s in namespace %s", service.Name, service.Namespace)
	}
	// Remove all conntrack entries for the serviceVIPs of this service irrespective of protocol stack
	// since service deletion is considered as unplugging the network cable and hence graceful termination
	// is not guaranteed. See https://github.com/kubernetes/kubernetes/issues/108523#issuecomment-1074044415.
	if err = npw.deleteConntrackForService(service); err != nil {
		errors = append(errors, fmt.Errorf("failed to delete conntrack entry for service %v: %v", name, err))
	}

	if err = utilerrors.Join(errors...); err != nil {
		return fmt.Errorf("DeleteService failed for nodePortWatcher: %v", err)
	}
	return nil

}

func (npw *nodePortWatcher) SyncServices(services []interface{}) error {
	var err error
	var errors []error
	var keepIPTRules []nodeipt.Rule
	var keepNFTSetElems, keepNFTMapElems []*knftables.Element
	for _, serviceInterface := range services {
		name := ktypes.NamespacedName{Namespace: serviceInterface.(*corev1.Service).Namespace, Name: serviceInterface.(*corev1.Service).Name}

		service, ok := serviceInterface.(*corev1.Service)
		if !ok {
			klog.Errorf("Spurious object in syncServices: %v",
				serviceInterface)
			continue
		}
		// don't process headless service
		if !util.ServiceTypeHasClusterIP(service) || !util.IsClusterIPSet(service) {
			continue
		}

		netInfo, err := npw.networkManager.GetActiveNetworkForNamespace(service.Namespace)
		// The InvalidPrimaryNetworkError is returned when the UDN is not found because it has already been deleted.
		if util.IsInvalidPrimaryNetworkError(err) {
			continue
		}
		if err != nil {
			errors = append(errors, err)
			continue
		}

		epSlices, err := npw.watchFactory.GetServiceEndpointSlices(service.Namespace, service.Name, netInfo.GetNetworkName())
		if err != nil {
			if !apierrors.IsNotFound(err) {
				return fmt.Errorf("error retrieving all endpointslices for service %s/%s during SyncServices: %w",
					service.Namespace, service.Name, err)
			}
			klog.V(5).Infof("No endpointslice found for service %s in namespace %s during sync", service.Name, service.Namespace)
			continue
		}
		nodeIPs, _ := npw.nodeIPManager.ListAddresses()
		localEndpoints := npw.GetLocalEligibleEndpointAddresses(epSlices, service)
		hasLocalHostNetworkEp := util.HasLocalHostNetworkEndpoints(localEndpoints, nodeIPs)
		npw.getAndSetServiceInfo(name, service, hasLocalHostNetworkEp, localEndpoints)

		// Delete OF rules for service if they exist
		if err = npw.updateServiceFlowCache(service, netInfo, false, hasLocalHostNetworkEp); err != nil {
			errors = append(errors, err)
		}
		if err = npw.updateServiceFlowCache(service, netInfo, true, hasLocalHostNetworkEp); err != nil {
			errors = append(errors, err)
		}
		// Add correct netfilter rules only for Full mode
		if !npw.dpuMode {
			localEndpointsArray := sets.List(localEndpoints)
			keepIPTRules = append(keepIPTRules, getGatewayIPTRules(service, localEndpointsArray, hasLocalHostNetworkEp)...)
			keepNFTSetElems = append(keepNFTSetElems, getGatewayNFTRules(service, localEndpointsArray, hasLocalHostNetworkEp)...)
			if util.IsNetworkSegmentationSupportEnabled() && netInfo.IsPrimaryNetwork() {
				netConfig := npw.ofm.getActiveNetwork(netInfo)
				if netConfig == nil {
					return fmt.Errorf("failed to get active network config for network %s", netInfo.GetNetworkName())
				}
				keepNFTMapElems = append(keepNFTMapElems, getUDNNFTRules(service, netConfig)...)
			}
		}
	}

	// sync OF rules once
	npw.ofm.requestFlowSync()
	// sync netfilter rules once only for Full mode
	if !npw.dpuMode {
		// (NOTE: Order is important, add jump to iptableETPChain before jump to NP/EIP chains)
		for _, chain := range []string{iptableITPChain, iptableNodePortChain, iptableExternalIPChain, iptableETPChain} {
			if err = recreateIPTRules("nat", chain, keepIPTRules); err != nil {
				errors = append(errors, err)
			}
		}
		if err = recreateIPTRules("mangle", iptableITPChain, keepIPTRules); err != nil {
			errors = append(errors, err)
		}

		nftableManagementPortSets := []string{
			types.NFTMgmtPortNoSNATNodePorts,
			types.NFTMgmtPortNoSNATServicesV4,
			types.NFTMgmtPortNoSNATServicesV6,
		}
		for _, set := range nftableManagementPortSets {
			if err = recreateNFTSet(set, keepNFTSetElems); err != nil {
				errors = append(errors, err)
			}
		}
		if util.IsNetworkSegmentationSupportEnabled() {
			for _, nftMap := range []string{nftablesUDNMarkNodePortsMap, nftablesUDNMarkExternalIPsV4Map, nftablesUDNMarkExternalIPsV6Map} {
				if err = recreateNFTMap(nftMap, keepNFTMapElems); err != nil {
					errors = append(errors, err)
				}
			}
		}
	}
	return utilerrors.Join(errors...)
}

func (npw *nodePortWatcher) AddEndpointSlice(epSlice *discovery.EndpointSlice) error {
	var err error
	var errors []error
	var svc *corev1.Service

	netInfo, err := npw.networkManager.GetActiveNetworkForNamespace(epSlice.Namespace)
	if err != nil {
		return fmt.Errorf("error getting active network for endpointslice %s in namespace %s: %w", epSlice.Name, epSlice.Namespace, err)
	}

	if util.IsNetworkSegmentationSupportEnabled() && !util.IsEndpointSliceForNetwork(epSlice, netInfo) {
		return nil
	}

	svcNamespacedName, err := util.ServiceFromEndpointSlice(epSlice, netInfo.GetNetworkName())
	if err != nil || svcNamespacedName == nil {
		return err
	}

	svc, err = npw.watchFactory.GetService(svcNamespacedName.Namespace, svcNamespacedName.Name)
	if err != nil {
		if !apierrors.IsNotFound(err) {
			return fmt.Errorf("error retrieving service %s/%s during endpointslice add: %w",
				svcNamespacedName.Namespace, svcNamespacedName.Name, err)
		}
		// This is not necessarily an error. For e.g when there are endpoints
		// without a corresponding service.
		klog.V(5).Infof("No service found for endpointslice %s in namespace %s during endpointslice add",
			epSlice.Name, epSlice.Namespace)
		return nil
	}

	if !util.ServiceTypeHasClusterIP(svc) || !util.IsClusterIPSet(svc) {
		return nil
	}

	klog.V(5).Infof("Adding endpointslice %s in namespace %s", epSlice.Name, epSlice.Namespace)
	nodeIPs, _ := npw.nodeIPManager.ListAddresses()
	epSlices, err := npw.watchFactory.GetServiceEndpointSlices(svc.Namespace, svc.Name, netInfo.GetNetworkName())
	if err != nil {
		// No need to continue adding the new endpoint slice, if we can't retrieve all slices for this service
		return fmt.Errorf("error retrieving endpointslices for service %s/%s during endpointslice add: %w", svc.Namespace, svc.Name, err)
	}
	localEndpoints := npw.GetLocalEligibleEndpointAddresses(epSlices, svc)
	hasLocalHostNetworkEp := util.HasLocalHostNetworkEndpoints(localEndpoints, nodeIPs)

	// Here we make sure the correct rules are programmed whenever an AddEndpointSlice event is
	// received, only alter flows if we need to, i.e if cache wasn't set or if it was and
	// hasLocalHostNetworkEp or localEndpoints state (for LB svc where NPs=0) changed, to prevent flow churn
	out, exists := npw.getServiceInfo(*svcNamespacedName)
	if !exists {
		klog.V(5).Infof("Endpointslice %s ADD event in namespace %s is creating rules", epSlice.Name, epSlice.Namespace)
		if err = addServiceRules(svc, netInfo, sets.List(localEndpoints), hasLocalHostNetworkEp, npw); err != nil {
			return err
		}
		npw.addOrSetServiceInfo(*svcNamespacedName, svc, hasLocalHostNetworkEp, localEndpoints)
		return nil
	}

	if out.hasLocalHostNetworkEp != hasLocalHostNetworkEp ||
		(!util.LoadBalancerServiceHasNodePortAllocation(svc) && !reflect.DeepEqual(out.localEndpoints, localEndpoints)) {
		klog.V(5).Infof("Endpointslice %s ADD event in namespace %s is updating rules", epSlice.Name, epSlice.Namespace)
		if err = delServiceRules(svc, sets.List(out.localEndpoints), npw); err != nil {
			errors = append(errors, err)
		}
		if err = addServiceRules(svc, netInfo, sets.List(localEndpoints), hasLocalHostNetworkEp, npw); err != nil {
			errors = append(errors, err)
		} else {
			npw.updateServiceInfo(*svcNamespacedName, svc, &hasLocalHostNetworkEp, localEndpoints)
		}
		return utilerrors.Join(errors...)
	}
	return nil

}

func (npw *nodePortWatcher) DeleteEndpointSlice(epSlice *discovery.EndpointSlice) error {
	var err error
	var errors []error
	var hasLocalHostNetworkEp = false

	networkName := types.DefaultNetworkName
	if util.IsNetworkSegmentationSupportEnabled() {
		if netName, ok := epSlice.Annotations[types.UserDefinedNetworkEndpointSliceAnnotation]; ok {
			networkName = netName
		}
	}

	klog.V(5).Infof("Deleting endpointslice %s in namespace %s", epSlice.Name, epSlice.Namespace)
	// remove rules for endpoints and add back normal ones
	namespacedName, err := util.ServiceFromEndpointSlice(epSlice, networkName)
	if err != nil || namespacedName == nil {
		return err
	}
	epSlices, err := npw.watchFactory.GetServiceEndpointSlices(namespacedName.Namespace, namespacedName.Name, networkName)
	if err != nil {
		if !apierrors.IsNotFound(err) {
			return fmt.Errorf("error retrieving all endpointslices for service %s/%s during endpointslice delete on %s: %w",
				namespacedName.Namespace, namespacedName.Name, epSlice.Name, err)
		}
		// an endpoint slice that we retry to delete will be gone from the api server, so don't return here
		klog.V(5).Infof("No endpointslices found for service %s/%s during endpointslice delete on %s (did we previously fail to delete it?)",
			namespacedName.Namespace, namespacedName.Name, epSlice.Name)
		epSlices = []*discovery.EndpointSlice{epSlice}
	}

	svc, err := npw.watchFactory.GetService(namespacedName.Namespace, namespacedName.Name)
	if err != nil && !apierrors.IsNotFound(err) {
		return fmt.Errorf("error retrieving service %s/%s for endpointslice %s during endpointslice delete: %v",
			namespacedName.Namespace, namespacedName.Name, epSlice.Name, err)
	}
	localEndpoints := npw.GetLocalEligibleEndpointAddresses(epSlices, svc)
	if svcConfig, exists := npw.updateServiceInfo(*namespacedName, nil, &hasLocalHostNetworkEp, localEndpoints); exists {
		netInfo, err := npw.networkManager.GetActiveNetworkForNamespace(namespacedName.Namespace)
		if err != nil {
			return fmt.Errorf("error getting active network for service %s/%s: %w", namespacedName.Namespace, namespacedName.Name, err)
		}

		// Lock the cache mutex here so we don't miss a service delete during an endpoint delete
		// we have to do this because deleting and adding iptables rules is slow.
		npw.serviceInfoLock.Lock()
		defer npw.serviceInfoLock.Unlock()

		if err = delServiceRules(svcConfig.service, sets.List(svcConfig.localEndpoints), npw); err != nil {
			errors = append(errors, err)
		}
		if err = addServiceRules(svcConfig.service, netInfo, sets.List(localEndpoints), hasLocalHostNetworkEp, npw); err != nil {
			errors = append(errors, err)
		}
		return utilerrors.Join(errors...)
	}
	return nil
}

// GetLocalEndpointAddresses returns a list of eligible endpoints that are local to the node
func (npw *nodePortWatcher) GetLocalEligibleEndpointAddresses(endpointSlices []*discovery.EndpointSlice, service *corev1.Service) sets.Set[string] {
	return util.GetLocalEligibleEndpointAddressesFromSlices(endpointSlices, service, npw.nodeIPManager.nodeName)
}

func (npw *nodePortWatcher) UpdateEndpointSlice(oldEpSlice, newEpSlice *discovery.EndpointSlice) error {
	// TODO (tssurya): refactor bits in this function to ensure add and delete endpoint slices are not called repeatedly
	// Context: Both add and delete endpointslice are calling delServiceRules followed by addServiceRules which makes double
	// the number of calls than needed for an update endpoint slice
	var err error
	var errors []error

	netInfo, err := npw.networkManager.GetActiveNetworkForNamespace(newEpSlice.Namespace)
	if err != nil {
		return fmt.Errorf("error getting active network for endpointslice %s in namespace %s: %w", newEpSlice.Name, newEpSlice.Namespace, err)
	}

	if util.IsNetworkSegmentationSupportEnabled() && !util.IsEndpointSliceForNetwork(newEpSlice, netInfo) {
		return nil
	}

	namespacedName, err := util.ServiceFromEndpointSlice(newEpSlice, netInfo.GetNetworkName())
	if err != nil || namespacedName == nil {
		return err
	}
	svc, err := npw.watchFactory.GetService(namespacedName.Namespace, namespacedName.Name)
	if err != nil && !apierrors.IsNotFound(err) {
		return fmt.Errorf("error retrieving service %s/%s for endpointslice %s during endpointslice update: %v",
			namespacedName.Namespace, namespacedName.Name, newEpSlice.Name, err)
	}

	oldEndpointAddresses := util.GetEligibleEndpointAddressesFromSlices([]*discovery.EndpointSlice{oldEpSlice}, svc)
	newEndpointAddresses := util.GetEligibleEndpointAddressesFromSlices([]*discovery.EndpointSlice{newEpSlice}, svc)
	if reflect.DeepEqual(oldEndpointAddresses, newEndpointAddresses) {
		return nil
	}

	klog.V(5).Infof("Updating endpointslice %s in namespace %s", oldEpSlice.Name, oldEpSlice.Namespace)

	var serviceInfo *serviceConfig
	var exists bool
	if serviceInfo, exists = npw.getServiceInfo(*namespacedName); !exists {
		// When a service is updated from externalName to nodeport type, it won't be
		// in nodePortWatcher cache (npw): in this case, have the new nodeport IPtable rules
		// installed.
		if err = npw.AddEndpointSlice(newEpSlice); err != nil {
			errors = append(errors, err)
		}
	} else if len(newEndpointAddresses) == 0 {
		// With no endpoint addresses in new endpointslice, delete old endpoint rules
		// and add normal ones back
		if err = npw.DeleteEndpointSlice(oldEpSlice); err != nil {
			errors = append(errors, err)
		}
	}

	// Update rules and service cache if hasHostNetworkEndpoints status changed or localEndpoints changed
	nodeIPs, _ := npw.nodeIPManager.ListAddresses()
	epSlices, err := npw.watchFactory.GetServiceEndpointSlices(newEpSlice.Namespace, namespacedName.Name, netInfo.GetNetworkName())
	if err != nil {
		if !apierrors.IsNotFound(err) {
			return fmt.Errorf("error retrieving all endpointslices for service %s/%s during endpointslice update on %s: %w",
				namespacedName.Namespace, namespacedName.Name, newEpSlice.Name, err)
		}
		klog.V(5).Infof("No endpointslices found for service %s/%s during endpointslice update on %s: %v",
			namespacedName.Namespace, namespacedName.Name, newEpSlice.Name, err)
	}

	// Delete old endpoint slice and add new one when local endpoints have changed or the presence of local host-network
	// endpoints has changed. For this second comparison, check first between the old endpoint slice and all current
	// endpointslices for this service. This is a partial comparison, in case serviceInfo is not set. When it is set, compare
	// between /all/ old endpoint slices and all new ones.
	oldLocalEndpoints := npw.GetLocalEligibleEndpointAddresses([]*discovery.EndpointSlice{oldEpSlice}, svc)
	newLocalEndpoints := npw.GetLocalEligibleEndpointAddresses(epSlices, svc)
	hasLocalHostNetworkEpOld := util.HasLocalHostNetworkEndpoints(oldLocalEndpoints, nodeIPs)
	hasLocalHostNetworkEpNew := util.HasLocalHostNetworkEndpoints(newLocalEndpoints, nodeIPs)

	localEndpointsHaveChanged := serviceInfo != nil && !reflect.DeepEqual(serviceInfo.localEndpoints, newLocalEndpoints)
	localHostNetworkEndpointsPresenceHasChanged := hasLocalHostNetworkEpOld != hasLocalHostNetworkEpNew ||
		serviceInfo != nil && serviceInfo.hasLocalHostNetworkEp != hasLocalHostNetworkEpNew

	if localEndpointsHaveChanged || localHostNetworkEndpointsPresenceHasChanged {
		if err = npw.DeleteEndpointSlice(oldEpSlice); err != nil {
			errors = append(errors, err)
		}
		if err = npw.AddEndpointSlice(newEpSlice); err != nil {
			errors = append(errors, err)
		}
		return utilerrors.Join(errors...)
	}

	return utilerrors.Join(errors...)
}

func (npwipt *nodePortWatcherIptables) AddService(service *corev1.Service) error {
	// don't process headless service or services that doesn't have NodePorts or ExternalIPs
	if !util.ServiceTypeHasClusterIP(service) || !util.IsClusterIPSet(service) {
		return nil
	}

	netInfo, err := npwipt.networkManager.GetActiveNetworkForNamespace(service.Namespace)
	if err != nil {
		return fmt.Errorf("error getting active network for service %s in namespace %s: %w", service.Name, service.Namespace, err)
	}

	if err := addServiceRules(service, netInfo, nil, false, nil); err != nil {
		return fmt.Errorf("AddService failed for nodePortWatcherIptables: %v", err)
	}
	return nil
}

func (npwipt *nodePortWatcherIptables) UpdateService(old, new *corev1.Service) error {
	var err error
	var errors []error
	if serviceUpdateNotNeeded(old, new) {
		klog.V(5).Infof("Skipping service update for: %s as change does not apply to "+
			"any of .Spec.Ports, .Spec.ExternalIP, .Spec.ClusterIP, .Spec.ClusterIPs,"+
			" .Spec.Type, .Status.LoadBalancer.Ingress", new.Name)
		return nil
	}

	if util.ServiceTypeHasClusterIP(old) && util.IsClusterIPSet(old) {
		if err = delServiceRules(old, nil, nil); err != nil {
			errors = append(errors, err)
		}
	}

	if util.ServiceTypeHasClusterIP(new) && util.IsClusterIPSet(new) {
		netInfo, err := npwipt.networkManager.GetActiveNetworkForNamespace(new.Namespace)
		if err != nil {
			return fmt.Errorf("error getting active network for service %s in namespace %s: %w", new.Name, new.Namespace, err)
		}

		if err = addServiceRules(new, netInfo, nil, false, nil); err != nil {
			errors = append(errors, err)
		}
	}
	if err = utilerrors.Join(errors...); err != nil {
		return fmt.Errorf("UpdateService failed for nodePortWatcherIptables: %v", err)
	}
	return nil

}

func (npwipt *nodePortWatcherIptables) DeleteService(service *corev1.Service) error {
	// don't process headless service
	if !util.ServiceTypeHasClusterIP(service) || !util.IsClusterIPSet(service) {
		return nil
	}

	if err := delServiceRules(service, nil, nil); err != nil {
		return fmt.Errorf("DeleteService failed for nodePortWatcherIptables: %v", err)
	}
	return nil
}

func (npwipt *nodePortWatcherIptables) SyncServices(services []interface{}) error {
	var err error
	var errors []error
	keepIPTRules := []nodeipt.Rule{}
	keepNFTElems := []*knftables.Element{}
	for _, serviceInterface := range services {
		service, ok := serviceInterface.(*corev1.Service)
		if !ok {
			klog.Errorf("Spurious object in syncServices: %v",
				serviceInterface)
			continue
		}
		// don't process headless service
		if !util.ServiceTypeHasClusterIP(service) || !util.IsClusterIPSet(service) {
			continue
		}
		// Add correct iptables rules.
		// TODO: ETP and ITP is not implemented for smart NIC mode.
		keepIPTRules = append(keepIPTRules, getGatewayIPTRules(service, nil, false)...)
		keepNFTElems = append(keepNFTElems, getGatewayNFTRules(service, nil, false)...)
	}

	// sync rules once
	for _, chain := range []string{iptableNodePortChain, iptableExternalIPChain} {
		if err = recreateIPTRules("nat", chain, keepIPTRules); err != nil {
			errors = append(errors, err)
		}
	}

	nftableManagementPortSets := []string{
		types.NFTMgmtPortNoSNATNodePorts,
		types.NFTMgmtPortNoSNATServicesV4,
		types.NFTMgmtPortNoSNATServicesV6,
	}
	for _, set := range nftableManagementPortSets {
		if err = recreateNFTSet(set, keepNFTElems); err != nil {
			errors = append(errors, err)
		}
	}

	return utilerrors.Join(errors...)
}

func flowsForDefaultBridge(bridge *bridgeConfiguration, extraIPs []net.IP) ([]string, error) {
	// CAUTION: when adding new flows where the in_port is ofPortPatch and the out_port is ofPortPhys, ensure
	// that dl_src is included in match criteria!

	ofPortPhys := bridge.ofPortPhys
	bridgeMacAddress := bridge.macAddress.String()
	ofPortHost := bridge.ofPortHost
	bridgeIPs := bridge.ips

	var dftFlows []string
	// 14 bytes of overhead for ethernet header (does not include VLAN)
	maxPktLength := getMaxFrameLength()

	strip_vlan := ""
	mod_vlan_id := ""
	match_vlan := ""
	if config.Gateway.VLANID != 0 {
		strip_vlan = "strip_vlan,"
		match_vlan = fmt.Sprintf("dl_vlan=%d,", config.Gateway.VLANID)
		mod_vlan_id = fmt.Sprintf("mod_vlan_vid:%d,", config.Gateway.VLANID)
	}

	if config.IPv4Mode {
		// table0, Geneve packets coming from external. Skip conntrack and go directly to host
		// if dest mac is the shared mac send directly to host.
		if ofPortPhys != "" {
			dftFlows = append(dftFlows,
				fmt.Sprintf("cookie=%s, priority=205, in_port=%s, dl_dst=%s, udp, udp_dst=%d, "+
					"actions=output:%s", defaultOpenFlowCookie, ofPortPhys, bridgeMacAddress, config.Default.EncapPort,
					ofPortHost))
			// perform NORMAL action otherwise.
			dftFlows = append(dftFlows,
				fmt.Sprintf("cookie=%s, priority=200, in_port=%s, udp, udp_dst=%d, "+
					"actions=NORMAL", defaultOpenFlowCookie, ofPortPhys, config.Default.EncapPort))

			// table0, Geneve packets coming from LOCAL/Host OFPort. Skip conntrack and go directly to external
			dftFlows = append(dftFlows,
				fmt.Sprintf("cookie=%s, priority=200, in_port=%s, udp, udp_dst=%d, "+
					"actions=output:%s", defaultOpenFlowCookie, ofPortHost, config.Default.EncapPort, ofPortPhys))
		}
		physicalIP, err := util.MatchFirstIPNetFamily(false, bridgeIPs)
		if err != nil {
			return nil, fmt.Errorf("unable to determine IPv4 physical IP of host: %v", err)
		}
		for _, netConfig := range bridge.patchedNetConfigs() {
			// table 0, SVC Hairpin from OVN destined to local host, DNAT and go to table 4
			dftFlows = append(dftFlows,
				fmt.Sprintf("cookie=%s, priority=500, in_port=%s, ip, ip_dst=%s, ip_src=%s,"+
					"actions=ct(commit,zone=%d,nat(dst=%s),table=4)",
					defaultOpenFlowCookie, netConfig.ofPortPatch, config.Gateway.MasqueradeIPs.V4HostMasqueradeIP.String(), physicalIP.IP,
					config.Default.HostMasqConntrackZone, physicalIP.IP))
		}

		// table 0, hairpin from OVN destined to local host (but an additional node IP), send to table 4
		for _, ip := range extraIPs {
			if ip.To4() == nil {
				continue
			}
			// not needed for the physical IP
			if ip.Equal(physicalIP.IP) {
				continue
			}

			// not needed for special masquerade IP
			if ip.Equal(config.Gateway.MasqueradeIPs.V4HostMasqueradeIP) {
				continue
			}

			for _, netConfig := range bridge.patchedNetConfigs() {
				dftFlows = append(dftFlows,
					fmt.Sprintf("cookie=%s, priority=500, in_port=%s, ip, ip_dst=%s, ip_src=%s,"+
						"actions=ct(commit,zone=%d,table=4)",
						defaultOpenFlowCookie, netConfig.ofPortPatch, ip.String(), physicalIP.IP,
						config.Default.HostMasqConntrackZone))
			}
		}

		// table 0, Reply SVC traffic from Host -> OVN, unSNAT and goto table 5
		dftFlows = append(dftFlows,
			fmt.Sprintf("cookie=%s, priority=500, in_port=%s, ip, ip_dst=%s,"+
				"actions=ct(zone=%d,nat,table=5)",
				defaultOpenFlowCookie, ofPortHost, config.Gateway.MasqueradeIPs.V4OVNMasqueradeIP.String(), config.Default.OVNMasqConntrackZone))
	}
	if config.IPv6Mode {
		if ofPortPhys != "" {
			// table0, Geneve packets coming from external. Skip conntrack and go directly to host
			// if dest mac is the shared mac send directly to host.
			dftFlows = append(dftFlows,
				fmt.Sprintf("cookie=%s, priority=205, in_port=%s, dl_dst=%s, udp6, udp_dst=%d, "+
					"actions=output:%s", defaultOpenFlowCookie, ofPortPhys, bridgeMacAddress, config.Default.EncapPort,
					ofPortHost))
			// perform NORMAL action otherwise.
			dftFlows = append(dftFlows,
				fmt.Sprintf("cookie=%s, priority=200, in_port=%s, udp6, udp_dst=%d, "+
					"actions=NORMAL", defaultOpenFlowCookie, ofPortPhys, config.Default.EncapPort))

			// table0, Geneve packets coming from LOCAL. Skip conntrack and send to external
			dftFlows = append(dftFlows,
				fmt.Sprintf("cookie=%s, priority=200, in_port=%s, udp6, udp_dst=%d, "+
					"actions=output:%s", defaultOpenFlowCookie, ovsLocalPort, config.Default.EncapPort, ofPortPhys))
		}

		physicalIP, err := util.MatchFirstIPNetFamily(true, bridgeIPs)
		if err != nil {
			return nil, fmt.Errorf("unable to determine IPv6 physical IP of host: %v", err)
		}
		// table 0, SVC Hairpin from OVN destined to local host, DNAT to host, send to table 4
		for _, netConfig := range bridge.patchedNetConfigs() {
			dftFlows = append(dftFlows,
				fmt.Sprintf("cookie=%s, priority=500, in_port=%s, ipv6, ipv6_dst=%s, ipv6_src=%s,"+
					"actions=ct(commit,zone=%d,nat(dst=%s),table=4)",
					defaultOpenFlowCookie, netConfig.ofPortPatch, config.Gateway.MasqueradeIPs.V6HostMasqueradeIP.String(), physicalIP.IP,
					config.Default.HostMasqConntrackZone, physicalIP.IP))
		}

		// table 0, hairpin from OVN destined to local host (but an additional node IP), send to table 4
		for _, ip := range extraIPs {
			if ip.To4() != nil {
				continue
			}
			// not needed for the physical IP
			if ip.Equal(physicalIP.IP) {
				continue
			}

			// not needed for special masquerade IP
			if ip.Equal(config.Gateway.MasqueradeIPs.V6HostMasqueradeIP) {
				continue
			}

			for _, netConfig := range bridge.patchedNetConfigs() {
				dftFlows = append(dftFlows,
					fmt.Sprintf("cookie=%s, priority=500, in_port=%s, ipv6, ipv6_dst=%s, ipv6_src=%s,"+
						"actions=ct(commit,zone=%d,table=4)",
						defaultOpenFlowCookie, netConfig.ofPortPatch, ip.String(), physicalIP.IP,
						config.Default.HostMasqConntrackZone))
			}
		}

		// table 0, Reply SVC traffic from Host -> OVN, unSNAT and goto table 5
		dftFlows = append(dftFlows,
			fmt.Sprintf("cookie=%s, priority=500, in_port=%s, ipv6, ipv6_dst=%s,"+
				"actions=ct(zone=%d,nat,table=5)",
				defaultOpenFlowCookie, ofPortHost, config.Gateway.MasqueradeIPs.V6OVNMasqueradeIP.String(), config.Default.OVNMasqConntrackZone))
	}

	var protoPrefix, masqIP, masqSubnet string

	// table 0, packets coming from Host -> Service
	for _, svcCIDR := range config.Kubernetes.ServiceCIDRs {
		if utilnet.IsIPv4CIDR(svcCIDR) {
			protoPrefix = "ip"
			masqIP = config.Gateway.MasqueradeIPs.V4HostMasqueradeIP.String()
			masqSubnet = config.Gateway.V4MasqueradeSubnet
		} else {
			protoPrefix = "ipv6"
			masqIP = config.Gateway.MasqueradeIPs.V6HostMasqueradeIP.String()
			masqSubnet = config.Gateway.V6MasqueradeSubnet
		}

		// table 0, Host (default network) -> OVN towards SVC, SNAT to special IP.
		dftFlows = append(dftFlows,
			fmt.Sprintf("cookie=%s, priority=500, in_port=%s, %s, %s_dst=%s, "+
				"actions=ct(commit,zone=%d,nat(src=%s),table=2)",
				defaultOpenFlowCookie, ofPortHost, protoPrefix, protoPrefix,
				svcCIDR, config.Default.HostMasqConntrackZone, masqIP))

		if util.IsNetworkSegmentationSupportEnabled() {
			// table 0, Host (UDNs) -> OVN towards SVC, SNAT to special IP.
			// For packets originating from UDN, commit without NATing, those
			// have already been SNATed to the masq IP of the UDN.
			dftFlows = append(dftFlows,
				fmt.Sprintf("cookie=%s, priority=550, in_port=%s, %s, %s_src=%s, %s_dst=%s, "+
					"actions=ct(commit,zone=%d,table=2)",
					defaultOpenFlowCookie, ofPortHost, protoPrefix, protoPrefix,
					masqSubnet, protoPrefix, svcCIDR, config.Default.HostMasqConntrackZone))
			if util.IsRouteAdvertisementsEnabled() {
				// If the UDN is advertised then instead of matching on the masqSubnet
				// we match on the UDNPodSubnet itself and we also don't SNAT to 169.254.0.2
				// sample flow: cookie=0xdeff105, duration=1472.742s, table=0, n_packets=9, n_bytes=666, priority=550
				//              ip,in_port=LOCAL,nw_src=103.103.0.0/16,nw_dst=10.96.0.0/16 actions=ct(commit,table=2,zone=64001)
				for _, netConfig := range bridge.patchedNetConfigs() {
					if netConfig.isDefaultNetwork() {
						continue
					}
					if netConfig.advertised.Load() {
						var udnAdvertisedSubnets []*net.IPNet
						for _, clusterEntry := range netConfig.subnets {
							udnAdvertisedSubnets = append(udnAdvertisedSubnets, clusterEntry.CIDR)
						}
						// Filter subnets based on the clusterIP service family
						// NOTE: We don't support more than 1 subnet CIDR of same family type; we only pick the first one
						matchingIPFamilySubnet, err := util.MatchFirstIPNetFamily(utilnet.IsIPv6CIDR(svcCIDR), udnAdvertisedSubnets)
						if err != nil {
							klog.Infof("Unable to determine UDN subnet for the provided family isIPV6: %t, %v", utilnet.IsIPv6CIDR(svcCIDR), err)
							continue
						}

						// Use the filtered subnet for the flow compute instead of the masqueradeIP
						dftFlows = append(dftFlows,
							fmt.Sprintf("cookie=%s, priority=550, in_port=%s, %s, %s_src=%s, %s_dst=%s, "+
								"actions=ct(commit,zone=%d,table=2)",
								defaultOpenFlowCookie, ofPortHost, protoPrefix, protoPrefix,
								matchingIPFamilySubnet.String(), protoPrefix, svcCIDR, config.Default.HostMasqConntrackZone))
					}
				}
			}
		}

		masqDst := masqIP
		if util.IsNetworkSegmentationSupportEnabled() {
			// In UDN match on the whole masquerade subnet to handle replies from UDN enabled services
			masqDst = masqSubnet
		}
		for _, netConfig := range bridge.patchedNetConfigs() {
			// table 0, Reply hairpin traffic to host, coming from OVN, unSNAT
			dftFlows = append(dftFlows,
				fmt.Sprintf("cookie=%s, priority=500, in_port=%s, %s, %s_src=%s, %s_dst=%s,"+
					"actions=ct(zone=%d,nat,table=3)",
					defaultOpenFlowCookie, netConfig.ofPortPatch, protoPrefix, protoPrefix, svcCIDR,
					protoPrefix, masqDst, config.Default.HostMasqConntrackZone))
			// table 0, Reply traffic coming from OVN to outside, drop it if the DNAT wasn't done either
			// at the GR load balancer or switch load balancer. It means the correct port wasn't provided.
			// nodeCIDR->serviceCIDR traffic flow is internal and it shouldn't be carried to outside the cluster
			dftFlows = append(dftFlows,
				fmt.Sprintf("cookie=%s, priority=115, in_port=%s, %s, %s_dst=%s,"+
					"actions=drop", defaultOpenFlowCookie, netConfig.ofPortPatch, protoPrefix, protoPrefix, svcCIDR))
		}
	}

	// table 0, add IP fragment reassembly flows, only needed in SGW mode with
	// physical interface attached to bridge
	if config.Gateway.Mode == config.GatewayModeShared && ofPortPhys != "" {
		reassemblyFlows := generateIPFragmentReassemblyFlow(ofPortPhys)
		dftFlows = append(dftFlows, reassemblyFlows...)
	}
	if ofPortPhys != "" {
		for _, netConfig := range bridge.patchedNetConfigs() {
			var actions string
			if config.Gateway.Mode != config.GatewayModeLocal || config.Gateway.DisablePacketMTUCheck {
				actions = fmt.Sprintf("output:%s", netConfig.ofPortPatch)
			} else {
				// packets larger than known acceptable MTU need to go to kernel for
				// potential fragmentation
				// introduced specifically for replies to egress traffic not routed
				// through the host
				actions = fmt.Sprintf("check_pkt_larger(%d)->reg0[0],resubmit(,11)", maxPktLength)
			}

			if config.IPv4Mode {
				// table 1, established and related connections in zone 64000 with ct_mark ctMarkOVN go to OVN
				dftFlows = append(dftFlows,
					fmt.Sprintf("cookie=%s, priority=100, table=1, ip, ct_state=+trk+est, ct_mark=%s, "+
						"actions=%s", defaultOpenFlowCookie, netConfig.masqCTMark, actions))

				dftFlows = append(dftFlows,
					fmt.Sprintf("cookie=%s, priority=100, table=1, ip, ct_state=+trk+rel, ct_mark=%s, "+
						"actions=%s", defaultOpenFlowCookie, netConfig.masqCTMark, actions))

			}

			if config.IPv6Mode {
				// table 1, established and related connections in zone 64000 with ct_mark ctMarkOVN go to OVN
				dftFlows = append(dftFlows,
					fmt.Sprintf("cookie=%s, priority=100, table=1, ipv6, ct_state=+trk+est, ct_mark=%s, "+
						"actions=%s", defaultOpenFlowCookie, netConfig.masqCTMark, actions))

				dftFlows = append(dftFlows,
					fmt.Sprintf("cookie=%s, priority=100, table=1, ipv6, ct_state=+trk+rel, ct_mark=%s, "+
						"actions=%s", defaultOpenFlowCookie, netConfig.masqCTMark, actions))
			}
		}
		if config.IPv4Mode {
			// table 1, established and related connections in zone 64000 with ct_mark ctMarkHost go to host
			dftFlows = append(dftFlows,
				fmt.Sprintf("cookie=%s, priority=100, table=1, %s ip, ct_state=+trk+est, ct_mark=%s, "+
					"actions=%soutput:%s",
					defaultOpenFlowCookie, match_vlan, ctMarkHost, strip_vlan, ofPortHost))

			dftFlows = append(dftFlows,
				fmt.Sprintf("cookie=%s, priority=100, table=1, %s ip, ct_state=+trk+rel, ct_mark=%s, "+
					"actions=%soutput:%s",
					defaultOpenFlowCookie, match_vlan, ctMarkHost, strip_vlan, ofPortHost))

		}
		if config.IPv6Mode {
			// table 1, established and related connections in zone 64000 with ct_mark ctMarkHost go to host
			dftFlows = append(dftFlows,
				fmt.Sprintf("cookie=%s, priority=100, table=1, %s ip6, ct_state=+trk+est, ct_mark=%s, "+
					"actions=%soutput:%s",
					defaultOpenFlowCookie, match_vlan, ctMarkHost, strip_vlan, ofPortHost))

			dftFlows = append(dftFlows,
				fmt.Sprintf("cookie=%s, priority=100, table=1, %s ip6, ct_state=+trk+rel, ct_mark=%s, "+
					"actions=%soutput:%s",
					defaultOpenFlowCookie, match_vlan, ctMarkHost, strip_vlan, ofPortHost))

		}

		// table 1, we check to see if this dest mac is the shared mac, if so send to host
		dftFlows = append(dftFlows,
			fmt.Sprintf("cookie=%s, priority=10, table=1, %s dl_dst=%s, actions=%soutput:%s",
				defaultOpenFlowCookie, match_vlan, bridgeMacAddress, strip_vlan, ofPortHost))
	}

	defaultNetConfig := bridge.netConfig[types.DefaultNetworkName]

	// table 2, dispatch from Host -> OVN
	dftFlows = append(dftFlows,
		fmt.Sprintf("cookie=%s, priority=100, table=2, "+
			"actions=set_field:%s->eth_dst,%soutput:%s", defaultOpenFlowCookie,
			bridgeMacAddress, mod_vlan_id, defaultNetConfig.ofPortPatch))

	// table 2, priority 200, dispatch from UDN -> Host -> OVN. These packets have
	// already been SNATed to the UDN's masq IP or have been marked with the UDN's packet mark.
	if config.IPv4Mode {
		for _, netConfig := range bridge.patchedNetConfigs() {
			if netConfig.isDefaultNetwork() {
				continue
			}
			srcIPOrSubnet := netConfig.v4MasqIPs.ManagementPort.IP.String()
			if util.IsRouteAdvertisementsEnabled() && netConfig.advertised.Load() {
				var udnAdvertisedSubnets []*net.IPNet
				for _, clusterEntry := range netConfig.subnets {
					udnAdvertisedSubnets = append(udnAdvertisedSubnets, clusterEntry.CIDR)
				}
				// Filter subnets based on the clusterIP service family
				// NOTE: We don't support more than 1 subnet CIDR of same family type; we only pick the first one
				matchingIPFamilySubnet, err := util.MatchFirstIPNetFamily(false, udnAdvertisedSubnets)
				if err != nil {
					klog.Infof("Unable to determine IPV4 UDN subnet for the provided family isIPV6: %v", err)
					continue
				}

				// Use the filtered subnets for the flow compute instead of the masqueradeIP
				srcIPOrSubnet = matchingIPFamilySubnet.String()
			}
			dftFlows = append(dftFlows,
				fmt.Sprintf("cookie=%s, priority=200, table=2, ip, ip_src=%s, "+
					"actions=set_field:%s->eth_dst,output:%s",
					defaultOpenFlowCookie, srcIPOrSubnet,
					bridgeMacAddress, netConfig.ofPortPatch))
			dftFlows = append(dftFlows,
				fmt.Sprintf("cookie=%s, priority=200, table=2, ip, pkt_mark=%s, "+
					"actions=set_field:%s->eth_dst,output:%s",
					defaultOpenFlowCookie, netConfig.pktMark,
					bridgeMacAddress, netConfig.ofPortPatch))
		}
	}

	if config.IPv6Mode {
		for _, netConfig := range bridge.patchedNetConfigs() {
			if netConfig.isDefaultNetwork() {
				continue
			}
			srcIPOrSubnet := netConfig.v6MasqIPs.ManagementPort.IP.String()
			if util.IsRouteAdvertisementsEnabled() && netConfig.advertised.Load() {
				var udnAdvertisedSubnets []*net.IPNet
				for _, clusterEntry := range netConfig.subnets {
					udnAdvertisedSubnets = append(udnAdvertisedSubnets, clusterEntry.CIDR)
				}
				// Filter subnets based on the clusterIP service family
				// NOTE: We don't support more than 1 subnet CIDR of same family type; we only pick the first one
				matchingIPFamilySubnet, err := util.MatchFirstIPNetFamily(true, udnAdvertisedSubnets)
				if err != nil {
					klog.Infof("Unable to determine IPV6 UDN subnet for the provided family isIPV6: %v", err)
					continue
				}

				// Use the filtered subnets for the flow compute instead of the masqueradeIP
				srcIPOrSubnet = matchingIPFamilySubnet.String()
			}
			dftFlows = append(dftFlows,
				fmt.Sprintf("cookie=%s, priority=200, table=2, ip6, ipv6_src=%s, "+
					"actions=set_field:%s->eth_dst,output:%s",
					defaultOpenFlowCookie, srcIPOrSubnet,
					bridgeMacAddress, netConfig.ofPortPatch))
			dftFlows = append(dftFlows,
				fmt.Sprintf("cookie=%s, priority=200, table=2, ip6, pkt_mark=%s, "+
					"actions=set_field:%s->eth_dst,output:%s",
					defaultOpenFlowCookie, netConfig.pktMark,
					bridgeMacAddress, netConfig.ofPortPatch))
		}
	}

	// table 3, dispatch from OVN -> Host
	dftFlows = append(dftFlows,
		fmt.Sprintf("cookie=%s, table=3, %s "+
			"actions=move:NXM_OF_ETH_DST[]->NXM_OF_ETH_SRC[],set_field:%s->eth_dst,%soutput:%s",
			defaultOpenFlowCookie, match_vlan, bridgeMacAddress, strip_vlan, ofPortHost))

	// table 4, hairpinned pkts that need to go from OVN -> Host
	// We need to SNAT and masquerade OVN GR IP, send to table 3 for dispatch to Host
	if config.IPv4Mode {
		dftFlows = append(dftFlows,
			fmt.Sprintf("cookie=%s, table=4,ip,"+
				"actions=ct(commit,zone=%d,nat(src=%s),table=3)",
				defaultOpenFlowCookie, config.Default.OVNMasqConntrackZone, config.Gateway.MasqueradeIPs.V4OVNMasqueradeIP.String()))
	}
	if config.IPv6Mode {
		dftFlows = append(dftFlows,
			fmt.Sprintf("cookie=%s, table=4,ipv6, "+
				"actions=ct(commit,zone=%d,nat(src=%s),table=3)",
				defaultOpenFlowCookie, config.Default.OVNMasqConntrackZone, config.Gateway.MasqueradeIPs.V6OVNMasqueradeIP.String()))
	}
	// table 5, Host Reply traffic to hairpinned svc, need to unDNAT, send to table 2
	if config.IPv4Mode {
		dftFlows = append(dftFlows,
			fmt.Sprintf("cookie=%s, table=5, ip, "+
				"actions=ct(commit,zone=%d,nat,table=2)",
				defaultOpenFlowCookie, config.Default.HostMasqConntrackZone))
	}
	if config.IPv6Mode {
		dftFlows = append(dftFlows,
			fmt.Sprintf("cookie=%s, table=5, ipv6, "+
				"actions=ct(commit,zone=%d,nat,table=2)",
				defaultOpenFlowCookie, config.Default.HostMasqConntrackZone))
	}
	return dftFlows, nil
}

func commonFlows(hostSubnets []*net.IPNet, bridge *bridgeConfiguration) ([]string, error) {
	// CAUTION: when adding new flows where the in_port is ofPortPatch and the out_port is ofPortPhys, ensure
	// that dl_src is included in match criteria!
	ofPortPhys := bridge.ofPortPhys
	bridgeMacAddress := bridge.macAddress.String()
	ofPortHost := bridge.ofPortHost
	bridgeIPs := bridge.ips

	var dftFlows []string

	strip_vlan := ""
	match_vlan := ""
	mod_vlan_id := ""
	if config.Gateway.VLANID != 0 {
		strip_vlan = "strip_vlan,"
		match_vlan = fmt.Sprintf("dl_vlan=%d,", config.Gateway.VLANID)
		mod_vlan_id = fmt.Sprintf("mod_vlan_vid:%d,", config.Gateway.VLANID)
	}

	if ofPortPhys != "" {
		// table 0, we check to see if this dest mac is the shared mac, if so flood to all ports
		actions := ""
		for _, netConfig := range bridge.patchedNetConfigs() {
			actions += "output:" + netConfig.ofPortPatch + ","
		}
		actions += strip_vlan + "output:" + ofPortHost
		dftFlows = append(dftFlows,
			fmt.Sprintf("cookie=%s, priority=10, table=0, in_port=%s, %s dl_dst=%s, actions=%s",
				defaultOpenFlowCookie, ofPortPhys, match_vlan, bridgeMacAddress, actions))
	}

	// table 0, check packets coming from OVN have the correct mac address. Low priority flows that are a catch all
	// for non-IP packets that would normally be forwarded with NORMAL action (table 0, priority 0 flow).
	for _, netConfig := range bridge.patchedNetConfigs() {
		dftFlows = append(dftFlows,
			fmt.Sprintf("cookie=%s, priority=10, table=0, in_port=%s, dl_src=%s, actions=output:NORMAL",
				defaultOpenFlowCookie, netConfig.ofPortPatch, bridgeMacAddress))
		dftFlows = append(dftFlows,
			fmt.Sprintf("cookie=%s, priority=9, table=0, in_port=%s, actions=drop",
				defaultOpenFlowCookie, netConfig.ofPortPatch))
	}

	if config.IPv4Mode {
		physicalIP, err := util.MatchFirstIPNetFamily(false, bridgeIPs)
		if err != nil {
			return nil, fmt.Errorf("unable to determine IPv4 physical IP of host: %v", err)
		}
		if ofPortPhys != "" {
			for _, netConfig := range bridge.patchedNetConfigs() {
				// table0, packets coming from egressIP pods that have mark 1008 on them
				// will be SNAT-ed a final time into nodeIP to maintain consistency in traffic even if the GR
				// SNATs these into egressIP prior to reaching external bridge.
				// egressService pods will also undergo this SNAT to nodeIP since these features are tied
				// together at the OVN policy level on the distributed router.
				dftFlows = append(dftFlows,
					fmt.Sprintf("cookie=%s, priority=105, in_port=%s, dl_src=%s, ip, pkt_mark=%s "+
						"actions=ct(commit, zone=%d, nat(src=%s), exec(set_field:%s->ct_mark)),output:%s",
						defaultOpenFlowCookie, netConfig.ofPortPatch, bridgeMacAddress, ovnKubeNodeSNATMark,
						config.Default.ConntrackZone, physicalIP.IP, netConfig.masqCTMark, ofPortPhys))

				// table 0, packets coming from egressIP pods only from user defined networks. If an egressIP is assigned to
				// this node, then all networks get a flow even if no pods on that network were selected for by this egressIP.
				if util.IsNetworkSegmentationSupportEnabled() && config.OVNKubernetesFeature.EnableInterconnect &&
					config.Gateway.Mode != config.GatewayModeDisabled && bridge.eipMarkIPs != nil {
					if netConfig.masqCTMark != ctMarkOVN {
						for mark, eip := range bridge.eipMarkIPs.GetIPv4() {
							dftFlows = append(dftFlows,
								fmt.Sprintf("cookie=%s, priority=105, in_port=%s, dl_src=%s, ip, pkt_mark=%d, "+
									"actions=ct(commit, zone=%d, nat(src=%s), exec(set_field:%s->ct_mark)), output:%s",
									defaultOpenFlowCookie, netConfig.ofPortPatch, bridgeMacAddress, mark,
									config.Default.ConntrackZone, eip, netConfig.masqCTMark, ofPortPhys))
						}
					}
				}

				// table 0, packets coming from pods headed externally. Commit connections with ct_mark ctMarkOVN
				// so that reverse direction goes back to the pods.
				if netConfig.isDefaultNetwork() {
					dftFlows = append(dftFlows,
						fmt.Sprintf("cookie=%s, priority=100, in_port=%s, dl_src=%s, ip, "+
							"actions=ct(commit, zone=%d, exec(set_field:%s->ct_mark)), output:%s",
							defaultOpenFlowCookie, netConfig.ofPortPatch, bridgeMacAddress, config.Default.ConntrackZone,
							netConfig.masqCTMark, ofPortPhys))

					// Allow OVN->Host traffic on the same node
					if config.Gateway.Mode == config.GatewayModeShared || config.Gateway.Mode == config.GatewayModeLocal {
						dftFlows = append(dftFlows, ovnToHostNetworkNormalActionFlows(netConfig, bridgeMacAddress, hostSubnets, false)...)
					}
				} else {
					//  for UDN we additionally SNAT the packet from masquerade IP -> node IP
					dftFlows = append(dftFlows,
						fmt.Sprintf("cookie=%s, priority=100, in_port=%s, dl_src=%s, ip, ip_src=%s, "+
							"actions=ct(commit, zone=%d, nat(src=%s), exec(set_field:%s->ct_mark)), output:%s",
							defaultOpenFlowCookie, netConfig.ofPortPatch, bridgeMacAddress, netConfig.v4MasqIPs.GatewayRouter.IP, config.Default.ConntrackZone,
							physicalIP.IP, netConfig.masqCTMark, ofPortPhys))
				}
			}

			// table 0, packets coming from host Commit connections with ct_mark ctMarkHost
			// so that reverse direction goes back to the host.
			dftFlows = append(dftFlows,
				fmt.Sprintf("cookie=%s, priority=100, in_port=%s, ip, "+
					"actions=ct(commit, zone=%d, exec(set_field:%s->ct_mark)), %soutput:%s",
					defaultOpenFlowCookie, ofPortHost, config.Default.ConntrackZone, ctMarkHost, mod_vlan_id, ofPortPhys))
		}
		if config.Gateway.Mode == config.GatewayModeLocal {
			for _, netConfig := range bridge.patchedNetConfigs() {
				// table 0, any packet coming from OVN send to host in LGW mode, host will take care of sending it outside if needed.
				// exceptions are traffic for egressIP and egressGW features and ICMP related traffic which will hit the priority 100 flow instead of this.
				dftFlows = append(dftFlows,
					fmt.Sprintf("cookie=%s, priority=175, in_port=%s, tcp, nw_src=%s, "+
						"actions=ct(table=4,zone=%d)",
						defaultOpenFlowCookie, netConfig.ofPortPatch, physicalIP.IP, config.Default.HostMasqConntrackZone))
				dftFlows = append(dftFlows,
					fmt.Sprintf("cookie=%s, priority=175, in_port=%s, udp, nw_src=%s, "+
						"actions=ct(table=4,zone=%d)",
						defaultOpenFlowCookie, netConfig.ofPortPatch, physicalIP.IP, config.Default.HostMasqConntrackZone))
				dftFlows = append(dftFlows,
					fmt.Sprintf("cookie=%s, priority=175, in_port=%s, sctp, nw_src=%s, "+
						"actions=ct(table=4,zone=%d)",
						defaultOpenFlowCookie, netConfig.ofPortPatch, physicalIP.IP, config.Default.HostMasqConntrackZone))
				// We send BFD traffic coming from OVN to outside directly using a higher priority flow
				if ofPortPhys != "" {
					dftFlows = append(dftFlows,
						fmt.Sprintf("cookie=%s, priority=650, table=0, in_port=%s, dl_src=%s, udp, tp_dst=3784, actions=output:%s",
							defaultOpenFlowCookie, netConfig.ofPortPatch, bridgeMacAddress, ofPortPhys))
				}
			}
		}

		if ofPortPhys != "" {
			// table 0, packets coming from external. Send it through conntrack and
			// resubmit to table 1 to know the state and mark of the connection.
			dftFlows = append(dftFlows,
				fmt.Sprintf("cookie=%s, priority=50, in_port=%s, ip, "+
					"actions=ct(zone=%d, nat, table=1)", defaultOpenFlowCookie, ofPortPhys, config.Default.ConntrackZone))
		}
	}

	if config.IPv6Mode {
		physicalIP, err := util.MatchFirstIPNetFamily(true, bridgeIPs)
		if err != nil {
			return nil, fmt.Errorf("unable to determine IPv6 physical IP of host: %v", err)
		}
		if ofPortPhys != "" {
			for _, netConfig := range bridge.patchedNetConfigs() {
				// table0, packets coming from egressIP pods that have mark 1008 on them
				// will be DNAT-ed a final time into nodeIP to maintain consistency in traffic even if the GR
				// DNATs these into egressIP prior to reaching external bridge.
				// egressService pods will also undergo this SNAT to nodeIP since these features are tied
				// together at the OVN policy level on the distributed router.
				dftFlows = append(dftFlows,
					fmt.Sprintf("cookie=%s, priority=105, in_port=%s, dl_src=%s, ipv6, pkt_mark=%s "+
						"actions=ct(commit, zone=%d, nat(src=%s), exec(set_field:%s->ct_mark)),output:%s",
						defaultOpenFlowCookie, netConfig.ofPortPatch, bridgeMacAddress, ovnKubeNodeSNATMark,
						config.Default.ConntrackZone, physicalIP.IP, netConfig.masqCTMark, ofPortPhys))

				// table 0, packets coming from egressIP pods only from user defined networks. If an egressIP is assigned to
				// this node, then all networks get a flow even if no pods on that network were selected for by this egressIP.
				if util.IsNetworkSegmentationSupportEnabled() && config.OVNKubernetesFeature.EnableInterconnect &&
					config.Gateway.Mode != config.GatewayModeDisabled && bridge.eipMarkIPs != nil {
					if netConfig.masqCTMark != ctMarkOVN {
						for mark, eip := range bridge.eipMarkIPs.GetIPv6() {
							dftFlows = append(dftFlows,
								fmt.Sprintf("cookie=%s, priority=105, in_port=%s, dl_src=%s, ipv6, pkt_mark=%d, "+
									"actions=ct(commit, zone=%d, nat(src=%s), exec(set_field:%s->ct_mark)), output:%s",
									defaultOpenFlowCookie, netConfig.ofPortPatch, bridgeMacAddress, mark,
									config.Default.ConntrackZone, eip, netConfig.masqCTMark, ofPortPhys))
						}
					}
				}

				// table 0, packets coming from pods headed externally. Commit connections with ct_mark ctMarkOVN
				// so that reverse direction goes back to the pods.
				if netConfig.isDefaultNetwork() {
					dftFlows = append(dftFlows,
						fmt.Sprintf("cookie=%s, priority=100, in_port=%s, dl_src=%s, ipv6, "+
							"actions=ct(commit, zone=%d, exec(set_field:%s->ct_mark)), output:%s",
							defaultOpenFlowCookie, netConfig.ofPortPatch, bridgeMacAddress, config.Default.ConntrackZone, netConfig.masqCTMark, ofPortPhys))

					// Allow OVN->Host traffic on the same node
					if config.Gateway.Mode == config.GatewayModeShared || config.Gateway.Mode == config.GatewayModeLocal {
						dftFlows = append(dftFlows, ovnToHostNetworkNormalActionFlows(netConfig, bridgeMacAddress, hostSubnets, true)...)
					}
				} else {
					//  for UDN we additionally SNAT the packet from masquerade IP -> node IP
					dftFlows = append(dftFlows,
						fmt.Sprintf("cookie=%s, priority=100, in_port=%s, dl_src=%s, ipv6, ipv6_src=%s, "+
							"actions=ct(commit, zone=%d, nat(src=%s), exec(set_field:%s->ct_mark)), output:%s",
							defaultOpenFlowCookie, netConfig.ofPortPatch, bridgeMacAddress, netConfig.v6MasqIPs.GatewayRouter.IP, config.Default.ConntrackZone,
							physicalIP.IP, netConfig.masqCTMark, ofPortPhys))
				}
			}

			// table 0, packets coming from host. Commit connections with ct_mark ctMarkHost
			// so that reverse direction goes back to the host.
			dftFlows = append(dftFlows,
				fmt.Sprintf("cookie=%s, priority=100, in_port=%s, ipv6, "+
					"actions=ct(commit, zone=%d, exec(set_field:%s->ct_mark)), %soutput:%s",
					defaultOpenFlowCookie, ofPortHost, config.Default.ConntrackZone, ctMarkHost, mod_vlan_id, ofPortPhys))

		}
		if config.Gateway.Mode == config.GatewayModeLocal {
			for _, netConfig := range bridge.patchedNetConfigs() {
				// table 0, any packet coming from OVN send to host in LGW mode, host will take care of sending it outside if needed.
				// exceptions are traffic for egressIP and egressGW features and ICMP related traffic which will hit the priority 100 flow instead of this.
				dftFlows = append(dftFlows,
					fmt.Sprintf("cookie=%s, priority=175, in_port=%s, tcp6, ipv6_src=%s, "+
						"actions=ct(table=4,zone=%d)",
						defaultOpenFlowCookie, netConfig.ofPortPatch, physicalIP.IP, config.Default.HostMasqConntrackZone))
				dftFlows = append(dftFlows,
					fmt.Sprintf("cookie=%s, priority=175, in_port=%s, udp6, ipv6_src=%s, "+
						"actions=ct(table=4,zone=%d)",
						defaultOpenFlowCookie, netConfig.ofPortPatch, physicalIP.IP, config.Default.HostMasqConntrackZone))
				dftFlows = append(dftFlows,
					fmt.Sprintf("cookie=%s, priority=175, in_port=%s, sctp6, ipv6_src=%s, "+
						"actions=ct(table=4,zone=%d)",
						defaultOpenFlowCookie, netConfig.ofPortPatch, physicalIP.IP, config.Default.HostMasqConntrackZone))
				if ofPortPhys != "" {
					// We send BFD traffic coming from OVN to outside directly using a higher priority flow
					dftFlows = append(dftFlows,
						fmt.Sprintf("cookie=%s, priority=650, table=0, in_port=%s, dl_src=%s, udp6, tp_dst=3784, actions=output:%s",
							defaultOpenFlowCookie, netConfig.ofPortPatch, bridgeMacAddress, ofPortPhys))
				}
			}
		}
		if ofPortPhys != "" {
			// table 0, packets coming from external. Send it through conntrack and
			// resubmit to table 1 to know the state and mark of the connection.
			dftFlows = append(dftFlows,
				fmt.Sprintf("cookie=%s, priority=50, in_port=%s, ipv6, "+
					"actions=ct(zone=%d, nat, table=1)", defaultOpenFlowCookie, ofPortPhys, config.Default.ConntrackZone))
		}
	}
	// Egress IP is often configured on a node different from the one hosting the affected pod.
	// Due to the fact that ovn-controllers on different nodes apply the changes independently,
	// there is a chance that the pod traffic will reach the egress node before it configures the SNAT flows.
	// Drop pod traffic that is not SNATed, excluding local pods(required for ICNIv2)
	defaultNetConfig := bridge.netConfig[types.DefaultNetworkName]
	if config.OVNKubernetesFeature.EnableEgressIP {
		for _, clusterEntry := range config.Default.ClusterSubnets {
			cidr := clusterEntry.CIDR
			ipv := getIPv(cidr)
			// table 0, drop packets coming from pods headed externally that were not SNATed.
			dftFlows = append(dftFlows,
				fmt.Sprintf("cookie=%s, priority=104, in_port=%s, %s, %s_src=%s, actions=drop",
					defaultOpenFlowCookie, defaultNetConfig.ofPortPatch, ipv, ipv, cidr))
		}
		for _, subnet := range defaultNetConfig.nodeSubnets {
			ipv := getIPv(subnet)
			if ofPortPhys != "" {
				// table 0, commit connections from local pods.
				// ICNIv2 requires that local pod traffic can leave the node without SNAT.
				dftFlows = append(dftFlows,
					fmt.Sprintf("cookie=%s, priority=109, in_port=%s, dl_src=%s, %s, %s_src=%s"+
						"actions=ct(commit, zone=%d, exec(set_field:%s->ct_mark)), output:%s",
						defaultOpenFlowCookie, defaultNetConfig.ofPortPatch, bridgeMacAddress, ipv, ipv, subnet,
						config.Default.ConntrackZone, ctMarkOVN, ofPortPhys))
			}
		}
	}

	if ofPortPhys != "" {
		for _, netConfig := range bridge.patchedNetConfigs() {
			isNetworkAdvertised := netConfig.advertised.Load()
			// disableSNATMultipleGWs only applies to default network
			disableSNATMultipleGWs := netConfig.isDefaultNetwork() && config.Gateway.DisableSNATMultipleGWs
			if !disableSNATMultipleGWs && !isNetworkAdvertised {
				continue
			}
			output := netConfig.ofPortPatch
			if isNetworkAdvertised && config.Gateway.Mode == config.GatewayModeLocal {
				// except if advertised through BGP, go to kernel
				// TODO: MEG enabled pods should still go through the patch port
				// but holding this until
				// https://issues.redhat.com/browse/FDP-646 is fixed, for now we
				// are assuming MEG & BGP are not used together
				output = ovsLocalPort
			}
			for _, clusterEntry := range netConfig.subnets {
				cidr := clusterEntry.CIDR
				ipv := getIPv(cidr)
				dftFlows = append(dftFlows,
					fmt.Sprintf("cookie=%s, priority=15, table=1, %s, %s_dst=%s, "+
						"actions=output:%s",
						defaultOpenFlowCookie, ipv, ipv, cidr, output))
			}
			if output == netConfig.ofPortPatch {
				// except node management traffic
				for _, subnet := range netConfig.nodeSubnets {
					mgmtIP := util.GetNodeManagementIfAddr(subnet)
					ipv := getIPv(mgmtIP)
					dftFlows = append(dftFlows,
						fmt.Sprintf("cookie=%s, priority=16, table=1, %s, %s_dst=%s, "+
							"actions=output:%s",
							defaultOpenFlowCookie, ipv, ipv, mgmtIP.IP, ovsLocalPort),
					)
				}
			}
		}

		// table 1, we check to see if this dest mac is the shared mac, if so send to host
		dftFlows = append(dftFlows,
			fmt.Sprintf("cookie=%s, priority=10, table=1, %s dl_dst=%s, actions=%soutput:%s",
				defaultOpenFlowCookie, match_vlan, bridgeMacAddress, strip_vlan, ofPortHost))

		if config.IPv6Mode {
			// REMOVEME(trozet) when https://bugzilla.kernel.org/show_bug.cgi?id=11797 is resolved
			// must flood icmpv6 Route Advertisement and Neighbor Advertisement traffic as it fails to create a CT entry
			for _, icmpType := range []int{types.RouteAdvertisementICMPType, types.NeighborAdvertisementICMPType} {
				dftFlows = append(dftFlows,
					fmt.Sprintf("cookie=%s, priority=14, table=1,icmp6,icmpv6_type=%d actions=FLOOD",
						defaultOpenFlowCookie, icmpType))
			}
			if ofPortPhys != "" {
				// We send BFD traffic both on the host and in ovn
				dftFlows = append(dftFlows,
					fmt.Sprintf("cookie=%s, priority=13, table=1, in_port=%s, udp6, tp_dst=3784, actions=output:%s,output:%s",
						defaultOpenFlowCookie, ofPortPhys, defaultNetConfig.ofPortPatch, ofPortHost))
			}
		}

		if config.IPv4Mode {
			if ofPortPhys != "" {
				// We send BFD traffic both on the host and in ovn
				dftFlows = append(dftFlows,
					fmt.Sprintf("cookie=%s, priority=13, table=1, in_port=%s, udp, tp_dst=3784, actions=output:%s,output:%s",
						defaultOpenFlowCookie, ofPortPhys, defaultNetConfig.ofPortPatch, ofPortHost))
			}
		}

		// packets larger than known acceptable MTU need to go to kernel for
		// potential fragmentation
		// introduced specifically for replies to egress traffic not routed
		// through the host
		if config.Gateway.Mode == config.GatewayModeLocal && !config.Gateway.DisablePacketMTUCheck {
			dftFlows = append(dftFlows,
				fmt.Sprintf("cookie=%s, priority=10, table=11, reg0=0x1, "+
					"actions=output:%s", defaultOpenFlowCookie, ofPortHost))

			// Send UDN destined traffic to right patch port
			for _, netConfig := range bridge.patchedNetConfigs() {
				if netConfig.masqCTMark != ctMarkOVN {
					dftFlows = append(dftFlows,
						fmt.Sprintf("cookie=%s, priority=5, table=11, ct_mark=%s, "+
							"actions=output:%s", defaultOpenFlowCookie, netConfig.masqCTMark, netConfig.ofPortPatch))
				}
			}

			dftFlows = append(dftFlows,
				fmt.Sprintf("cookie=%s, priority=1, table=11, "+
					"actions=output:%s", defaultOpenFlowCookie, defaultNetConfig.ofPortPatch))
		}

		// table 1, all other connections do normal processing
		dftFlows = append(dftFlows,
			fmt.Sprintf("cookie=%s, priority=0, table=1, actions=output:NORMAL", defaultOpenFlowCookie))
	}

	return dftFlows, nil
}

<<<<<<< HEAD
=======
func pmtudDropFlows(bridge *bridgeConfiguration, ipAddrs []string) []string {
	var flows []string
	if config.Gateway.Mode != config.GatewayModeShared {
		return nil
	}
	for _, addr := range ipAddrs {
		for _, netConfig := range bridge.patchedNetConfigs() {
			flows = append(flows,
				generateICMPFragmentationFlow(addr, outputPortDrop, netConfig.ofPortPatch, pmtudOpenFlowCookie, 700))
		}
	}

	return flows
}

>>>>>>> 31d2803e
// ovnToHostNetworkNormalActionFlows returns the flows that allow IP{v4,v6} traffic from the OVN network to the host network
// when the destination is on the same node as the sender. This is necessary for pods in the default network to reach
// localnet pods on the same node, when the localnet is mapped to breth0. The expected srcMAC is the MAC address of breth0
// and the expected hostSubnets is the host subnets found on the node primary interface.
func ovnToHostNetworkNormalActionFlows(netConfig *bridgeUDNConfiguration, srcMAC string, hostSubnets []*net.IPNet, isV6 bool) []string {
	var inPort, ctMark, ipFamily, ipFamilyDest string
	var flows []string

	if config.Gateway.Mode == config.GatewayModeShared {
		inPort = netConfig.ofPortPatch
		ctMark = netConfig.masqCTMark
	} else if config.Gateway.Mode == config.GatewayModeLocal {
		inPort = "LOCAL"
		ctMark = ctMarkHost
	} else {
		return nil
	}

	if isV6 {
		ipFamily = "ipv6"
		ipFamilyDest = "ipv6_dst"
	} else {
		ipFamily = "ip"
		ipFamilyDest = "nw_dst"
	}

	for _, hostSubnet := range hostSubnets {
		if (hostSubnet.IP.To4() == nil) != isV6 {
			continue
		}
		// IP traffic from the OVN network to the host network should be handled normally by the bridge instead of
		// being output directly to the NIC by the existing flow at prio=100.
		flows = append(flows,
			fmt.Sprintf("cookie=%s, priority=102, in_port=%s, dl_src=%s, %s, %s=%s, "+
				"actions=ct(commit, zone=%d, exec(set_field:%s->ct_mark)), output:NORMAL",
				defaultOpenFlowCookie,
				inPort,
				srcMAC,
				ipFamily,
				ipFamilyDest,
				hostSubnet.String(),
				config.Default.ConntrackZone,
				ctMark))
	}

	if isV6 {
		// Neighbor discovery in IPv6 happens through ICMPv6 messages to a special destination (ff02::1:ff00:0/104),
		// which has nothing to do with the host subnets we're matching against in the flow above at prio=102.
		// Let's allow neighbor discovery by matching against icmp type and in_port.
		for _, icmpType := range []int{types.NeighborSolicitationICMPType, types.NeighborAdvertisementICMPType} {
			flows = append(flows,
				fmt.Sprintf("cookie=%s, priority=102, in_port=%s, dl_src=%s, icmp6, icmpv6_type=%d, "+
					"actions=ct(commit, zone=%d, exec(set_field:%s->ct_mark)), output:NORMAL",
					defaultOpenFlowCookie, inPort, srcMAC, icmpType,
					config.Default.ConntrackZone, ctMark))
		}
	}

	return flows
}

func setBridgeOfPorts(bridge *bridgeConfiguration) error {
	bridge.Lock()
	defer bridge.Unlock()
	// Get ofport of patchPort
	for _, netConfig := range bridge.netConfig {
		if err := netConfig.setBridgeNetworkOfPortsInternal(); err != nil {
			return fmt.Errorf("error setting bridge openflow ports for network with patchport %v: err: %v", netConfig.patchPort, err)
		}
	}

	if bridge.uplinkName != "" {
		// Get ofport of physical interface
		ofportPhys, stderr, err := util.GetOVSOfPort("get", "interface", bridge.uplinkName, "ofport")
		if err != nil {
			return fmt.Errorf("failed to get ofport of %s, stderr: %q, error: %v",
				bridge.uplinkName, stderr, err)
		}
		bridge.ofPortPhys = ofportPhys
	}

	// Get ofport representing the host. That is, host representor port in case of DPUs, ovsLocalPort otherwise.
	if config.OvnKubeNode.Mode == types.NodeModeDPU {
		var stderr string
		hostRep, err := util.GetDPUHostInterface(bridge.bridgeName)
		if err != nil {
			return err
		}

		bridge.ofPortHost, stderr, err = util.RunOVSVsctl("get", "interface", hostRep, "ofport")
		if err != nil {
			return fmt.Errorf("failed to get ofport of host interface %s, stderr: %q, error: %v",
				hostRep, stderr, err)
		}
	} else {
		var err error
		if bridge.gwIfaceRep != "" {
			bridge.ofPortHost, _, err = util.RunOVSVsctl("get", "interface", bridge.gwIfaceRep, "ofport")
			if err != nil {
				return fmt.Errorf("failed to get ofport of bypass rep %s, error: %v", bridge.gwIfaceRep, err)
			}
		} else {
			bridge.ofPortHost = ovsLocalPort
		}
	}

	return nil
}

func newGateway(
	nodeName string,
	subnets []*net.IPNet,
	gwNextHops []net.IP,
	gwIntf, egressGWIntf string,
	gwIPs []*net.IPNet,
	nodeAnnotator kube.Annotator,
	mgmtPort managementport.Interface,
	kube kube.Interface,
	watchFactory factory.NodeWatchFactory,
	routeManager *routemanager.Controller,
	linkManager *linkmanager.Controller,
	networkManager networkmanager.Interface,
	gatewayMode config.GatewayMode,
) (*gateway, error) {
	klog.Info("Creating new gateway")
	gw := &gateway{}

	if gatewayMode == config.GatewayModeLocal {
		if err := initLocalGateway(subnets, mgmtPort); err != nil {
			return nil, fmt.Errorf("failed to initialize new local gateway, err: %w", err)
		}
	}

	advertised := util.IsPodNetworkAdvertisedAtNode(networkManager.GetNetwork(types.DefaultNetworkName), nodeName)
	gwBridge, exGwBridge, err := gatewayInitInternal(
		nodeName, gwIntf, egressGWIntf, gwNextHops, subnets, gwIPs, advertised, nodeAnnotator)
	if err != nil {
		return nil, err
	}

	if exGwBridge != nil {
		gw.readyFunc = func() (bool, error) {
			gwBridge.Lock()
			for _, netConfig := range gwBridge.netConfig {
				ready, err := gatewayReady(netConfig.patchPort)
				if err != nil || !ready {
					gwBridge.Unlock()
					return false, err
				}
			}
			gwBridge.Unlock()
			exGwBridge.Lock()
			for _, netConfig := range exGwBridge.netConfig {
				exGWReady, err := gatewayReady(netConfig.patchPort)
				if err != nil || !exGWReady {
					exGwBridge.Unlock()
					return false, err
				}
			}
			exGwBridge.Unlock()
			return true, nil
		}
	} else {
		gw.readyFunc = func() (bool, error) {
			gwBridge.Lock()
			for _, netConfig := range gwBridge.netConfig {
				ready, err := gatewayReady(netConfig.patchPort)
				if err != nil || !ready {
					gwBridge.Unlock()
					return false, err
				}
			}
			gwBridge.Unlock()
			return true, nil
		}
	}

	// OCP HACK -- block MCS ports https://github.com/openshift/ovn-kubernetes/pull/170
	if err := insertMCSBlockIptRules(); err != nil {
		return nil, err
	}
	// END OCP HACK

	gw.initFunc = func() error {
		// Program cluster.GatewayIntf to let non-pod traffic to go to host
		// stack
		klog.Info("Creating Gateway Openflow Manager")
		err := setBridgeOfPorts(gwBridge)
		if err != nil {
			return err
		}
		if exGwBridge != nil {
			err = setBridgeOfPorts(exGwBridge)
			if err != nil {
				return err
			}
		}
		if util.IsNetworkSegmentationSupportEnabled() && config.OVNKubernetesFeature.EnableInterconnect && config.Gateway.Mode != config.GatewayModeDisabled {
			gw.bridgeEIPAddrManager = newBridgeEIPAddrManager(nodeName, gwBridge.bridgeName, linkManager, kube, watchFactory.EgressIPInformer(), watchFactory.NodeCoreInformer())
			gwBridge.eipMarkIPs = gw.bridgeEIPAddrManager.GetCache()
		}
		gw.nodeIPManager = newAddressManager(nodeName, kube, mgmtPort, watchFactory, gwBridge)

		if config.OvnKubeNode.Mode == types.NodeModeFull {
			// Delete stale masquerade resources if there are any. This is to make sure that there
			// are no Linux resources with IP from old masquerade subnet when masquerade subnet
			// gets changed as part of day2 operation.
			if err := deleteStaleMasqueradeResources(gwBridge.getGatewayIface(), nodeName, watchFactory); err != nil {
				return fmt.Errorf("failed to remove stale masquerade resources: %w", err)
			}

			if err := setNodeMasqueradeIPOnExtBridge(gwBridge.getGatewayIface()); err != nil {
				return fmt.Errorf("failed to set the node masquerade IP on the ext bridge %s: %v", gwBridge.getGatewayIface(), err)
			}

			if err := addMasqueradeRoute(routeManager, gwBridge.getGatewayIface(), nodeName, gwIPs, watchFactory); err != nil {
				return fmt.Errorf("failed to set the node masquerade route to OVN: %v", err)
			}

			// Masquerade config mostly done on node, update annotation
			if err := updateMasqueradeAnnotation(nodeName, kube); err != nil {
				return fmt.Errorf("failed to update masquerade subnet annotation on node: %s, error: %v", nodeName, err)
			}
		}

		gw.openflowManager, err = newGatewayOpenFlowManager(gwBridge, exGwBridge)
		if err != nil {
			return err
		}

		// resync flows on IP change
		gw.nodeIPManager.OnChanged = func() {
			klog.V(5).Info("Node addresses changed, re-syncing bridge flows")
			if err := gw.openflowManager.updateBridgeFlowCache(gw.nodeIPManager.ListAddresses()); err != nil {
				// very unlikely - somehow node has lost its IP address
				klog.Errorf("Failed to re-generate gateway flows after address change: %v", err)
			}
			if gw.nodePortWatcher != nil {
				npw, _ := gw.nodePortWatcher.(*nodePortWatcher)
				npw.updateGatewayIPs(gw.nodeIPManager)
			}
			// Services create OpenFlow flows as well, need to update them all
			if gw.servicesRetryFramework != nil {
				if errs := gw.addAllServices(); len(errs) > 0 {
					err := utilerrors.Join(errs...)
					klog.Errorf("Failed to sync all services after node IP change: %v", err)
				}
			}
			gw.openflowManager.requestFlowSync()
		}

		if config.Gateway.NodeportEnable {
			klog.Info("Creating Gateway Node Port Watcher")
			gw.nodePortWatcher, err = newNodePortWatcher(gwBridge, gw.openflowManager, gw.nodeIPManager, watchFactory, networkManager)
			if err != nil {
				return err
			}
		} else {
			// no service OpenFlows, request to sync flows now.
			gw.openflowManager.requestFlowSync()
		}

		if err := addHostMACBindings(gwBridge.getGatewayIface()); err != nil {
			return fmt.Errorf("failed to add MAC bindings for service routing: %w", err)
		}

		return nil
	}
	gw.watchFactory = watchFactory.(*factory.WatchFactory)
	klog.Info("Gateway Creation Complete")
	return gw, nil
}

func newNodePortWatcher(
	gwBridge *bridgeConfiguration,
	ofm *openflowManager,
	nodeIPManager *addressManager,
	watchFactory factory.NodeWatchFactory,
	networkManager networkmanager.Interface,
) (*nodePortWatcher, error) {

	// Get ofport of physical interface
	ofportPhys, stderr, err := util.GetOVSOfPort("--if-exists", "get",
		"interface", gwBridge.uplinkName, "ofport")
	if err != nil {
		return nil, fmt.Errorf("failed to get ofport of %s, stderr: %q, error: %v",
			gwBridge.uplinkName, stderr, err)
	}

	// In the shared gateway mode, the NodePort service is handled by the OpenFlow flows configured
	// on the OVS bridge in the host. These flows act only on the packets coming in from outside
	// of the node. If someone on the node is trying to access the NodePort service, those packets
	// will not be processed by the OpenFlow flows, so we need to add iptable rules that DNATs the
	// NodePortIP:NodePort to ClusterServiceIP:Port. We don't need to do this while
	// running on DPU or on DPU-Host.
	if config.OvnKubeNode.Mode == types.NodeModeFull {
		if config.Gateway.Mode == config.GatewayModeLocal {
			if err := initLocalGatewayIPTables(); err != nil {
				return nil, err
			}
		} else if config.Gateway.Mode == config.GatewayModeShared {
			if err := initSharedGatewayIPTables(); err != nil {
				return nil, err
			}
		}
		if util.IsNetworkSegmentationSupportEnabled() {
			if err := configureUDNServicesNFTables(); err != nil {
				return nil, fmt.Errorf("unable to configure UDN nftables: %w", err)
			}
		}
		if util.IsRouteAdvertisementsEnabled() {
			if err := configureAdvertisedUDNIsolationNFTables(); err != nil {
				return nil, fmt.Errorf("unable to configure UDN isolation nftables: %w", err)
			}
		}
	}

	var subnets []*net.IPNet
	for _, subnet := range config.Default.ClusterSubnets {
		subnets = append(subnets, subnet.CIDR)
	}
	subnets = append(subnets, config.Kubernetes.ServiceCIDRs...)
	if config.Gateway.DisableForwarding {
		if err := initExternalBridgeServiceForwardingRules(subnets); err != nil {
			return nil, fmt.Errorf("failed to add accept rules in forwarding table for bridge %s: err %v", gwBridge.getGatewayIface(), err)
		}
	} else {
		if err := delExternalBridgeServiceForwardingRules(subnets); err != nil {
			return nil, fmt.Errorf("failed to delete accept rules in forwarding table for bridge %s: err %v", gwBridge.getGatewayIface(), err)
		}
	}

	// used to tell addServiceRules which rules to add
	dpuMode := false
	if config.OvnKubeNode.Mode != types.NodeModeFull {
		dpuMode = true
	}

	// Get Physical IPs of Node, Can be IPV4 IPV6 or both
	gatewayIPv4, gatewayIPv6 := getGatewayFamilyAddrs(gwBridge.ips)

	npw := &nodePortWatcher{
		dpuMode:        dpuMode,
		gatewayIPv4:    gatewayIPv4,
		gatewayIPv6:    gatewayIPv6,
		ofportPhys:     ofportPhys,
		gwBridge:       gwBridge.getGatewayIface(),
		serviceInfo:    make(map[ktypes.NamespacedName]*serviceConfig),
		nodeIPManager:  nodeIPManager,
		ofm:            ofm,
		watchFactory:   watchFactory,
		networkManager: networkManager,
	}
	return npw, nil
}

func cleanupSharedGateway() error {
	// NicToBridge() may be created before-hand, only delete the patch port here
	stdout, stderr, err := util.RunOVSVsctl("--columns=name", "--no-heading", "find", "port",
		"external_ids:ovn-localnet-port!=_")
	if err != nil {
		return fmt.Errorf("failed to get ovn-localnet-port port stderr:%s (%v)", stderr, err)
	}
	ports := strings.Fields(strings.Trim(stdout, "\""))
	for _, port := range ports {
		_, stderr, err := util.RunOVSVsctl("--if-exists", "del-port", strings.Trim(port, "\""))
		if err != nil {
			return fmt.Errorf("failed to delete port %s stderr:%s (%v)", port, stderr, err)
		}
	}

	// Get the OVS bridge name from ovn-bridge-mappings
	stdout, stderr, err = util.RunOVSVsctl("--if-exists", "get", "Open_vSwitch", ".",
		"external_ids:ovn-bridge-mappings")
	if err != nil {
		return fmt.Errorf("failed to get ovn-bridge-mappings stderr:%s (%v)", stderr, err)
	}

	// skip the existing mapping setting for the specified physicalNetworkName
	bridgeName := ""
	bridgeMappings := strings.Split(stdout, ",")
	for _, bridgeMapping := range bridgeMappings {
		m := strings.Split(bridgeMapping, ":")
		if network := m[0]; network == types.PhysicalNetworkName {
			bridgeName = m[1]
			break
		}
	}
	if len(bridgeName) == 0 {
		return nil
	}

	_, stderr, err = util.AddOFFlowWithSpecificAction(bridgeName, util.NormalAction)
	if err != nil {
		return fmt.Errorf("failed to replace-flows on bridge %q stderr:%s (%v)", bridgeName, stderr, err)
	}

	cleanupSharedGatewayIPTChains()
	return nil
}

func svcToCookie(namespace string, name string, token string, port int32) (string, error) {
	id := fmt.Sprintf("%s%s%s%d", namespace, name, token, port)
	h := fnv.New64a()
	_, err := h.Write([]byte(id))
	if err != nil {
		return "", err
	}
	return fmt.Sprintf("0x%x", h.Sum64()), nil
}

func addMasqueradeRoute(routeManager *routemanager.Controller, netIfaceName, nodeName string, ifAddrs []*net.IPNet, watchFactory factory.NodeWatchFactory) error {
	var ipv4, ipv6 net.IP
	findIPs := func(ips []net.IP) error {
		var err error
		if config.IPv4Mode && ipv4 == nil {
			ipv4, err = util.MatchFirstIPFamily(false, ips)
			if err != nil {
				return fmt.Errorf("missing IP among %+v: %v", ips, err)
			}
		}
		if config.IPv6Mode && ipv6 == nil {
			ipv6, err = util.MatchFirstIPFamily(true, ips)
			if err != nil {
				return fmt.Errorf("missing IP among %+v: %v", ips, err)
			}
		}
		return nil
	}

	// Try first with the node status IPs and fallback to the interface IPs. The
	// fallback is a workaround for instances where the node status might not
	// have the minimum set of IPs we need (for example, when ovnkube is
	// restarted after enabling an IP family without actually restarting kubelet
	// with a new configuration including an IP address for that family). Node
	// status IPs are preferred though because a user might add arbitrary IP
	// addresses to the interface that we don't really want to use and might
	// cause problems.

	var nodeIPs []net.IP
	node, err := watchFactory.GetNode(nodeName)
	if err != nil {
		return err
	}
	for _, nodeAddr := range node.Status.Addresses {
		if nodeAddr.Type != corev1.NodeInternalIP {
			continue
		}
		nodeIP := utilnet.ParseIPSloppy(nodeAddr.Address)
		nodeIPs = append(nodeIPs, nodeIP)
	}

	err = findIPs(nodeIPs)
	if err != nil {
		klog.Warningf("Unable to add OVN masquerade route to host using source node status IPs: %v", err)
		// fallback to the interface IPs
		var ifIPs []net.IP
		for _, ifAddr := range ifAddrs {
			ifIPs = append(ifIPs, ifAddr.IP)
		}
		err := findIPs(ifIPs)
		if err != nil {
			return fmt.Errorf("unable to add OVN masquerade route to host using interface IPs: %v", err)
		}
	}

	netIfaceLink, err := util.LinkSetUp(netIfaceName)
	if err != nil {
		return fmt.Errorf("unable to find shared gw bridge interface: %s", netIfaceName)
	}
	mtu := 0
	if ipv4 != nil {
		_, masqIPNet, _ := net.ParseCIDR(fmt.Sprintf("%s/32", config.Gateway.MasqueradeIPs.V4OVNMasqueradeIP.String()))
		klog.Infof("Setting OVN Masquerade route with source: %s", ipv4)
		err = routeManager.Add(netlink.Route{LinkIndex: netIfaceLink.Attrs().Index, Dst: masqIPNet, MTU: mtu, Src: ipv4})
		if err != nil {
			return fmt.Errorf("failed to add OVN Masquerade route: %w", err)
		}
	}

	if ipv6 != nil {
		_, masqIPNet, _ := net.ParseCIDR(fmt.Sprintf("%s/128", config.Gateway.MasqueradeIPs.V6OVNMasqueradeIP.String()))
		klog.Infof("Setting OVN Masquerade route with source: %s", ipv6)
		err = routeManager.Add(netlink.Route{LinkIndex: netIfaceLink.Attrs().Index, Dst: masqIPNet, MTU: mtu, Src: ipv6})
		if err != nil {
			return fmt.Errorf("failed to add OVN Masquerade route: %w", err)
		}
	}
	return nil
}

func setNodeMasqueradeIPOnExtBridge(extBridgeName string) error {
	extBridge, err := util.LinkSetUp(extBridgeName)
	if err != nil {
		return err
	}

	var bridgeCIDRs []cidrAndFlags
	if config.IPv4Mode {
		_, masqIPNet, _ := net.ParseCIDR(config.Gateway.V4MasqueradeSubnet)
		masqIPNet.IP = config.Gateway.MasqueradeIPs.V4HostMasqueradeIP
		bridgeCIDRs = append(bridgeCIDRs, cidrAndFlags{ipNet: masqIPNet, flags: 0})
	}

	if config.IPv6Mode {
		_, masqIPNet, _ := net.ParseCIDR(config.Gateway.V6MasqueradeSubnet)
		masqIPNet.IP = config.Gateway.MasqueradeIPs.V6HostMasqueradeIP
		// Deprecate the IPv6 host masquerade IP address to ensure its not used in source address selection except
		// if a route explicitly sets its src IP as this masquerade IP. See RFC 3484 for more details for linux src address selection.
		// Currently, we set a route with destination as the service CIDR with source IP as the host masquerade IP.
		// Also, ideally we would only set the preferredLifetime to 0, but because this is the default value of this type, the netlink lib
		// will only propagate preferred lifetime to netlink if either preferred lifetime or valid lifetime is set greater than 0.
		// Set valid lifetime to max will achieve our goal of setting preferred lifetime 0.
		bridgeCIDRs = append(bridgeCIDRs, cidrAndFlags{ipNet: masqIPNet, flags: unix.IFA_F_NODAD, preferredLifetime: 0,
			validLifetime: math.MaxUint32})
	}

	for _, bridgeCIDR := range bridgeCIDRs {
		if exists, err := util.LinkAddrExist(extBridge, bridgeCIDR.ipNet); err == nil && !exists {
			if err := util.LinkAddrAdd(extBridge, bridgeCIDR.ipNet, bridgeCIDR.flags, bridgeCIDR.preferredLifetime,
				bridgeCIDR.validLifetime); err != nil {
				return fmt.Errorf("failed to set node masq IP on bridge %s because unable to add address %s: %v",
					extBridgeName, bridgeCIDR.ipNet.String(), err)
			}
		} else if err == nil && exists && utilnet.IsIPv6(bridgeCIDR.ipNet.IP) {
			// FIXME(mk): remove this logic when it is no longer possible to upgrade from a version which doesn't have
			// a deprecated ipv6 host masq addr

			// Deprecate IPv6 address to prevent connections from using it as its source address. For connections towards
			// a service VIP, routes exist to explicitly add this address as source.
			isDeprecated, err := util.IsDeprecatedAddr(extBridge, bridgeCIDR.ipNet)
			if err != nil {
				return fmt.Errorf("failed to set node masq IP on bridge %s because unable to detect if address %s is deprecated: %v",
					extBridgeName, bridgeCIDR.ipNet.String(), err)
			}
			if !isDeprecated {
				if err = util.LinkAddrDel(extBridge, bridgeCIDR.ipNet); err != nil {
					klog.Warningf("Failed to delete stale masq IP %s on bridge %s because unable to delete it: %v",
						bridgeCIDR.ipNet.String(), extBridgeName, err)
				}
				if err = util.LinkAddrAdd(extBridge, bridgeCIDR.ipNet, bridgeCIDR.flags, bridgeCIDR.preferredLifetime,
					bridgeCIDR.validLifetime); err != nil {
					return err
				}
			}
		} else if err != nil {
			return fmt.Errorf(
				"failed to check existence of addr %s in bridge %s: %v", bridgeCIDR.ipNet, extBridgeName, err)
		}
	}

	return nil
}

func addHostMACBindings(bridgeName string) error {
	// Add a neighbour entry on the K8s node to map dummy next-hop masquerade
	// addresses with MACs. This is required because these addresses do not
	// exist on the network and will not respond to an ARP/ND, so to route them
	// we need an entry.
	// Additionally, the OVN Masquerade IP is not assigned to its interface, so
	// we also need a fake entry for that.
	link, err := util.LinkSetUp(bridgeName)
	if err != nil {
		return fmt.Errorf("unable to get link for %s, error: %v", bridgeName, err)
	}

	var neighborIPs []string
	if config.IPv4Mode {
		neighborIPs = append(neighborIPs, config.Gateway.MasqueradeIPs.V4OVNMasqueradeIP.String(), config.Gateway.MasqueradeIPs.V4DummyNextHopMasqueradeIP.String())
	}
	if config.IPv6Mode {
		neighborIPs = append(neighborIPs, config.Gateway.MasqueradeIPs.V6OVNMasqueradeIP.String(), config.Gateway.MasqueradeIPs.V6DummyNextHopMasqueradeIP.String())
	}
	for _, ip := range neighborIPs {
		klog.Infof("Ensuring IP Neighbor entry for: %s", ip)
		dummyNextHopMAC := util.IPAddrToHWAddr(net.ParseIP(ip))
		if exists, err := util.LinkNeighExists(link, net.ParseIP(ip), dummyNextHopMAC); err == nil && !exists {
			// LinkNeighExists checks if the mac also matches, but it is possible there is a stale entry
			// still in the neighbor cache which would prevent add. Therefore execute a delete first.
			if err = util.LinkNeighDel(link, net.ParseIP(ip)); err != nil {
				klog.Warningf("Failed to remove IP neighbor entry for ip %s, on iface %s: %v",
					ip, bridgeName, err)
			}
			if err = util.LinkNeighAdd(link, net.ParseIP(ip), dummyNextHopMAC); err != nil {
				return fmt.Errorf("failed to configure neighbor: %s, on iface %s: %v",
					ip, bridgeName, err)
			}
		} else if err != nil {
			return fmt.Errorf("failed to configure neighbor:%s, on iface %s: %v", ip, bridgeName, err)
		}
	}
	return nil
}

func updateMasqueradeAnnotation(nodeName string, kube kube.Interface) error {
	_, v4MasqueradeCIDR, _ := net.ParseCIDR(config.Gateway.V4MasqueradeSubnet)
	_, v6MasqueradeCIDR, _ := net.ParseCIDR(config.Gateway.V6MasqueradeSubnet)
	nodeAnnotation, err := util.CreateNodeMasqueradeSubnetAnnotation(nil, v4MasqueradeCIDR, v6MasqueradeCIDR)
	if err != nil {
		return fmt.Errorf("unable to generate masquerade subnet annotation update: %w", err)
	}
	if err := kube.SetAnnotationsOnNode(nodeName, nodeAnnotation); err != nil {
		return fmt.Errorf("unable to set node masquerade subnet annotation update: %w", err)
	}
	return nil
}

// generateIPFragmentReassemblyFlow adds flows in table 0 that send packets to a
// specific conntrack zone for reassembly with the same priority as node port
// flows that match on L4 fields. After reassembly packets are reinjected to
// table 0 again. This requires a conntrack immplementation that reassembles
// fragments. This reqreuiment is met for the kernel datapath with the netfilter
// module loaded. This reqreuiment is not met for the userspace datapath.
func generateIPFragmentReassemblyFlow(ofPortPhys string) []string {
	flows := make([]string, 0, 2)
	if config.IPv4Mode {
		flows = append(flows,
			fmt.Sprintf("cookie=%s, priority=110, table=0, in_port=%s, ip, nw_frag=yes, actions=ct(table=0,zone=%d)",
				defaultOpenFlowCookie,
				ofPortPhys,
				config.Default.ReassemblyConntrackZone,
			),
		)
	}
	if config.IPv6Mode {
		flows = append(flows,
			fmt.Sprintf("cookie=%s, priority=110, table=0, in_port=%s, ipv6, nw_frag=yes, actions=ct(table=0,zone=%d)",
				defaultOpenFlowCookie,
				ofPortPhys,
				config.Default.ReassemblyConntrackZone,
			),
		)
	}

	return flows
}

// deleteStaleMasqueradeResources removes stale Linux resources when config.Gateway.V4MasqueradeSubnet
// or config.Gateway.V6MasqueradeSubnet gets changed at day 2.
func deleteStaleMasqueradeResources(bridgeName, nodeName string, wf factory.NodeWatchFactory) error {
	var staleMasqueradeIPs config.MasqueradeIPsConfig
	node, err := wf.GetNode(nodeName)
	if err != nil {
		return err
	}
	subnets, err := util.ParseNodeMasqueradeSubnet(node)
	if err != nil {
		if util.IsAnnotationNotSetError(err) {
			// no annotation set, must be initial bring up, nothing to clean
			return nil
		}
		return err
	}

	var v4ConfiguredMasqueradeNet, v6ConfiguredMasqueradeNet *net.IPNet

	for _, subnet := range subnets {
		if utilnet.IsIPv6CIDR(subnet) {
			v6ConfiguredMasqueradeNet = subnet
		} else if utilnet.IsIPv4CIDR(subnet) {
			v4ConfiguredMasqueradeNet = subnet
		} else {
			return fmt.Errorf("invalid subnet for masquerade annotation: %s", subnet)
		}
	}

	if v4ConfiguredMasqueradeNet != nil && config.Gateway.V4MasqueradeSubnet != v4ConfiguredMasqueradeNet.String() {
		if err := config.AllocateV4MasqueradeIPs(v4ConfiguredMasqueradeNet.IP, &staleMasqueradeIPs); err != nil {
			return fmt.Errorf("unable to determine stale V4MasqueradeIPs: %s", err)
		}
	}
	if v6ConfiguredMasqueradeNet != nil && config.Gateway.V6MasqueradeSubnet != v6ConfiguredMasqueradeNet.String() {
		if err := config.AllocateV6MasqueradeIPs(v6ConfiguredMasqueradeNet.IP, &staleMasqueradeIPs); err != nil {
			return fmt.Errorf("unable to determine stale V6MasqueradeIPs: %s", err)
		}
	}
	link, err := util.LinkByName(bridgeName)
	if err != nil {
		return fmt.Errorf("unable to get link for %s, error: %v", bridgeName, err)
	}

	if staleMasqueradeIPs.V4HostMasqueradeIP != nil || staleMasqueradeIPs.V6HostMasqueradeIP != nil {
		if err = deleteMasqueradeResources(link, &staleMasqueradeIPs); err != nil {
			klog.Errorf("Unable to delete masquerade resources! Some configuration for the masquerade subnet "+
				"may be left on the node and may cause issues! Errors: %v", err)
		}
	}

	return nil
}

// deleteMasqueradeResources removes following Linux resources given a config.MasqueradeIPsConfig
// struct and netlink.Link:
// - neighbour object for IPv4 and IPv6 OVNMasqueradeIP and DummyNextHopMasqueradeIP.
// - masquerade route added by addMasqueradeRoute function while starting up the gateway.
// - iptables rules created for masquerade subnet based on ipForwarding and Gateway mode.
// - stale HostMasqueradeIP address from gateway bridge
func deleteMasqueradeResources(link netlink.Link, staleMasqueradeIPs *config.MasqueradeIPsConfig) error {
	var subnets []*net.IPNet
	var neighborIPs []net.IP
	var aggregatedErrors []error
	klog.Infof("Stale masquerade resources detected, cleaning IPs: %s, %s, %s, %s",
		staleMasqueradeIPs.V4HostMasqueradeIP,
		staleMasqueradeIPs.V6HostMasqueradeIP,
		staleMasqueradeIPs.V4OVNMasqueradeIP,
		staleMasqueradeIPs.V6OVNMasqueradeIP)
	if config.IPv4Mode && staleMasqueradeIPs.V4HostMasqueradeIP != nil {
		// Delete any stale masquerade IP from external bridge.
		hostMasqIPNet, err := util.LinkAddrGetIPNet(link, staleMasqueradeIPs.V4HostMasqueradeIP)
		if err != nil {
			aggregatedErrors = append(aggregatedErrors, fmt.Errorf("unable to get IPNet from link %s: %w", link, err))
		}
		if hostMasqIPNet != nil {
			if err := util.LinkAddrDel(link, hostMasqIPNet); err != nil {
				aggregatedErrors = append(aggregatedErrors, fmt.Errorf("failed to remove masquerade IP from bridge %s: %w", link, err))
			}
		}

		_, masqIPNet, err := net.ParseCIDR(fmt.Sprintf("%s/32", staleMasqueradeIPs.V4OVNMasqueradeIP.String()))
		if err != nil {
			aggregatedErrors = append(aggregatedErrors,
				fmt.Errorf("failed to parse V4OVNMasqueradeIP %s: %v", staleMasqueradeIPs.V4OVNMasqueradeIP.String(), err))
		}
		subnets = append(subnets, masqIPNet)
		neighborIPs = append(neighborIPs, staleMasqueradeIPs.V4OVNMasqueradeIP, staleMasqueradeIPs.V4DummyNextHopMasqueradeIP)
		if err := nodeipt.DelRules(getStaleMasqueradeIptablesRules(staleMasqueradeIPs.V4OVNMasqueradeIP)); err != nil {
			aggregatedErrors = append(aggregatedErrors,
				fmt.Errorf("failed to delete forwarding iptables rules for stale masquerade subnet %s: ", err))
		}
	}

	if config.IPv6Mode && staleMasqueradeIPs.V6HostMasqueradeIP != nil {
		// Delete any stale masquerade IP from external bridge.
		hostMasqIPNet, err := util.LinkAddrGetIPNet(link, staleMasqueradeIPs.V6HostMasqueradeIP)
		if err != nil {
			aggregatedErrors = append(aggregatedErrors, fmt.Errorf("unable to get IPNet from link %s: %w", link, err))
		}
		if hostMasqIPNet != nil {
			if err := util.LinkAddrDel(link, hostMasqIPNet); err != nil {
				aggregatedErrors = append(aggregatedErrors, fmt.Errorf("failed to remove masquerade IP from bridge %s: %w", link, err))
			}
		}

		_, masqIPNet, err := net.ParseCIDR(fmt.Sprintf("%s/128", staleMasqueradeIPs.V6OVNMasqueradeIP.String()))
		if err != nil {
			return fmt.Errorf("failed to parse V6OVNMasqueradeIP %s: %v", staleMasqueradeIPs.V6OVNMasqueradeIP.String(), err)
		}
		subnets = append(subnets, masqIPNet)
		neighborIPs = append(neighborIPs, staleMasqueradeIPs.V6OVNMasqueradeIP, staleMasqueradeIPs.V6DummyNextHopMasqueradeIP)
		if err := nodeipt.DelRules(getStaleMasqueradeIptablesRules(staleMasqueradeIPs.V6OVNMasqueradeIP)); err != nil {
			return fmt.Errorf("failed to delete forwarding iptables rules for stale masquerade subnet %s: ", err)
		}
	}

	for _, ip := range neighborIPs {
		if err := util.LinkNeighDel(link, ip); err != nil {
			aggregatedErrors = append(aggregatedErrors, fmt.Errorf("failed to remove IP neighbour entry for ip %s, "+
				"on iface %s: %v", ip, link.Attrs().Name, err))
		}
	}

	if len(subnets) != 0 {
		if err := util.LinkRoutesDel(link, subnets); err != nil {
			aggregatedErrors = append(aggregatedErrors, fmt.Errorf("failed to list addresses for the link %s: %v", link.Attrs().Name, err))
		}
	}

	return utilerrors.Join(aggregatedErrors...)
}

func getIPv(ipnet *net.IPNet) string {
	prefix := "ip"
	if utilnet.IsIPv6CIDR(ipnet) {
		prefix = "ipv6"
	}
	return prefix
}

// configureAdvertisedUDNIsolationNFTables configures nftables to drop traffic generated locally towards advertised UDN subnets.
// It sets up a nftables chain named nftablesUDNBGPOutputChain in the output hook with filter priority which drops
// traffic originating from the local node destined to nftablesAdvertisedUDNsSet.
// It creates nftablesAdvertisedUDNsSet[v4|v6] set which stores the subnets.
// Results in:
//
//	set advertised-udn-subnets-v4 {
//	  type ipv4_addr
//	  flags interval
//	  comment "advertised UDN V4 subnets"
//	}
//	set advertised-udn-subnets-v6 {
//	  type ipv6_addr
//	  flags interval
//	  comment "advertised UDN V6 subnets"
//	}
//	chain udn-bgp-drop {
//	  comment "Drop traffic generated locally towards advertised UDN subnets"
//	   type filter hook output priority filter; policy accept;
//	   ip daddr @advertised-udn-subnets-v4 counter packets 0 bytes 0 drop
//	   ip6 daddr @advertised-udn-subnets-v6 counter packets 0 bytes 0 drop
//	 }
func configureAdvertisedUDNIsolationNFTables() error {
	counterIfDebug := ""
	if config.Logging.Level > 4 {
		counterIfDebug = "counter"
	}

	nft, err := nodenft.GetNFTablesHelper()
	if err != nil {
		return err
	}
	tx := nft.NewTransaction()
	tx.Add(&knftables.Chain{
		Name:    nftablesUDNBGPOutputChain,
		Comment: knftables.PtrTo("Drop traffic generated locally towards advertised UDN subnets"),

		Type:     knftables.PtrTo(knftables.FilterType),
		Hook:     knftables.PtrTo(knftables.OutputHook),
		Priority: knftables.PtrTo(knftables.FilterPriority),
	})
	tx.Flush(&knftables.Chain{Name: nftablesUDNBGPOutputChain})

	// TODO: clean up any stale entries in advertised-udn-subnets-v[4|6]
	set := &knftables.Set{
		Name:    nftablesAdvertisedUDNsSetV4,
		Comment: knftables.PtrTo("advertised UDN V4 subnets"),
		Type:    "ipv4_addr",
		Flags:   []knftables.SetFlag{knftables.IntervalFlag},
	}
	tx.Add(set)

	set = &knftables.Set{
		Name:    nftablesAdvertisedUDNsSetV6,
		Comment: knftables.PtrTo("advertised UDN V6 subnets"),
		Type:    "ipv6_addr",
		Flags:   []knftables.SetFlag{knftables.IntervalFlag},
	}
	tx.Add(set)

	tx.Add(&knftables.Rule{
		Chain: nftablesUDNBGPOutputChain,
		Rule:  knftables.Concat(fmt.Sprintf("ip daddr @%s", nftablesAdvertisedUDNsSetV4), counterIfDebug, "drop"),
	})
	tx.Add(&knftables.Rule{
		Chain: nftablesUDNBGPOutputChain,
		Rule:  knftables.Concat(fmt.Sprintf("ip6 daddr @%s", nftablesAdvertisedUDNsSetV6), counterIfDebug, "drop"),
	})
	return nft.Run(context.TODO(), tx)
}<|MERGE_RESOLUTION|>--- conflicted
+++ resolved
@@ -2234,8 +2234,6 @@
 	return dftFlows, nil
 }
 
-<<<<<<< HEAD
-=======
 func pmtudDropFlows(bridge *bridgeConfiguration, ipAddrs []string) []string {
 	var flows []string
 	if config.Gateway.Mode != config.GatewayModeShared {
@@ -2251,7 +2249,6 @@
 	return flows
 }
 
->>>>>>> 31d2803e
 // ovnToHostNetworkNormalActionFlows returns the flows that allow IP{v4,v6} traffic from the OVN network to the host network
 // when the destination is on the same node as the sender. This is necessary for pods in the default network to reach
 // localnet pods on the same node, when the localnet is mapped to breth0. The expected srcMAC is the MAC address of breth0

--- conflicted
+++ resolved
@@ -272,6 +272,16 @@
 				"OVN-KUBE-EXTERNALIP": []string{},
 			},
 		}
+		// OCP HACK: Block MCS Access. https://github.com/openshift/ovn-kubernetes/pull/170
+		expectedTables["filter"]["FORWARD"] = append(expectedTables["filter"]["FORWARD"],
+			"-p tcp -m tcp --dport 22624 -j REJECT",
+			"-p tcp -m tcp --dport 22623 -j REJECT",
+		)
+		expectedTables["filter"]["OUTPUT"] = append(expectedTables["filter"]["OUTPUT"],
+			"-p tcp -m tcp --dport 22624 -j REJECT",
+			"-p tcp -m tcp --dport 22623 -j REJECT",
+		)
+		// END OCP HACK
 		f4 := iptV4.(*util.FakeIPTables)
 		err = f4.MatchState(expectedTables)
 		Expect(err).NotTo(HaveOccurred())
@@ -473,25 +483,24 @@
 					"OVN-KUBE-EXTERNALIP": []string{},
 				},
 			}
-<<<<<<< HEAD
 
 			// OCP HACK: Block MCS Access. https://github.com/openshift/ovn-kubernetes/pull/170
-			expectedTables["filter"]["FORWARD"] = append(expectedTables["filter"]["FORWARD"],
-				"-p tcp -m tcp --dport 22624 -j REJECT",
-				"-p tcp -m tcp --dport 22623 -j REJECT",
-			)
+			fwdTables := expectedTables["filter"]["FORWARD"]
+			fwdTables = append(fwdTables[:2],
+				append([]string{
+					"-p tcp -m tcp --dport 22624 -j REJECT",
+					"-p tcp -m tcp --dport 22623 -j REJECT",
+				}, fwdTables[2:]...)...)
+			expectedTables["filter"]["FORWARD"] = fwdTables
 			expectedTables["filter"]["OUTPUT"] = append(expectedTables["filter"]["OUTPUT"],
 				"-p tcp -m tcp --dport 22624 -j REJECT",
 				"-p tcp -m tcp --dport 22623 -j REJECT",
 			)
 			// END OCP HACK
 
-			Expect(ipt.MatchState(expectedTables)).NotTo(HaveOccurred())
-=======
 			f4 := iptV4.(*util.FakeIPTables)
 			err = f4.MatchState(expectedTables)
 			Expect(err).NotTo(HaveOccurred())
->>>>>>> 0b2b228e
 			return nil
 		}
 

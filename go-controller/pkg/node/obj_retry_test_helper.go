--- conflicted
+++ resolved
@@ -20,11 +20,7 @@
 	syncFunc func([]interface{}) error
 }
 
-<<<<<<< HEAD
-func (h *nodePortWatcherEventHandler) FilterOutResource(obj interface{}) bool {
-=======
 func (h *nodePortWatcherEventHandler) FilterOutResource(_ interface{}) bool {
->>>>>>> 0945de7b
 	return false
 }
 

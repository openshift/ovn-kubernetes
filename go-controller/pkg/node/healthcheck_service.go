--- conflicted
+++ resolved
@@ -53,11 +53,7 @@
 				svc.Namespace, svc.Name, err)
 		}
 		namespacedName := ktypes.NamespacedName{Namespace: svc.Namespace, Name: svc.Name}
-<<<<<<< HEAD
-		l.endpoints[namespacedName] = l.CountLocalEndpointAddresses(epSlices)
-=======
 		l.endpoints[namespacedName] = l.CountLocalReadyEndpointAddresses(epSlices)
->>>>>>> 2d4ea07f
 		if err = l.server.SyncEndpoints(l.endpoints); err != nil {
 			return fmt.Errorf("unable to sync endpoint slice %v; err: %v", name, err)
 		}

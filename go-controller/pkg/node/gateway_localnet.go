--- conflicted
+++ resolved
@@ -104,19 +104,7 @@
 			if err != nil {
 				return err
 			}
-<<<<<<< HEAD
-			if config.Gateway.DisableForwarding {
-				if err := initExternalBridgeDropForwardingRules(exGwBridge.bridgeName); err != nil {
-					return fmt.Errorf("failed to add drop rules in forwarding table for bridge %s: err %v", exGwBridge.bridgeName, err)
-				}
-			} else {
-				if err := delExternalBridgeDropForwardingRules(exGwBridge.bridgeName); err != nil {
-					return fmt.Errorf("failed to delete drop rules in forwarding table for bridge %s: err %v", exGwBridge.bridgeName, err)
-				}
-			}
-=======
-
->>>>>>> fccd62a2
+
 		}
 
 		gw.nodeIPManager = newAddressManager(nodeName, kube, cfg, watchFactory, gwBridge)

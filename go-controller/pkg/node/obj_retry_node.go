--- conflicted
+++ resolved
@@ -23,11 +23,7 @@
 	syncFunc func([]interface{}) error
 }
 
-<<<<<<< HEAD
-func (h *nodeEventHandler) FilterOutResource(obj interface{}) bool {
-=======
 func (h *nodeEventHandler) FilterOutResource(_ interface{}) bool {
->>>>>>> eb91e43c
 	return false
 }
 

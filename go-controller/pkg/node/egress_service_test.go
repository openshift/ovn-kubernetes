package node

import (
	"context"
	"fmt"
	"net"

	. "github.com/onsi/ginkgo"
	. "github.com/onsi/gomega"
	"github.com/ovn-org/ovn-kubernetes/go-controller/pkg/config"
	egressserviceapi "github.com/ovn-org/ovn-kubernetes/go-controller/pkg/crd/egressservice/v1"
	"github.com/ovn-org/ovn-kubernetes/go-controller/pkg/factory"
	"github.com/ovn-org/ovn-kubernetes/go-controller/pkg/node/controllers/egressservice"
	nodeipt "github.com/ovn-org/ovn-kubernetes/go-controller/pkg/node/iptables"
	ovntest "github.com/ovn-org/ovn-kubernetes/go-controller/pkg/testing"
	util "github.com/ovn-org/ovn-kubernetes/go-controller/pkg/util"
	"github.com/ovn-org/ovn-kubernetes/go-controller/pkg/util/mocks"
	"github.com/urfave/cli/v2"
	v1 "k8s.io/api/core/v1"
	discovery "k8s.io/api/discovery/v1"
	metav1 "k8s.io/apimachinery/pkg/apis/meta/v1"
)

var _ = Describe("Egress Service Operations", func() {
	var (
		app         *cli.App
		fakeOvnNode *FakeOVNNode
		fExec       *ovntest.FakeExec
		iptV4       util.IPTablesHelper
		netlinkMock *mocks.NetLinkOps
	)

	origNetlinkInst := util.GetNetLinkOps()

	BeforeEach(func() {
		// Restore global default values before each testcase
		Expect(config.PrepareTestConfig()).To(Succeed())
		netlinkMock = &mocks.NetLinkOps{}
		util.SetNetLinkOpMockInst(netlinkMock)

		app = cli.NewApp()
		app.Name = "test"
		app.Flags = config.Flags
		fExec = ovntest.NewLooseCompareFakeExec()
		fakeOvnNode = NewFakeOVNNode(fExec)
		fakeOvnNode.fakeExec.AddFakeCmd(&ovntest.ExpectedCmd{
			Cmd: "ovs-vsctl --timeout=15 --no-heading --data=bare --format=csv --columns name list interface",
		})

		config.OVNKubernetesFeature.EnableEgressService = true
		_, cidr4, _ := net.ParseCIDR("10.128.0.0/16")
		config.Default.ClusterSubnets = []config.CIDRNetworkEntry{{CIDR: cidr4, HostSubnetLength: 24}}

		iptV4, _ = util.SetFakeIPTablesHelpers()
	})

	AfterEach(func() {
		fakeOvnNode.shutdown()
		util.SetNetLinkOpMockInst(origNetlinkInst)
		config.OVNKubernetesFeature.EnableEgressService = false
	})

	Context("on egress service resource changes", func() {
		It("repairs iptables and ip rules when stale entries are present", func() {
			app.Action = func(ctx *cli.Context) error {
				fakeOvnNode.fakeExec.AddFakeCmd(&ovntest.ExpectedCmd{
					Cmd: "ip -4 --json rule show",
					Output: "[{\"priority\":5000,\"src\":\"10.128.0.3\",\"table\":\"wrongTable\"},{\"priority\":5000,\"src\":\"goneEp\",\"table\":\"mynetwork\"}," +
						"{\"priority\":5000,\"src\":\"10.128.0.3\",\"table\":\"mynetwork\"},{\"priority\":5000,\"src\":\"10.129.0.2\",\"table\":\"mynetwork\"}," +
						"{\"priority\":5000,\"src\":\"10.128.0.33\",\"table\":\"mynetwork2\"},{\"priority\":5000,\"src\":\"10.129.0.3\",\"table\":\"mynetwork2\"}," +
						fmt.Sprintf("{\"priority\":5000,\"src\":\"%s\",\"sport\":31111,\"table\":\"mynetwork\"},", config.Gateway.MasqueradeIPs.V4HostETPLocalMasqueradeIP) +
						fmt.Sprintf("{\"priority\":5000,\"src\":\"%s\",\"sport\":30300,\"table\":\"mynetwork2\"}]", config.Gateway.MasqueradeIPs.V4HostETPLocalMasqueradeIP),
					Err: nil,
				})
				fakeOvnNode.fakeExec.AddFakeCmd(&ovntest.ExpectedCmd{
					Cmd: "ip -4 rule del prio 5000 from 10.128.0.3 table wrongTable",
					Err: nil,
				})
				fakeOvnNode.fakeExec.AddFakeCmd(&ovntest.ExpectedCmd{
					Cmd: "ip -4 rule del prio 5000 from goneEp table mynetwork",
					Err: nil,
				})
				fakeOvnNode.fakeExec.AddFakeCmd(&ovntest.ExpectedCmd{
					Cmd: fmt.Sprintf("ip -4 rule del prio 5000 from %s sport 31111 table mynetwork", config.Gateway.MasqueradeIPs.V4HostETPLocalMasqueradeIP),
					Err: nil,
				})

				fakeRules := []nodeipt.Rule{
					{
						Table: "nat",
						Chain: "OVN-KUBE-EGRESS-SVC",
						Args: []string{
							"-m", "mark", "--mark", "0x3f0",
							"-m", "comment", "--comment", "DoNotSNAT",
							"-j", "RETURN",
						},
					},
					{
						Table: "nat",
						Chain: "OVN-KUBE-EGRESS-SVC",
						Args: []string{
							"-s", "10.128.0.3",
							"-m", "comment", "--comment", "namespace1/service1",
							"-j", "SNAT",
							"--to-source", "5.5.5.5",
						},
						Protocol: getIPTablesProtocol("5.5.5.5"),
					},
					{
						Table: "nat",
						Chain: "OVN-KUBE-EGRESS-SVC",
						Args: []string{
							"-s", "10.128.0.88", // gone ep
							"-m", "comment", "--comment", "namespace1/service1",
							"-j", "SNAT",
							"--to-source", "5.5.5.5",
						},
						Protocol: getIPTablesProtocol("5.5.5.5"),
					},
					{
						Table: "nat",
						Chain: "OVN-KUBE-EGRESS-SVC",
						Args: []string{
							"-s", "10.128.0.3",
							"-m", "comment", "--comment", "namespace1/service1",
							"-j", "SNAT",
							"--to-source", "5.200.5.12", // wrong lb
						},
						Protocol: getIPTablesProtocol("5.5.5.5"),
					},
					{
						Table: "nat",
						Chain: "OVN-KUBE-EGRESS-SVC",
						Args: []string{
							"-s", "10.128.0.3",
							"-m", "comment", "--comment", "namespace13service6", // gone service
							"-j", "SNAT",
							"--to-source", "1.2.3.4",
						},
						Protocol: getIPTablesProtocol("5.5.5.5"),
					},
					{
						Table: "nat",
						Chain: "OVN-KUBE-EGRESS-SVC",
						Args: []string{
							"-s", "10.128.0.33",
							"-m", "comment", "--comment", "namespace1/service2", // service with host=ALL
							"-j", "SNAT",
							"--to-source", "1.2.3.4",
						},
						Protocol: getIPTablesProtocol("5.5.5.5"),
					},
				}
				Expect(appendIptRules(fakeRules)).To(Succeed())
				epPortName := "https"
				epPortValue := int32(443)

				egressService := egressserviceapi.EgressService{
					ObjectMeta: metav1.ObjectMeta{
						Name:      "service1",
						Namespace: "namespace1",
					},
					Spec: egressserviceapi.EgressServiceSpec{
						Network: "mynetwork",
					},
					Status: egressserviceapi.EgressServiceStatus{
						Host: fakeNodeName,
					},
				}
				service := *newService("service1", "namespace1", "10.129.0.2",
					[]v1.ServicePort{
						{
							NodePort: int32(31111),
							Protocol: v1.ProtocolTCP,
							Port:     int32(8080),
						},
					},
					v1.ServiceTypeLoadBalancer,
					[]string{},
					v1.ServiceStatus{
						LoadBalancer: v1.LoadBalancerStatus{
							Ingress: []v1.LoadBalancerIngress{{
								IP: "5.5.5.5",
							}},
						},
					},
					false, false,
				)

				ep1 := discovery.Endpoint{
					Addresses: []string{"10.128.0.3"},
				}
				epPort := discovery.EndpointPort{
					Name: &epPortName,
					Port: &epPortValue,
				}

				// host-networked endpoint, should not have an SNAT rule created
				ep2 := discovery.Endpoint{
					Addresses: []string{"192.168.18.15"},
					NodeName:  &fakeNodeName,
				}
				// endpointSlice.Endpoints is ovn-networked so this will
				// come under !hasLocalHostNetEp case
				endpointSlice := *newEndpointSlice(
					"service1",
					"namespace1",
					[]discovery.Endpoint{ep1, ep2},
					[]discovery.EndpointPort{epPort})

				egressService2 := egressserviceapi.EgressService{
					ObjectMeta: metav1.ObjectMeta{
						Name:      "service2",
						Namespace: "namespace1",
					},
					Spec: egressserviceapi.EgressServiceSpec{
						Network: "mynetwork2",
					},
					Status: egressserviceapi.EgressServiceStatus{
						Host: "ALL",
					},
				}
				service2 := *newService("service2", "namespace1", "10.129.0.3",
					[]v1.ServicePort{
						{
							NodePort: int32(30300),
							Protocol: v1.ProtocolTCP,
							Port:     int32(8080),
						},
					},
					v1.ServiceTypeLoadBalancer,
					[]string{},
					v1.ServiceStatus{
						LoadBalancer: v1.LoadBalancerStatus{
							Ingress: []v1.LoadBalancerIngress{{
								IP: "5.5.5.6",
							}},
						},
					},
					true, false,
				)

				ep3 := discovery.Endpoint{
					Addresses: []string{"10.128.0.33"},
				}

				endpointSlice2 := *newEndpointSlice(
					"service2",
					"namespace1",
					[]discovery.Endpoint{ep3},
					[]discovery.EndpointPort{epPort})

				fakeOvnNode.start(ctx,
					&v1.ServiceList{
						Items: []v1.Service{
							service,
							service2,
						},
					},
					&discovery.EndpointSliceList{
						Items: []discovery.EndpointSlice{
							endpointSlice,
							endpointSlice2,
						},
					},
					&egressserviceapi.EgressServiceList{
						Items: []egressserviceapi.EgressService{
							egressService,
							egressService2,
						},
					},
				)

				wf := fakeOvnNode.watcher.(*factory.WatchFactory)
				c, err := egressservice.NewController(fakeOvnNode.stopChan, ovnKubeNodeSNATMark, fakeOvnNode.nc.name,
					wf.EgressServiceInformer(), wf.ServiceInformer(), wf.EndpointSliceInformer())
				Expect(err).ToNot(HaveOccurred())
				err = c.Run(fakeOvnNode.wg, 1)
				Expect(err).ToNot(HaveOccurred())

				expectedTables := map[string]util.FakeTable{
					"nat": {
						"OVN-KUBE-EGRESS-SVC": []string{
							"-A OVN-KUBE-EGRESS-SVC -m mark --mark 0x3f0 -m comment --comment DoNotSNAT -j RETURN",
							"-A OVN-KUBE-EGRESS-SVC -s 10.128.0.3 -m comment --comment namespace1/service1 -j SNAT --to-source 5.5.5.5",
						},
					},
					"filter": {},
					"mangle": {},
				}

				f4 := iptV4.(*util.FakeIPTables)
				Eventually(func() error {
					return f4.MatchState(expectedTables, nil)
				}).ShouldNot(HaveOccurred())

				Expect(fakeOvnNode.fakeExec.CalledMatchesExpected()).To(BeTrue(), fakeOvnNode.fakeExec.ErrorDesc)

				return nil
			}
			err := app.Run([]string{app.Name})
			Expect(err).NotTo(HaveOccurred())
		})
		It("manages iptables rules for LoadBalancer egress service backed by cluster networked pods", func() {
			app.Action = func(ctx *cli.Context) error {
				fakeOvnNode.fakeExec.AddFakeCmd(&ovntest.ExpectedCmd{
					Cmd:    "ip -4 --json rule show",
					Output: "[]",
					Err:    nil,
				})

				epPortName := "https"
				epPortValue := int32(443)

				egressService := egressserviceapi.EgressService{
					ObjectMeta: metav1.ObjectMeta{
						Name:      "service1",
						Namespace: "namespace1",
					},
					Status: egressserviceapi.EgressServiceStatus{
						Host: fakeNodeName,
					},
				}
				service := *newService("service1", "namespace1", "10.129.0.2",
					[]v1.ServicePort{
						{
							NodePort: int32(31111),
							Protocol: v1.ProtocolTCP,
							Port:     int32(8080),
						},
					},
					v1.ServiceTypeLoadBalancer,
					[]string{},
					v1.ServiceStatus{
						LoadBalancer: v1.LoadBalancerStatus{
							Ingress: []v1.LoadBalancerIngress{{
								IP: "5.5.5.5",
							}},
						},
					},
					false, false,
				)

				ep1 := discovery.Endpoint{
					Addresses: []string{"10.128.0.3"},
				}
				epPort := discovery.EndpointPort{
					Name: &epPortName,
					Port: &epPortValue,
				}

				// host-networked endpoint, should not have an SNAT rule created
				ep2 := discovery.Endpoint{
					Addresses: []string{"192.168.18.15"},
					NodeName:  &fakeNodeName,
				}
				// endpointSlice.Endpoints is ovn-networked so this will
				// come under !hasLocalHostNetEp case
				endpointSlice := *newEndpointSlice(
					"service1",
					"namespace1",
					[]discovery.Endpoint{ep1, ep2},
					[]discovery.EndpointPort{epPort})

				fakeOvnNode.start(ctx,
					&v1.ServiceList{
						Items: []v1.Service{
							service,
						},
					},
					&discovery.EndpointSliceList{
						Items: []discovery.EndpointSlice{
							endpointSlice,
						},
					},
					&egressserviceapi.EgressServiceList{
						Items: []egressserviceapi.EgressService{
							egressService,
						},
					},
				)

				wf := fakeOvnNode.watcher.(*factory.WatchFactory)
				c, err := egressservice.NewController(fakeOvnNode.stopChan, ovnKubeNodeSNATMark, fakeOvnNode.nc.name,
					wf.EgressServiceInformer(), wf.ServiceInformer(), wf.EndpointSliceInformer())
				Expect(err).ToNot(HaveOccurred())
				err = c.Run(fakeOvnNode.wg, 1)
				Expect(err).ToNot(HaveOccurred())

				expectedTables := map[string]util.FakeTable{
					"nat": {
						"OVN-KUBE-EGRESS-SVC": []string{
							"-m mark --mark 0x3f0 -m comment --comment DoNotSNAT -j RETURN",
							"-s 10.128.0.3 -m comment --comment namespace1/service1 -j SNAT --to-source 5.5.5.5",
						},
					},
					"filter": {},
					"mangle": {},
				}

				f4 := iptV4.(*util.FakeIPTables)
				Eventually(func() error {
					return f4.MatchState(expectedTables, nil)
				}).ShouldNot(HaveOccurred())

				expectedTables = map[string]util.FakeTable{
					"nat": {
						"OVN-KUBE-EGRESS-SVC": []string{"-m mark --mark 0x3f0 -m comment --comment DoNotSNAT -j RETURN"},
					},
					"filter": {},
					"mangle": {},
				}

				err = fakeOvnNode.fakeClient.EgressServiceClient.K8sV1().EgressServices("namespace1").Delete(context.TODO(), "service1", metav1.DeleteOptions{})
				Expect(err).ToNot(HaveOccurred())

				Eventually(func() error {
					return f4.MatchState(expectedTables, nil)
				}).ShouldNot(HaveOccurred())

				Expect(fakeOvnNode.fakeExec.CalledMatchesExpected()).To(BeTrue(), fakeOvnNode.fakeExec.ErrorDesc)

				return nil
			}
			err := app.Run([]string{app.Name})
			Expect(err).NotTo(HaveOccurred())
		})

		It("manages iptables/ip rules for LoadBalancer egress service backed by ovn-k pods with Network", func() {
			app.Action = func(ctx *cli.Context) error {
				fakeOvnNode.fakeExec.AddFakeCmd(&ovntest.ExpectedCmd{
					Cmd:    "ip -4 --json rule show",
					Output: "[]",
					Err:    nil,
				})
				fakeOvnNode.fakeExec.AddFakeCmd(&ovntest.ExpectedCmd{
					Cmd: "ip -4 rule add prio 5000 from 10.129.0.2 table mynetwork",
					Err: nil,
				})
				fakeOvnNode.fakeExec.AddFakeCmd(&ovntest.ExpectedCmd{
					Cmd: "ip -4 rule add prio 5000 from 10.128.0.3 table mynetwork",
					Err: nil,
				})
				fakeOvnNode.fakeExec.AddFakeCmd(&ovntest.ExpectedCmd{
					Cmd: "ip -4 rule add prio 5000 from 10.129.0.10 table mynetwork",
					Err: nil,
				})
				fakeOvnNode.fakeExec.AddFakeCmd(&ovntest.ExpectedCmd{
					Cmd: "ip -4 rule add prio 5000 from 10.128.0.11 table mynetwork",
					Err: nil,
				})
				fakeOvnNode.fakeExec.AddFakeCmd(&ovntest.ExpectedCmd{
					Cmd: fmt.Sprintf("ip -4 rule add prio 5000 from %s sport 30300 table mynetwork", config.Gateway.MasqueradeIPs.V4HostETPLocalMasqueradeIP),
					Err: nil,
				})
				fakeOvnNode.fakeExec.AddFakeCmd(&ovntest.ExpectedCmd{
					Cmd: "ip -4 rule del prio 5000 from 10.129.0.2 table mynetwork",
					Err: nil,
				})
				fakeOvnNode.fakeExec.AddFakeCmd(&ovntest.ExpectedCmd{
					Cmd: "ip -4 rule del prio 5000 from 10.128.0.3 table mynetwork",
					Err: nil,
				})
				fakeOvnNode.fakeExec.AddFakeCmd(&ovntest.ExpectedCmd{
					Cmd: "ip -4 rule del prio 5000 from 10.129.0.10 table mynetwork",
					Err: nil,
				})
				fakeOvnNode.fakeExec.AddFakeCmd(&ovntest.ExpectedCmd{
					Cmd: "ip -4 rule del prio 5000 from 10.128.0.11 table mynetwork",
					Err: nil,
				})
				fakeOvnNode.fakeExec.AddFakeCmd(&ovntest.ExpectedCmd{
					Cmd: fmt.Sprintf("ip -4 rule del prio 5000 from %s sport 30300 table mynetwork", config.Gateway.MasqueradeIPs.V4HostETPLocalMasqueradeIP),
					Err: nil,
				})
				epPortName := "https"
				epPortValue := int32(443)

				egressService := egressserviceapi.EgressService{
					ObjectMeta: metav1.ObjectMeta{
						Name:      "service1",
						Namespace: "namespace1",
					},
					Spec: egressserviceapi.EgressServiceSpec{
						Network: "mynetwork",
					},
					Status: egressserviceapi.EgressServiceStatus{
						Host: fakeNodeName,
					},
				}

				service := *newService("service1", "namespace1", "10.129.0.2",
					[]v1.ServicePort{
						{
							NodePort: int32(31111),
							Protocol: v1.ProtocolTCP,
							Port:     int32(8080),
						},
					},
					v1.ServiceTypeLoadBalancer,
					[]string{},
					v1.ServiceStatus{
						LoadBalancer: v1.LoadBalancerStatus{
							Ingress: []v1.LoadBalancerIngress{{
								IP: "5.5.5.5",
							}},
						},
					},
					false, false,
				)

				ep1 := discovery.Endpoint{
					Addresses: []string{"10.128.0.3"},
				}
				epPort := discovery.EndpointPort{
					Name: &epPortName,
					Port: &epPortValue,
				}

				// host-networked endpoint, should not have an SNAT rule created
				ep2 := discovery.Endpoint{
					Addresses: []string{"192.168.18.15"},
					NodeName:  &fakeNodeName,
				}
				// endpointSlice.Endpoints is ovn-networked so this will
				// come under !hasLocalHostNetEp case
				endpointSlice := *newEndpointSlice(
					"service1",
					"namespace1",
					[]discovery.Endpoint{ep1, ep2},
					[]discovery.EndpointPort{epPort})

				egressService2 := egressserviceapi.EgressService{
					ObjectMeta: metav1.ObjectMeta{
						Name:      "service2",
						Namespace: "namespace1",
					},
					Spec: egressserviceapi.EgressServiceSpec{
						Network: "mynetwork",
					},
					Status: egressserviceapi.EgressServiceStatus{
						Host: fakeNodeName,
					},
				}

				service2 := *newService("service2", "namespace1", "10.129.0.10",
					[]v1.ServicePort{
						{
							NodePort: int32(30300),
							Protocol: v1.ProtocolTCP,
							Port:     int32(8080),
						},
					},
					v1.ServiceTypeLoadBalancer,
					[]string{},
					v1.ServiceStatus{
						LoadBalancer: v1.LoadBalancerStatus{
							Ingress: []v1.LoadBalancerIngress{{
								IP: "5.5.5.6",
							}},
						},
					},
					true, false,
				)

				ep3 := discovery.Endpoint{
					Addresses: []string{"10.128.0.11"},
				}

				// endpointSlice.Endpoints is ovn-networked so this will
				// come under !hasLocalHostNetEp case
				endpointSlice2 := *newEndpointSlice(
					"service2",
					"namespace1",
					[]discovery.Endpoint{ep3},
					[]discovery.EndpointPort{epPort})

				fakeOvnNode.start(ctx,
					&v1.ServiceList{
						Items: []v1.Service{
							service,
							service2,
						},
					},
					&discovery.EndpointSliceList{
						Items: []discovery.EndpointSlice{
							endpointSlice,
							endpointSlice2,
						},
					},
					&egressserviceapi.EgressServiceList{
						Items: []egressserviceapi.EgressService{
							egressService,
							egressService2,
						},
					},
				)

				wf := fakeOvnNode.watcher.(*factory.WatchFactory)
				c, err := egressservice.NewController(fakeOvnNode.stopChan, ovnKubeNodeSNATMark, fakeOvnNode.nc.name,
					wf.EgressServiceInformer(), wf.ServiceInformer(), wf.EndpointSliceInformer())
				Expect(err).ToNot(HaveOccurred())
				err = c.Run(fakeOvnNode.wg, 1)
				Expect(err).ToNot(HaveOccurred())

				expectedTables := map[string]util.FakeTable{
					"nat": {
						"OVN-KUBE-EGRESS-SVC": []string{
							"-m mark --mark 0x3f0 -m comment --comment DoNotSNAT -j RETURN",
							"-s 10.128.0.3 -m comment --comment namespace1/service1 -j SNAT --to-source 5.5.5.5",
							"-s 10.128.0.11 -m comment --comment namespace1/service2 -j SNAT --to-source 5.5.5.6",
						},
					},
					"filter": {},
					"mangle": {},
				}
				// The order of the rules is determined by the order the services are processed.
				// We check if one of the two tables match to not flake on ordering.
				expectedTables2 := map[string]util.FakeTable{
					"nat": {
						"OVN-KUBE-EGRESS-SVC": []string{
							"-m mark --mark 0x3f0 -m comment --comment DoNotSNAT -j RETURN",
							"-s 10.128.0.11 -m comment --comment namespace1/service2 -j SNAT --to-source 5.5.5.6",
							"-s 10.128.0.3 -m comment --comment namespace1/service1 -j SNAT --to-source 5.5.5.5",
						},
					},
					"filter": {},
					"mangle": {},
				}
				f4 := iptV4.(*util.FakeIPTables)
				Eventually(func() error {
<<<<<<< HEAD
					err := f4.MatchState(expectedTables)
					if err == nil {
						return nil
					}
					return f4.MatchState(expectedTables2)
=======
					err := f4.MatchState(expectedTables, nil)
					if err == nil {
						return nil
					}
					return f4.MatchState(expectedTables2, nil)
>>>>>>> fccd62a2
				}).ShouldNot(HaveOccurred())

				expectedTables = map[string]util.FakeTable{
					"nat": {
						"OVN-KUBE-EGRESS-SVC": []string{"-m mark --mark 0x3f0 -m comment --comment DoNotSNAT -j RETURN"},
					},
					"filter": {},
					"mangle": {},
				}

				err = fakeOvnNode.fakeClient.EgressServiceClient.K8sV1().EgressServices("namespace1").Delete(context.TODO(), "service1", metav1.DeleteOptions{})
				Expect(err).ToNot(HaveOccurred())

				err = fakeOvnNode.fakeClient.EgressServiceClient.K8sV1().EgressServices("namespace1").Delete(context.TODO(), "service2", metav1.DeleteOptions{})
				Expect(err).ToNot(HaveOccurred())

				Eventually(func() error {
					return f4.MatchState(expectedTables, nil)
				}).ShouldNot(HaveOccurred())

				Expect(fakeOvnNode.fakeExec.CalledMatchesExpected()).To(BeTrue(), fakeOvnNode.fakeExec.ErrorDesc)
				return nil
			}
			err := app.Run([]string{app.Name})
			Expect(err).NotTo(HaveOccurred())
		})

		It("manages ip rules for LoadBalancer egress service backed by ovn-k pods with Network and Host=ALL", func() {
			app.Action = func(ctx *cli.Context) error {
				fakeOvnNode.fakeExec.AddFakeCmd(&ovntest.ExpectedCmd{
					Cmd:    "ip -4 --json rule show",
					Output: "[]",
					Err:    nil,
				})
				fakeOvnNode.fakeExec.AddFakeCmd(&ovntest.ExpectedCmd{
					Cmd: "ip -4 rule add prio 5000 from 10.129.0.2 table mynetwork",
					Err: nil,
				})
				fakeOvnNode.fakeExec.AddFakeCmd(&ovntest.ExpectedCmd{
					Cmd: "ip -4 rule add prio 5000 from 10.128.0.3 table mynetwork",
					Err: nil,
				})
				fakeOvnNode.fakeExec.AddFakeCmd(&ovntest.ExpectedCmd{
					Cmd: "ip -4 rule add prio 5000 from 10.129.0.10 table mynetwork",
					Err: nil,
				})
				fakeOvnNode.fakeExec.AddFakeCmd(&ovntest.ExpectedCmd{
					Cmd: "ip -4 rule add prio 5000 from 10.128.0.11 table mynetwork",
					Err: nil,
				})
				fakeOvnNode.fakeExec.AddFakeCmd(&ovntest.ExpectedCmd{
					Cmd: fmt.Sprintf("ip -4 rule add prio 5000 from %s sport 30300 table mynetwork", config.Gateway.MasqueradeIPs.V4HostETPLocalMasqueradeIP),
					Err: nil,
				})
				epPortName := "https"
				epPortValue := int32(443)

				egressService := egressserviceapi.EgressService{
					ObjectMeta: metav1.ObjectMeta{
						Name:      "service1",
						Namespace: "namespace1",
					},
					Spec: egressserviceapi.EgressServiceSpec{
						Network: "mynetwork",
					},
					Status: egressserviceapi.EgressServiceStatus{
						Host: "ALL",
					},
				}

				service := *newService("service1", "namespace1", "10.129.0.2",
					[]v1.ServicePort{
						{
							NodePort: int32(31111),
							Protocol: v1.ProtocolTCP,
							Port:     int32(8080),
						},
					},
					v1.ServiceTypeLoadBalancer,
					[]string{},
					v1.ServiceStatus{
						LoadBalancer: v1.LoadBalancerStatus{
							Ingress: []v1.LoadBalancerIngress{{
								IP: "5.5.5.5",
							}},
						},
					},
					false, false,
				)

				ep1 := discovery.Endpoint{
					Addresses: []string{"10.128.0.3"},
					NodeName:  &fakeNodeName,
				}
				epPort := discovery.EndpointPort{
					Name: &epPortName,
					Port: &epPortValue,
				}

				// host-networked endpoint, should not have an ip rule created
				ep2 := discovery.Endpoint{
					Addresses: []string{"192.168.18.15"},
					NodeName:  &fakeNodeName,
				}

				// ep that does not belong to our node should not have an ip rule created
				someOtherNode := "someOtherNode"
				ep3 := discovery.Endpoint{
					Addresses: []string{"10.128.1.5"},
					NodeName:  &someOtherNode,
				}
				// endpointSlice.Endpoints is ovn-networked so this will
				// come under !hasLocalHostNetEp case
				endpointSlice := *newEndpointSlice(
					"service1",
					"namespace1",
					[]discovery.Endpoint{ep1, ep2, ep3},
					[]discovery.EndpointPort{epPort})

				egressService2 := egressserviceapi.EgressService{
					ObjectMeta: metav1.ObjectMeta{
						Name:      "service2",
						Namespace: "namespace1",
					},
					Spec: egressserviceapi.EgressServiceSpec{
						Network: "mynetwork",
					},
					Status: egressserviceapi.EgressServiceStatus{
						Host: "ALL",
					},
				}

				service2 := *newService("service2", "namespace1", "10.129.0.10",
					[]v1.ServicePort{
						{
							NodePort: int32(30300),
							Protocol: v1.ProtocolTCP,
							Port:     int32(8080),
						},
					},
					v1.ServiceTypeLoadBalancer,
					[]string{},
					v1.ServiceStatus{
						LoadBalancer: v1.LoadBalancerStatus{
							Ingress: []v1.LoadBalancerIngress{{
								IP: "5.5.5.6",
							}},
						},
					},
					true, false,
				)

				ep4 := discovery.Endpoint{
					Addresses: []string{"10.128.0.11"},
					NodeName:  &fakeNodeName,
				}

				endpointSlice2 := *newEndpointSlice(
					"service2",
					"namespace1",
					[]discovery.Endpoint{ep4},
					[]discovery.EndpointPort{epPort})

<<<<<<< HEAD
=======
				fakeOvnNode.start(ctx,
					&v1.ServiceList{
						Items: []v1.Service{
							service,
							service2,
						},
					},
					&discovery.EndpointSliceList{
						Items: []discovery.EndpointSlice{
							endpointSlice,
							endpointSlice2,
						},
					},
					&egressserviceapi.EgressServiceList{
						Items: []egressserviceapi.EgressService{
							egressService,
							egressService2,
						},
					},
				)

				wf := fakeOvnNode.watcher.(*factory.WatchFactory)
				c, err := egressservice.NewController(fakeOvnNode.stopChan, ovnKubeNodeSNATMark, fakeOvnNode.nc.name,
					wf.EgressServiceInformer(), wf.ServiceInformer(), wf.EndpointSliceInformer())
				Expect(err).ToNot(HaveOccurred())
				err = c.Run(fakeOvnNode.wg, 1)
				Expect(err).ToNot(HaveOccurred())

				expectedTables := map[string]util.FakeTable{
					"nat": {
						"OVN-KUBE-EGRESS-SVC": []string{
							"-m mark --mark 0x3f0 -m comment --comment DoNotSNAT -j RETURN",
						},
					},
					"filter": {},
					"mangle": {},
				}
				f4 := iptV4.(*util.FakeIPTables)
				Eventually(func() error {
					return f4.MatchState(expectedTables, nil)
				}).ShouldNot(HaveOccurred())

				Eventually(func() bool {
					return fakeOvnNode.fakeExec.CalledMatchesExpected()
				}).Should(BeTrue())

				fakeOvnNode.fakeExec.AddFakeCmd(&ovntest.ExpectedCmd{
					Cmd: "ip -4 rule del prio 5000 from 10.129.0.2 table mynetwork",
					Err: nil,
				})
				fakeOvnNode.fakeExec.AddFakeCmd(&ovntest.ExpectedCmd{
					Cmd: "ip -4 rule del prio 5000 from 10.128.0.3 table mynetwork",
					Err: nil,
				})
				fakeOvnNode.fakeExec.AddFakeCmd(&ovntest.ExpectedCmd{
					Cmd: "ip -4 rule del prio 5000 from 10.129.0.10 table mynetwork",
					Err: nil,
				})
				fakeOvnNode.fakeExec.AddFakeCmd(&ovntest.ExpectedCmd{
					Cmd: "ip -4 rule del prio 5000 from 10.128.0.11 table mynetwork",
					Err: nil,
				})
				fakeOvnNode.fakeExec.AddFakeCmd(&ovntest.ExpectedCmd{
					Cmd: fmt.Sprintf("ip -4 rule del prio 5000 from %s sport 30300 table mynetwork", config.Gateway.MasqueradeIPs.V4HostETPLocalMasqueradeIP),
					Err: nil,
				})

				err = fakeOvnNode.fakeClient.EgressServiceClient.K8sV1().EgressServices("namespace1").Delete(context.TODO(), "service1", metav1.DeleteOptions{})
				Expect(err).ToNot(HaveOccurred())

				err = fakeOvnNode.fakeClient.EgressServiceClient.K8sV1().EgressServices("namespace1").Delete(context.TODO(), "service2", metav1.DeleteOptions{})
				Expect(err).ToNot(HaveOccurred())

				Eventually(func() error {
					return f4.MatchState(expectedTables, nil)
				}).ShouldNot(HaveOccurred())

				Eventually(func() bool {
					return fakeOvnNode.fakeExec.CalledMatchesExpected()
				}).Should(BeTrue())
				return nil
			}
			err := app.Run([]string{app.Name})
			Expect(err).NotTo(HaveOccurred())
		})

		It("updates network ip rules for LoadBalancer egress service when ETP changes", func() {
			app.Action = func(ctx *cli.Context) error {
				fakeOvnNode.fakeExec.AddFakeCmd(&ovntest.ExpectedCmd{
					Cmd:    "ip -4 --json rule show",
					Output: "[]",
					Err:    nil,
				})
				fakeOvnNode.fakeExec.AddFakeCmd(&ovntest.ExpectedCmd{
					Cmd: "ip -4 rule add prio 5000 from 10.129.0.2 table mynetwork",
					Err: nil,
				})
				fakeOvnNode.fakeExec.AddFakeCmd(&ovntest.ExpectedCmd{
					Cmd: "ip -4 rule add prio 5000 from 10.128.0.3 table mynetwork",
					Err: nil,
				})
				epPortName := "https"
				epPortValue := int32(443)

				egressService := egressserviceapi.EgressService{
					ObjectMeta: metav1.ObjectMeta{
						Name:      "service1",
						Namespace: "namespace1",
					},
					Spec: egressserviceapi.EgressServiceSpec{
						Network: "mynetwork",
					},
					Status: egressserviceapi.EgressServiceStatus{
						Host: "ALL",
					},
				}

				service := *newService("service1", "namespace1", "10.129.0.2",
					[]v1.ServicePort{
						{
							NodePort: int32(30300),
							Protocol: v1.ProtocolTCP,
							Port:     int32(8080),
						},
					},
					v1.ServiceTypeLoadBalancer,
					[]string{},
					v1.ServiceStatus{
						LoadBalancer: v1.LoadBalancerStatus{
							Ingress: []v1.LoadBalancerIngress{{
								IP: "5.5.5.5",
							}},
						},
					},
					false, false,
				)

				ep1 := discovery.Endpoint{
					Addresses: []string{"10.128.0.3"},
					NodeName:  &fakeNodeName,
				}
				epPort := discovery.EndpointPort{
					Name: &epPortName,
					Port: &epPortValue,
				}

				// host-networked endpoint, should not have an ip rule created
				ep2 := discovery.Endpoint{
					Addresses: []string{"192.168.18.15"},
					NodeName:  &fakeNodeName,
				}

				// ep that does not belong to our node should not have an ip rule created
				someOtherNode := "someOtherNode"
				ep3 := discovery.Endpoint{
					Addresses: []string{"10.128.1.5"},
					NodeName:  &someOtherNode,
				}
				// endpointSlice.Endpoints is ovn-networked so this will
				// come under !hasLocalHostNetEp case
				endpointSlice := *newEndpointSlice(
					"service1",
					"namespace1",
					[]discovery.Endpoint{ep1, ep2, ep3},
					[]discovery.EndpointPort{epPort})

>>>>>>> fccd62a2
				fakeOvnNode.start(ctx,
					&v1.ServiceList{
						Items: []v1.Service{
							service,
							service2,
						},
					},
					&discovery.EndpointSliceList{
						Items: []discovery.EndpointSlice{
							endpointSlice,
							endpointSlice2,
						},
					},
					&egressserviceapi.EgressServiceList{
						Items: []egressserviceapi.EgressService{
							egressService,
							egressService2,
						},
					},
				)

				wf := fakeOvnNode.watcher.(*factory.WatchFactory)
				c, err := egressservice.NewController(fakeOvnNode.stopChan, ovnKubeNodeSNATMark, fakeOvnNode.nc.name,
					wf.EgressServiceInformer(), wf.ServiceInformer(), wf.EndpointSliceInformer())
				Expect(err).ToNot(HaveOccurred())
				err = c.Run(fakeOvnNode.wg, 1)
				Expect(err).ToNot(HaveOccurred())

				expectedTables := map[string]util.FakeTable{
					"nat": {
						"OVN-KUBE-EGRESS-SVC": []string{
							"-m mark --mark 0x3f0 -m comment --comment DoNotSNAT -j RETURN",
						},
					},
					"filter": {},
					"mangle": {},
				}
				f4 := iptV4.(*util.FakeIPTables)
				Eventually(func() error {
					return f4.MatchState(expectedTables, nil)
				}).ShouldNot(HaveOccurred())

				Eventually(func() bool {
					return fakeOvnNode.fakeExec.CalledMatchesExpected()
				}).Should(BeTrue())

				By("switching to ETP=Local an ip rule should be created for the masquerade IP")
				fakeOvnNode.fakeExec.AddFakeCmd(&ovntest.ExpectedCmd{
					Cmd: fmt.Sprintf("ip -4 rule add prio 5000 from %s sport 30300 table mynetwork", config.Gateway.MasqueradeIPs.V4HostETPLocalMasqueradeIP),
					Err: nil,
				})
				service.Spec.ExternalTrafficPolicy = v1.ServiceExternalTrafficPolicyLocal
				service.ResourceVersion = "100"
				_, err = fakeOvnNode.fakeClient.KubeClient.CoreV1().Services("namespace1").Update(context.TODO(), &service, metav1.UpdateOptions{})
				Expect(err).ToNot(HaveOccurred())

				Eventually(func() error {
					return f4.MatchState(expectedTables, nil)
				}).ShouldNot(HaveOccurred())

				Eventually(func() bool {
					return fakeOvnNode.fakeExec.CalledMatchesExpected()
				}).Should(BeTrue())

				By("switching back to ETP=Cluster the masquerade ip rule should be deleted")
				fakeOvnNode.fakeExec.AddFakeCmd(&ovntest.ExpectedCmd{
					Cmd: fmt.Sprintf("ip -4 rule del prio 5000 from %s sport 30300 table mynetwork", config.Gateway.MasqueradeIPs.V4HostETPLocalMasqueradeIP),
					Err: nil,
				})
				service.Spec.ExternalTrafficPolicy = v1.ServiceExternalTrafficPolicyCluster
				service.ResourceVersion = "110"
				_, err = fakeOvnNode.fakeClient.KubeClient.CoreV1().Services("namespace1").Update(context.TODO(), &service, metav1.UpdateOptions{})
				Expect(err).ToNot(HaveOccurred())

				Eventually(func() error {
					return f4.MatchState(expectedTables, nil)
				}).ShouldNot(HaveOccurred())

				Eventually(func() bool {
					return fakeOvnNode.fakeExec.CalledMatchesExpected()
				}).Should(BeTrue())

				By("deleting the egress service the ip rules should be deleted")
				fakeOvnNode.fakeExec.AddFakeCmd(&ovntest.ExpectedCmd{
					Cmd: "ip -4 rule del prio 5000 from 10.129.0.2 table mynetwork",
					Err: nil,
				})
				fakeOvnNode.fakeExec.AddFakeCmd(&ovntest.ExpectedCmd{
					Cmd: "ip -4 rule del prio 5000 from 10.128.0.3 table mynetwork",
					Err: nil,
				})
				fakeOvnNode.fakeExec.AddFakeCmd(&ovntest.ExpectedCmd{
					Cmd: "ip -4 rule del prio 5000 from 10.129.0.10 table mynetwork",
					Err: nil,
				})
				fakeOvnNode.fakeExec.AddFakeCmd(&ovntest.ExpectedCmd{
					Cmd: "ip -4 rule del prio 5000 from 10.128.0.11 table mynetwork",
					Err: nil,
				})
				fakeOvnNode.fakeExec.AddFakeCmd(&ovntest.ExpectedCmd{
					Cmd: fmt.Sprintf("ip -4 rule del prio 5000 from %s sport 30300 table mynetwork", config.Gateway.MasqueradeIPs.V4HostETPLocalMasqueradeIP),
					Err: nil,
				})

				err = fakeOvnNode.fakeClient.EgressServiceClient.K8sV1().EgressServices("namespace1").Delete(context.TODO(), "service1", metav1.DeleteOptions{})
				Expect(err).ToNot(HaveOccurred())

				err = fakeOvnNode.fakeClient.EgressServiceClient.K8sV1().EgressServices("namespace1").Delete(context.TODO(), "service2", metav1.DeleteOptions{})
				Expect(err).ToNot(HaveOccurred())

				Eventually(func() error {
					return f4.MatchState(expectedTables)
				}).ShouldNot(HaveOccurred())

				Eventually(func() bool {
					return fakeOvnNode.fakeExec.CalledMatchesExpected()
				}).Should(BeTrue())
				return nil
			}
			err := app.Run([]string{app.Name})
			Expect(err).NotTo(HaveOccurred())
		})

		It("updates network ip rules for LoadBalancer egress service when ETP changes", func() {
			app.Action = func(ctx *cli.Context) error {
				fakeOvnNode.fakeExec.AddFakeCmd(&ovntest.ExpectedCmd{
					Cmd:    "ip -4 --json rule show",
					Output: "[]",
					Err:    nil,
				})
				fakeOvnNode.fakeExec.AddFakeCmd(&ovntest.ExpectedCmd{
					Cmd: "ip -4 rule add prio 5000 from 10.129.0.2 table mynetwork",
					Err: nil,
				})
				fakeOvnNode.fakeExec.AddFakeCmd(&ovntest.ExpectedCmd{
					Cmd: "ip -4 rule add prio 5000 from 10.128.0.3 table mynetwork",
					Err: nil,
				})
				epPortName := "https"
				epPortValue := int32(443)

				egressService := egressserviceapi.EgressService{
					ObjectMeta: metav1.ObjectMeta{
						Name:      "service1",
						Namespace: "namespace1",
					},
					Spec: egressserviceapi.EgressServiceSpec{
						Network: "mynetwork",
					},
					Status: egressserviceapi.EgressServiceStatus{
						Host: "ALL",
					},
				}

				service := *newService("service1", "namespace1", "10.129.0.2",
					[]v1.ServicePort{
						{
							NodePort: int32(30300),
							Protocol: v1.ProtocolTCP,
							Port:     int32(8080),
						},
					},
					v1.ServiceTypeLoadBalancer,
					[]string{},
					v1.ServiceStatus{
						LoadBalancer: v1.LoadBalancerStatus{
							Ingress: []v1.LoadBalancerIngress{{
								IP: "5.5.5.5",
							}},
						},
					},
					false, false,
				)

				ep1 := discovery.Endpoint{
					Addresses: []string{"10.128.0.3"},
					NodeName:  &fakeNodeName,
				}
				epPort := discovery.EndpointPort{
					Name: &epPortName,
					Port: &epPortValue,
				}

				// host-networked endpoint, should not have an ip rule created
				ep2 := discovery.Endpoint{
					Addresses: []string{"192.168.18.15"},
					NodeName:  &fakeNodeName,
				}

				// ep that does not belong to our node should not have an ip rule created
				someOtherNode := "someOtherNode"
				ep3 := discovery.Endpoint{
					Addresses: []string{"10.128.1.5"},
					NodeName:  &someOtherNode,
				}
				// endpointSlice.Endpoints is ovn-networked so this will
				// come under !hasLocalHostNetEp case
				endpointSlice := *newEndpointSlice(
					"service1",
					"namespace1",
					[]discovery.Endpoint{ep1, ep2, ep3},
					[]discovery.EndpointPort{epPort})

				fakeOvnNode.start(ctx,
					&v1.ServiceList{
						Items: []v1.Service{
							service,
						},
					},
					&discovery.EndpointSliceList{
						Items: []discovery.EndpointSlice{
							endpointSlice,
						},
					},
					&egressserviceapi.EgressServiceList{
						Items: []egressserviceapi.EgressService{
							egressService,
						},
					},
				)

				wf := fakeOvnNode.watcher.(*factory.WatchFactory)
				c, err := egressservice.NewController(fakeOvnNode.stopChan, ovnKubeNodeSNATMark, fakeOvnNode.nc.name,
					wf.EgressServiceInformer(), wf.ServiceInformer(), wf.EndpointSliceInformer())
				Expect(err).ToNot(HaveOccurred())
				err = c.Run(fakeOvnNode.wg, 1)
				Expect(err).ToNot(HaveOccurred())

				expectedTables := map[string]util.FakeTable{
					"nat": {
						"OVN-KUBE-EGRESS-SVC": []string{
							"-m mark --mark 0x3f0 -m comment --comment DoNotSNAT -j RETURN",
						},
					},
					"filter": {},
					"mangle": {},
				}
				f4 := iptV4.(*util.FakeIPTables)
				Eventually(func() error {
					return f4.MatchState(expectedTables)
				}).ShouldNot(HaveOccurred())

				Eventually(func() bool {
					return fakeOvnNode.fakeExec.CalledMatchesExpected()
				}).Should(BeTrue())

				By("switching to ETP=Local an ip rule should be created for the masquerade IP")
				fakeOvnNode.fakeExec.AddFakeCmd(&ovntest.ExpectedCmd{
					Cmd: fmt.Sprintf("ip -4 rule add prio 5000 from %s sport 30300 table mynetwork", config.Gateway.MasqueradeIPs.V4HostETPLocalMasqueradeIP),
					Err: nil,
				})
				service.Spec.ExternalTrafficPolicy = v1.ServiceExternalTrafficPolicyLocal
				service.ResourceVersion = "100"
				_, err = fakeOvnNode.fakeClient.KubeClient.CoreV1().Services("namespace1").Update(context.TODO(), &service, metav1.UpdateOptions{})
				Expect(err).ToNot(HaveOccurred())

				Eventually(func() error {
					return f4.MatchState(expectedTables)
				}).ShouldNot(HaveOccurred())

				Eventually(func() bool {
					return fakeOvnNode.fakeExec.CalledMatchesExpected()
				}).Should(BeTrue())

				By("switching back to ETP=Cluster the masquerade ip rule should be deleted")
				fakeOvnNode.fakeExec.AddFakeCmd(&ovntest.ExpectedCmd{
					Cmd: fmt.Sprintf("ip -4 rule del prio 5000 from %s sport 30300 table mynetwork", config.Gateway.MasqueradeIPs.V4HostETPLocalMasqueradeIP),
					Err: nil,
				})
				service.Spec.ExternalTrafficPolicy = v1.ServiceExternalTrafficPolicyCluster
				service.ResourceVersion = "110"
				_, err = fakeOvnNode.fakeClient.KubeClient.CoreV1().Services("namespace1").Update(context.TODO(), &service, metav1.UpdateOptions{})
				Expect(err).ToNot(HaveOccurred())

				Eventually(func() error {
					return f4.MatchState(expectedTables)
				}).ShouldNot(HaveOccurred())

				Eventually(func() bool {
					return fakeOvnNode.fakeExec.CalledMatchesExpected()
				}).Should(BeTrue())

				By("deleting the egress service the ip rules should be deleted")
				fakeOvnNode.fakeExec.AddFakeCmd(&ovntest.ExpectedCmd{
					Cmd: "ip -4 rule del prio 5000 from 10.129.0.2 table mynetwork",
					Err: nil,
				})
				fakeOvnNode.fakeExec.AddFakeCmd(&ovntest.ExpectedCmd{
					Cmd: "ip -4 rule del prio 5000 from 10.128.0.3 table mynetwork",
					Err: nil,
				})

				err = fakeOvnNode.fakeClient.EgressServiceClient.K8sV1().EgressServices("namespace1").Delete(context.TODO(), "service1", metav1.DeleteOptions{})
				Expect(err).ToNot(HaveOccurred())

				Eventually(func() error {
					return f4.MatchState(expectedTables, nil)
				}).ShouldNot(HaveOccurred())

				Eventually(func() bool {
					return fakeOvnNode.fakeExec.CalledMatchesExpected()
				}).Should(BeTrue())
				return nil
			}
			err := app.Run([]string{app.Name})
			Expect(err).NotTo(HaveOccurred())
		})
	})
})<|MERGE_RESOLUTION|>--- conflicted
+++ resolved
@@ -629,19 +629,11 @@
 				}
 				f4 := iptV4.(*util.FakeIPTables)
 				Eventually(func() error {
-<<<<<<< HEAD
-					err := f4.MatchState(expectedTables)
-					if err == nil {
-						return nil
-					}
-					return f4.MatchState(expectedTables2)
-=======
 					err := f4.MatchState(expectedTables, nil)
 					if err == nil {
 						return nil
 					}
 					return f4.MatchState(expectedTables2, nil)
->>>>>>> fccd62a2
 				}).ShouldNot(HaveOccurred())
 
 				expectedTables = map[string]util.FakeTable{
@@ -805,8 +797,6 @@
 					[]discovery.Endpoint{ep4},
 					[]discovery.EndpointPort{epPort})
 
-<<<<<<< HEAD
-=======
 				fakeOvnNode.start(ctx,
 					&v1.ServiceList{
 						Items: []v1.Service{
@@ -973,7 +963,6 @@
 					[]discovery.Endpoint{ep1, ep2, ep3},
 					[]discovery.EndpointPort{epPort})
 
->>>>>>> fccd62a2
 				fakeOvnNode.start(ctx,
 					&v1.ServiceList{
 						Items: []v1.Service{

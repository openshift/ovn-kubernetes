package retry

import (
	"fmt"
	"math/rand"
	"reflect"
	"sync"
	"time"

<<<<<<< HEAD
	kapi "k8s.io/api/core/v1"
	kerrors "k8s.io/apimachinery/pkg/api/errors"
=======
	corev1 "k8s.io/api/core/v1"
	apierrors "k8s.io/apimachinery/pkg/api/errors"
>>>>>>> bb61d2c1
	metav1 "k8s.io/apimachinery/pkg/apis/meta/v1"
	"k8s.io/apimachinery/pkg/fields"
	"k8s.io/apimachinery/pkg/labels"
	"k8s.io/client-go/tools/cache"
	"k8s.io/klog/v2"

	"github.com/ovn-org/ovn-kubernetes/go-controller/pkg/factory"
	"github.com/ovn-org/ovn-kubernetes/go-controller/pkg/kube"
	"github.com/ovn-org/ovn-kubernetes/go-controller/pkg/metrics"
	"github.com/ovn-org/ovn-kubernetes/go-controller/pkg/syncmap"
	ovntypes "github.com/ovn-org/ovn-kubernetes/go-controller/pkg/types"
	"github.com/ovn-org/ovn-kubernetes/go-controller/pkg/util"
	utilerrors "github.com/ovn-org/ovn-kubernetes/go-controller/pkg/util/errors"
)

const RetryObjInterval = 30 * time.Second
const MaxFailedAttempts = 15 // same value used for the services level-driven controller
const initialBackoff = 1
const noBackoff = 0

// retryObjEntry is a generic object caching with retry mechanism
// that resources can use to eventually complete their intended operations.
type retryObjEntry struct {
	// newObj holds k8s resource failed during add operation
	newObj interface{}
	// oldObj holds k8s resource failed during delete operation
	oldObj interface{}
	// config holds feature specific configuration,
	// currently used by network policies and pods.
	config     interface{}
	timeStamp  time.Time
	backoffSec time.Duration
	// number of times this object has been unsuccessfully added/updated/deleted
	failedAttempts uint8
}

type EventHandler interface {
	AddResource(obj interface{}, fromRetryLoop bool) error
	UpdateResource(oldObj, newObj interface{}, inRetryCache bool) error
	DeleteResource(obj, cachedObj interface{}) error
	SyncFunc([]interface{}) error

	// auxiliary functions needed in the retry logic
	GetResourceFromInformerCache(key string) (interface{}, error)
	AreResourcesEqual(obj1, obj2 interface{}) (bool, error)
	GetInternalCacheEntry(obj interface{}) interface{}
	IsResourceScheduled(obj interface{}) bool
	IsObjectInTerminalState(obj interface{}) bool

	// functions related to metrics and events
	RecordAddEvent(obj interface{})
	RecordUpdateEvent(obj interface{})
	RecordDeleteEvent(obj interface{})
	RecordSuccessEvent(obj interface{})
	RecordErrorEvent(obj interface{}, reason string, err error)
	FilterOutResource(obj interface{}) bool
}

// DefaultEventHandler has the default implementations for some EventHandler
// methods, that are not required for every handler
type DefaultEventHandler struct{}

func (h *DefaultEventHandler) SyncFunc([]interface{}) error { return nil }

func (h *DefaultEventHandler) AreResourcesEqual(_, _ interface{}) (bool, error) {
	return false, nil
}

func (h *DefaultEventHandler) GetInternalCacheEntry(_ interface{}) interface{} { return nil }

func (h *DefaultEventHandler) IsResourceScheduled(_ interface{}) bool { return true }

func (h *DefaultEventHandler) IsObjectInTerminalState(_ interface{}) bool { return false }

func (h *DefaultEventHandler) RecordAddEvent(_ interface{}) {}

func (h *DefaultEventHandler) RecordUpdateEvent(_ interface{}) {}

func (h *DefaultEventHandler) RecordDeleteEvent(_ interface{}) {}

func (h *DefaultEventHandler) RecordSuccessEvent(_ interface{}) {}

func (h *DefaultEventHandler) RecordErrorEvent(_ interface{}, _ string, _ error) {}

type ResourceHandler struct {
	// HasUpdateFunc is true if an update event for this resource type is implemented as an
	// update action; it is false, if instead it is implemented as a delete on the old obj and
	// an add on the new one.
	HasUpdateFunc          bool
	NeedsUpdateDuringRetry bool
	ObjType                reflect.Type
	EventHandler
}

type RetryFramework struct {
	// cache to hold object needs retry to successfully complete processing
	retryEntries *syncmap.SyncMap[*retryObjEntry]
	// channel to indicate we need to retry objs immediately
	retryChan chan struct{}

	stopChan <-chan struct{}
	doneWg   *sync.WaitGroup

	watchFactory      *factory.WatchFactory
	ResourceHandler   *ResourceHandler
	terminatedObjects sync.Map
}

// NewRetryFramework returns a new RetryFramework instance, essential for the whole retry logic.
// It returns a new struct packed with the desired input parameters and
// with its function attributes pre-filled with default code. Clients of this pkg (ovnk master,
// ovnk node) will have to override the functions in the returned struct with the desired
// per-resource logic.
func NewRetryFramework(
	stopChan <-chan struct{}, doneWg *sync.WaitGroup,
	watchFactory *factory.WatchFactory,
	resourceHandler *ResourceHandler) *RetryFramework {
	return &RetryFramework{
		retryEntries:      syncmap.NewSyncMap[*retryObjEntry](),
		retryChan:         make(chan struct{}, 1),
		watchFactory:      watchFactory,
		stopChan:          stopChan,
		doneWg:            doneWg,
		ResourceHandler:   resourceHandler,
		terminatedObjects: sync.Map{},
	}
}

func (r *RetryFramework) DoWithLock(key string, f func(key string)) {
	r.retryEntries.LockKey(key)
	defer r.retryEntries.UnlockKey(key)
	f(key)
}

func (r *RetryFramework) initRetryObjWithAddBackoff(obj interface{}, lockedKey string, backoff time.Duration) *retryObjEntry {
	// even if the object was loaded and changed before with the same lock, LoadOrStore will return reference to the same object
	entry, _ := r.retryEntries.LoadOrStore(lockedKey, &retryObjEntry{backoffSec: backoff})
	entry.timeStamp = time.Now()
	entry.newObj = obj
	entry.failedAttempts = 0
	entry.backoffSec = backoff
	return entry
}

// initRetryObjWithAdd creates a retry entry for an object that is being added,
// so that, if it fails, the add can be potentially retried later.
func (r *RetryFramework) initRetryObjWithAdd(obj interface{}, lockedKey string) *retryObjEntry {
	return r.initRetryObjWithAddBackoff(obj, lockedKey, initialBackoff)
}

// initRetryObjWithUpdate tracks objects that failed to be updated to potentially retry later
func (r *RetryFramework) initRetryObjWithUpdate(oldObj, newObj interface{}, lockedKey string) *retryObjEntry {
	entry, _ := r.retryEntries.LoadOrStore(lockedKey, &retryObjEntry{config: oldObj, backoffSec: initialBackoff})
	// even if the object was loaded and changed before with the same lock, LoadOrStore will return reference to the same object
	entry.timeStamp = time.Now()
	entry.newObj = newObj
	entry.config = oldObj
	entry.failedAttempts = 0
	return entry
}

// InitRetryObjWithDelete creates a retry entry for an object that is being deleted,
// so that, if it fails, the delete can be potentially retried later.
// When applied to pods, we include the config object as well in case the namespace is removed
// and the object is orphaned from the namespace.
// The noRetryAdd boolean argument is to indicate whether to retry for addition
func (r *RetryFramework) InitRetryObjWithDelete(obj interface{}, lockedKey string, config interface{}, noRetryAdd bool) *retryObjEntry {
	// even if the object was loaded and changed before with the same lock, LoadOrStore will return reference to the same object
	entry, _ := r.retryEntries.LoadOrStore(lockedKey, &retryObjEntry{config: config, backoffSec: initialBackoff})
	entry.timeStamp = time.Now()
	entry.oldObj = obj
	if entry.config == nil {
		entry.config = config
	}
	entry.failedAttempts = 0
	if noRetryAdd {
		// will not be retried for addition
		entry.newObj = nil
	}
	return entry
}

// AddRetryObjWithAddNoBackoff adds an object to be retried immediately for add.
// It will lock the key, create or update retryObject, and unlock the key
func (r *RetryFramework) AddRetryObjWithAddNoBackoff(obj interface{}) error {
	key, err := GetResourceKey(obj)
	if err != nil {
		return fmt.Errorf("could not get the key of %s %v: %v", r.ResourceHandler.ObjType, obj, err)
	}
	r.DoWithLock(key, func(key string) {
		r.initRetryObjWithAddBackoff(obj, key, noBackoff)
	})
	return nil
}

func (r *RetryFramework) getRetryObj(lockedKey string) (value *retryObjEntry, found bool) {
	return r.retryEntries.Load(lockedKey)
}

func (r *RetryFramework) DeleteRetryObj(lockedKey string) {
	r.retryEntries.Delete(lockedKey)
}

// setRetryObjWithNoBackoff sets an object's backoff to be retried
// immediately during the next retry iteration
// Used only for testing right now
func (r *RetryFramework) setRetryObjWithNoBackoff(entry *retryObjEntry) {
	entry.backoffSec = noBackoff
}

// removeDeleteFromRetryObj removes any old object from a retry entry
func (r *RetryFramework) removeDeleteFromRetryObj(entry *retryObjEntry) {
	entry.oldObj = nil
	entry.config = nil
}

// increaseFailedAttemptsCounter increases by one the counter of failed add/update/delete attempts
// for the given key
func (r *RetryFramework) increaseFailedAttemptsCounter(entry *retryObjEntry) {
	entry.failedAttempts++
}

// RequestRetryFramework allows a caller to immediately request to iterate through all objects that
// are in the retry cache. This will ignore any outstanding time wait/backoff state
func (r *RetryFramework) RequestRetryObjs() {
	select {
	case r.retryChan <- struct{}{}:
		klog.V(5).Infof("Iterate retry objects requested (resource %s)", r.ResourceHandler.ObjType)
	default:
		klog.V(5).Infof("Iterate retry objects already requested (resource %s)", r.ResourceHandler.ObjType)
	}
}

// Given an object and its type, it returns the key for this object and an error if the key retrieval failed.
// For all namespaced resources, the key will be namespace/name. For resource types without a namespace,
// the key will be the object name itself. obj must be a pointer to an API type.
func GetResourceKey(obj interface{}) (string, error) {
	res, err := cache.MetaNamespaceKeyFunc(obj)
	if err != nil {
		klog.Errorf("GetResourceKey returned error: %v", err)
	}
	return res, err
}

func (r *RetryFramework) resourceRetry(objKey string, now time.Time) {
	r.DoWithLock(objKey, func(key string) {
		entry, loaded := r.getRetryObj(key)
		if !loaded {
			klog.V(5).Infof("%v resource %s was not found in the iterateRetryResources map while retrying resource setup", r.ResourceHandler.ObjType, objKey)
			return
		}

		if entry.failedAttempts >= MaxFailedAttempts {
			klog.Warningf("Dropping retry entry for %s %s: exceeded number of failed attempts",
				r.ResourceHandler.ObjType, objKey)
			r.DeleteRetryObj(key)
			metrics.MetricResourceRetryFailuresCount.Inc()
			if entry.newObj != nil {
				r.ResourceHandler.RecordErrorEvent(entry.newObj, "RetryFailed",
					fmt.Errorf("failed to reconcile and retried %d times for object: %v", MaxFailedAttempts, entry.newObj))
			}
			return
		}
		forceRetry := false
		// check if immediate retry is requested
		if entry.backoffSec == noBackoff {
			entry.backoffSec = initialBackoff
			forceRetry = true
		}
		backoff := (entry.backoffSec * time.Second) + (time.Duration(rand.Intn(500)) * time.Millisecond)
		objTimer := entry.timeStamp.Add(backoff)
		if !forceRetry && now.Before(objTimer) {
			klog.V(5).Infof("Attempting retry of %s %s before timer (time: %s): skip", r.ResourceHandler.ObjType, objKey, objTimer)
			return
		}

		// update backoff for future attempts in case of failure
		entry.backoffSec = entry.backoffSec * 2
		if entry.backoffSec > 60 {
			entry.backoffSec = 60
		}

		// storing original obj for metrics
		var initObj interface{}
		if entry.newObj != nil {
			initObj = entry.newObj
		} else if entry.oldObj != nil {
			initObj = entry.oldObj
		}

		klog.Infof("Retry object setup: %s %s", r.ResourceHandler.ObjType, objKey)

		if entry.newObj != nil {
			// get the latest version of the object from the informer;
			// if it doesn't exist we are not going to create the new object.
			kObj, err := r.ResourceHandler.GetResourceFromInformerCache(objKey)
			if err != nil {
				if apierrors.IsNotFound(err) {
					klog.Infof("%s %s not found in the informers cache,"+
						" not going to retry object create", r.ResourceHandler.ObjType, objKey)
					kObj = nil
				} else {
					klog.Errorf("Failed to look up %s %s in the informers cache,"+
						" will retry later: %v", r.ResourceHandler.ObjType, objKey, err)
					return
				}
			}
			entry.newObj = kObj
		}
		if r.ResourceHandler.NeedsUpdateDuringRetry && entry.config != nil && entry.newObj != nil {
			klog.Infof("%v retry: updating object %s", r.ResourceHandler.ObjType, objKey)
			if err := r.ResourceHandler.UpdateResource(entry.config, entry.newObj, true); err != nil {
				entry.timeStamp = time.Now()
				entry.failedAttempts++
				if entry.failedAttempts >= MaxFailedAttempts {
					klog.Errorf("Retry update failed final attempt for %s %s: error: %v", r.ResourceHandler.ObjType, objKey, err)
				} else {
					klog.Infof("%v retry update failed for %s, will try again later: %v", r.ResourceHandler.ObjType, objKey, err)
				}
				return
			}
			// successfully cleaned up new and old object, remove it from the retry cache
			entry.newObj = nil
			entry.config = nil
		} else {
			// delete old object if needed
			if entry.oldObj != nil {
				klog.Infof("Removing old object: %s %s (failed: %v)",
					r.ResourceHandler.ObjType, objKey, entry.failedAttempts)
				if !r.ResourceHandler.IsResourceScheduled(entry.oldObj) {
					klog.V(5).Infof("Retry: %s %s not scheduled", r.ResourceHandler.ObjType, objKey)
					entry.failedAttempts++
					return
				}
				if err := r.ResourceHandler.DeleteResource(entry.oldObj, entry.config); err != nil {
					entry.timeStamp = time.Now()
					entry.failedAttempts++
					if entry.failedAttempts >= MaxFailedAttempts {
						klog.Errorf("Retry delete failed final attempt for %s %s: error: %v", r.ResourceHandler.ObjType, objKey, err)
					} else {
						klog.Infof("Retry delete failed for %s %s, will try again later: %v",
							r.ResourceHandler.ObjType, objKey, err)
					}

					return
				}
				// successfully cleaned up old object, remove it from the retry cache
				entry.oldObj = nil
			}

			// create new object if needed
			if entry.newObj != nil {
				klog.Infof("Adding new object: %s %s", r.ResourceHandler.ObjType, objKey)
				if !r.ResourceHandler.IsResourceScheduled(entry.newObj) {
					klog.V(5).Infof("Retry: %s %s not scheduled", r.ResourceHandler.ObjType, objKey)
					entry.failedAttempts++
					return
				}
				if err := r.ResourceHandler.AddResource(entry.newObj, true); err != nil {
					entry.timeStamp = time.Now()
					entry.failedAttempts++
					if entry.failedAttempts >= MaxFailedAttempts {
						klog.Errorf("Retry add failed final attempt for %s %s: error: %v", r.ResourceHandler.ObjType, objKey, err)
					} else {
						klog.Infof("Retry add failed for %s %s, will try again later: %v", r.ResourceHandler.ObjType, objKey, err)
					}
					return
				}
				// successfully cleaned up new object, remove it from the retry cache
				entry.newObj = nil
			}
		}

		klog.Infof("Retry successful for %s %s after %d failed attempt(s)", r.ResourceHandler.ObjType, objKey, entry.failedAttempts)
		if initObj != nil {
			r.ResourceHandler.RecordSuccessEvent(initObj)
		}
		r.DeleteRetryObj(key)
	})
}

// iterateRetryResources checks if any outstanding resource objects exist and if so it tries to
// re-add them. updateAll forces all objects to be attempted to be retried regardless.
// iterateRetryResources makes a snapshot of keys present in the r.retryEntries cache, and runs retry only
// for those keys. New changes may be applied to saved keys entries while iterateRetryResources is executed.
// Deleted entries will be ignored, and all the updates will be reflected with key Lock.
// Keys added after the snapshot was done won't be retried during this run.
func (r *RetryFramework) iterateRetryResources() {
	entriesKeys := r.retryEntries.GetKeys()
	if len(entriesKeys) == 0 {
		return
	}
	now := time.Now()
	wg := &sync.WaitGroup{}

	// Process the above list of objects that need retry by holding the lock for each one of them.
	klog.V(5).Infof("Going to retry %v resource setup for %d objects: %s", r.ResourceHandler.ObjType, len(entriesKeys), entriesKeys)

	for _, entryKey := range entriesKeys {
		wg.Add(1)
		go func(entryKey string) {
			defer wg.Done()
			r.resourceRetry(entryKey, now)
		}(entryKey)
	}
	klog.V(5).Infof("Waiting for all the %s retry setup to complete in iterateRetryResources", r.ResourceHandler.ObjType)
	wg.Wait()
	klog.V(5).Infof("Function iterateRetryResources for %s ended (in %v)", r.ResourceHandler.ObjType, time.Since(now))
}

// periodicallyRetryResources tracks RetryFramework and checks if any object needs to be retried for add or delete every
// RetryObjInterval seconds or when requested through retryChan.
func (r *RetryFramework) periodicallyRetryResources() {
	timer := time.NewTicker(RetryObjInterval)
	defer timer.Stop()
	for {
		select {
		case <-timer.C:
			r.iterateRetryResources()

		case <-r.retryChan:
			klog.V(5).Infof("periodicallyRetryResources: Retry channel got triggered: retrying failed objects of type %s", r.ResourceHandler.ObjType)
			r.iterateRetryResources()
			timer.Reset(RetryObjInterval)

		case <-r.stopChan:
			klog.V(5).Infof("Stop channel got triggered: will stop retrying failed objects of type %s", r.ResourceHandler.ObjType)
			return
		}
	}
}

type resourceEvent string

var (
	resourceEventAdd    resourceEvent = "add"
	resourceEventUpdate resourceEvent = "update"
)

// processObjectInTerminalState is executed when an object has been added or updated and is actually in a terminal state
// already. The add or update event is not valid for such object, which we now remove from the cluster in order to
// free its resources. (for now, this applies to completed pods)
// processObjectInTerminalState doesn't unlock key
func (r *RetryFramework) processObjectInTerminalState(obj interface{}, lockedKey string, event resourceEvent) {
	_, loaded := r.terminatedObjects.LoadOrStore(lockedKey, true)
	if loaded {
		// object was already terminated
		klog.Infof("Detected object %s of type %s in terminal state (e.g. completed) will be "+
			"ignored as it has already been processed", lockedKey, r.ResourceHandler.ObjType)
		return
	}

	// The object is in a terminal state: delete it from the cluster, delete its retry entry and return.
	klog.Infof("Detected object %s of type %s in terminal state (e.g. completed)"+
		" during %s event: will remove it", lockedKey, r.ResourceHandler.ObjType, event)
	internalCacheEntry := r.ResourceHandler.GetInternalCacheEntry(obj)
	retryEntry := r.InitRetryObjWithDelete(obj, lockedKey, internalCacheEntry, true) // set up the retry obj for deletion
	if err := r.ResourceHandler.DeleteResource(obj, internalCacheEntry); err != nil {
		klog.Errorf("Failed to delete object %s of type %s in terminal state, during %s event: %v",
			lockedKey, r.ResourceHandler.ObjType, event, err)
		r.ResourceHandler.RecordErrorEvent(obj, "ErrorDeletingResource", err)
		r.increaseFailedAttemptsCounter(retryEntry)
		return
	}
	r.DeleteRetryObj(lockedKey)
}

func (r *RetryFramework) WatchResource() (*factory.Handler, error) {
	return r.WatchResourceFiltered("", nil)
}

// WatchResourceFiltered starts the watching of a resource type, manages its retry entries and calls
// back the appropriate handler logic. It also starts a goroutine that goes over all retry objects
// periodically or when explicitly requested.
// Note: when applying WatchResourceFiltered to a new resource type, the appropriate resource-specific logic must be added to the
// the different methods it calls.
func (r *RetryFramework) WatchResourceFiltered(namespaceForFilteredHandler string, labelSelectorForFilteredHandler labels.Selector) (*factory.Handler, error) {
	addHandlerFunc, err := r.watchFactory.GetResourceHandlerFunc(r.ResourceHandler.ObjType)
	if err != nil {
		return nil, fmt.Errorf("no resource handler function found for resource %v. "+
			"Cannot watch this resource", r.ResourceHandler.ObjType)
	}

	// create the actual watcher
	handler, err := addHandlerFunc(
		namespaceForFilteredHandler,     // filter out objects not in this namespace
		labelSelectorForFilteredHandler, // filter out objects not matching these labels
		cache.ResourceEventHandlerFuncs{
			AddFunc: func(obj interface{}) {
				if r.ResourceHandler.FilterOutResource(obj) {
					return
				}
				r.ResourceHandler.RecordAddEvent(obj)

				key, err := GetResourceKey(obj)
				if err != nil {
					klog.Errorf("Upon add event: %v", err)
					return
				}
				klog.V(5).Infof("Add event received for %s %s", r.ResourceHandler.ObjType, key)

				r.DoWithLock(key, func(key string) {
					// This only applies to pod watchers (pods + dynamic network policy handlers watching pods):
					// if ovnkube-master is restarted, it will get all the add events with completed pods
					if r.ResourceHandler.IsObjectInTerminalState(obj) {
						r.processObjectInTerminalState(obj, key, resourceEventAdd)
						return
					}

					retryObj := r.initRetryObjWithAdd(obj, key)
					// If there is a delete entry with the same key, we got an add event for an object
					// with the same name as a previous object that failed deletion.
					// Destroy the old object before we add the new one.
					if retryObj.oldObj != nil {
						klog.Infof("Detected stale object during new object"+
							" add of type %s with the same key: %s",
							r.ResourceHandler.ObjType, key)
						internalCacheEntry := r.ResourceHandler.GetInternalCacheEntry(obj)
						if err := r.ResourceHandler.DeleteResource(retryObj.oldObj, internalCacheEntry); err != nil {
							klog.Errorf("Failed to delete old object %s of type %s,"+
								" during add event: %v", key, r.ResourceHandler.ObjType, err)
							r.ResourceHandler.RecordErrorEvent(obj, "ErrorDeletingResource", err)
							r.increaseFailedAttemptsCounter(retryObj)
							return
						}
						r.removeDeleteFromRetryObj(retryObj)
					}
					start := time.Now()
					if err := r.ResourceHandler.AddResource(obj, false); err != nil {
						if !ovntypes.IsSuppressedError(err) {
							klog.Errorf("Failed to create %s %s, error: %v", r.ResourceHandler.ObjType, key, err)
							r.ResourceHandler.RecordErrorEvent(obj, "ErrorAddingResource", err)
						} else {
							klog.Infof("Failed to create %s %s, error: %v", r.ResourceHandler.ObjType, key, err)
						}
						r.increaseFailedAttemptsCounter(retryObj)
						return
					}
					klog.V(5).Infof("Creating %s %s took: %v", r.ResourceHandler.ObjType, key, time.Since(start))
					// delete retryObj if handling was successful
					r.DeleteRetryObj(key)
					r.ResourceHandler.RecordSuccessEvent(obj)
				})
			},
			UpdateFunc: func(old, newer interface{}) {
				if r.ResourceHandler.FilterOutResource(old) && r.ResourceHandler.FilterOutResource(newer) {
					return
				}
				// skip the whole update if old and newer are equal
				areEqual, err := r.ResourceHandler.AreResourcesEqual(old, newer)
				if err != nil {
					klog.Errorf("Could not compare old and newer resource objects of type %s: %v",
						r.ResourceHandler.ObjType, err)
					return
				}
				klog.V(5).Infof("Update event received for resource %s, old object is equal to new: %t",
					r.ResourceHandler.ObjType, areEqual)
				if areEqual {
					return
				}
				r.ResourceHandler.RecordUpdateEvent(newer)

				// get the object keys for newer and old (expected to be the same)
				newKey, err := GetResourceKey(newer)
				if err != nil {
					klog.Errorf("Update of %s failed when looking up key of new obj: %v",
						r.ResourceHandler.ObjType, err)
					return
				}
				oldKey, err := GetResourceKey(old)
				if err != nil {
					klog.Errorf("Update of %s failed when looking up key of old obj: %v",
						r.ResourceHandler.ObjType, err)
					return
				}
				if newKey != oldKey {
					klog.Errorf("Could not update resource object of type %s: the key was changed from %s to %s",
						r.ResourceHandler.ObjType, oldKey, newKey)
					return
				}

				// skip the whole update if the new object doesn't exist anymore in the API server
				latest, err := r.ResourceHandler.GetResourceFromInformerCache(newKey)
				if err != nil {
					// When processing an object in terminal state there is a chance that it was already removed from
					// the API server. Since delete events for objects in terminal state are skipped delete it here.
					// This only applies to pod watchers (pods + dynamic network policy handlers watching pods).
					if apierrors.IsNotFound(err) {
						if r.ResourceHandler.IsObjectInTerminalState(newer) {
							klog.V(5).Infof("%s %s is in terminal state but no longer exists in informer cache, removing",
								r.ResourceHandler.ObjType, newKey)
							r.DoWithLock(newKey, func(_ string) {
								r.processObjectInTerminalState(newer, newKey, resourceEventUpdate)
							})
						} else {
							klog.V(5).Infof("Ignoring update event for %s %s as it was not found in"+
								" informer cache and is not in a terminal state", r.ResourceHandler.ObjType, newKey)
						}
					} else {
						// This should never happen. The cache storage backend type cannot return any error
						// other than not found
						klog.Errorf("Unhandled error while trying to retrieve %s %s from informer cache: %v",
							r.ResourceHandler.ObjType, newKey, err)
					}
					return
				}

				klog.V(5).Infof("Update event received for %s %s", r.ResourceHandler.ObjType, newKey)

				r.DoWithLock(newKey, func(key string) {
					// STEP 1:
					// Delete existing (old) object if:
					// a) it has a retry entry marked for deletion and doesn't use update or
					// b) the resource is in terminal state (e.g. pod is completed) or
					// c) this resource type has no update function, so an update means delete old obj and add new one
					//
					retryEntryOrNil, found := r.getRetryObj(key)
					// retryEntryOrNil may be nil if found=false

					if found && retryEntryOrNil.oldObj != nil {
						// [step 1a] there is a retry entry marked for deletion
						klog.Infof("Found retry entry for %s %s marked for deletion: will delete the object",
							r.ResourceHandler.ObjType, oldKey)
						if err := r.ResourceHandler.DeleteResource(retryEntryOrNil.oldObj,
							retryEntryOrNil.config); err != nil {
							klog.Errorf("Failed to delete stale object %s, during update: %v", oldKey, err)
							r.ResourceHandler.RecordErrorEvent(retryEntryOrNil.oldObj, "ErrorDeletingResource", err)
							retryEntry := r.initRetryObjWithAdd(latest, key)
							r.increaseFailedAttemptsCounter(retryEntry)
							return
						}
						// remove the old object from retry entry since it was correctly deleted
						if found {
							r.removeDeleteFromRetryObj(retryEntryOrNil)
						}
					} else if r.ResourceHandler.IsObjectInTerminalState(latest) { // check the latest status on newer
						// [step 1b] The object is in a terminal state: delete it from the cluster,
						// delete its retry entry and return. This only applies to pod watchers
						// (pods + dynamic network policy handlers watching pods).
						r.processObjectInTerminalState(latest, key, resourceEventUpdate)
						return

					} else if !r.ResourceHandler.HasUpdateFunc {
						// [step 1c] if this resource type has no update function,
						// delete old obj and in step 2 add the new one
						var existingCacheEntry interface{}
						if found {
							existingCacheEntry = retryEntryOrNil.config
						}
						klog.V(5).Infof("Deleting old %s of type %s during update", oldKey, r.ResourceHandler.ObjType)
						if err := r.ResourceHandler.DeleteResource(old, existingCacheEntry); err != nil {
							klog.Errorf("Failed to delete %s %s, during update: %v",
								r.ResourceHandler.ObjType, oldKey, err)
							r.ResourceHandler.RecordErrorEvent(old, "ErrorDeletingResource", err)
							retryEntry := r.InitRetryObjWithDelete(old, key, nil, false)
							r.initRetryObjWithAdd(latest, key)
							r.increaseFailedAttemptsCounter(retryEntry)
							return
						}
						// remove the old object from retry entry since it was correctly deleted
						if found {
							r.removeDeleteFromRetryObj(retryEntryOrNil)
						}
					}
					// STEP 2:
					// Execute the update function for this resource type; resort to add if no update
					// function is available.
					if r.ResourceHandler.HasUpdateFunc {
						// if this resource type has an update func, just call the update function
						if err := r.ResourceHandler.UpdateResource(old, latest, found); err != nil {
							if !ovntypes.IsSuppressedError(err) {
								klog.Errorf("Failed to update %s, old=%s, new=%s, error: %v",
									r.ResourceHandler.ObjType, oldKey, newKey, err)
								r.ResourceHandler.RecordErrorEvent(latest, "ErrorUpdatingResource", err)
							} else {
								klog.V(5).Infof("Failed to update %s, old=%s, new=%s, error: %v",
									r.ResourceHandler.ObjType, oldKey, newKey, err)
							}
							var retryEntry *retryObjEntry
							if r.ResourceHandler.NeedsUpdateDuringRetry {
								retryEntry = r.initRetryObjWithUpdate(old, latest, key)
							} else {
								retryEntry = r.initRetryObjWithAdd(latest, key)
							}
							r.increaseFailedAttemptsCounter(retryEntry)
							return
						}
					} else { // we previously deleted old object, now let's add the new one
						if err := r.ResourceHandler.AddResource(latest, false); err != nil {
							retryEntry := r.initRetryObjWithAdd(latest, key)
							r.increaseFailedAttemptsCounter(retryEntry)
							if !ovntypes.IsSuppressedError(err) {
								klog.Errorf("Failed to add %s %s, during update: %v",
									r.ResourceHandler.ObjType, newKey, err)
								r.ResourceHandler.RecordErrorEvent(latest, "ErrorAddingResource", err)
							} else {
								klog.Infof("Failed to add %s %s, during update: %v",
									r.ResourceHandler.ObjType, newKey, err)
							}
							return
						}
					}
					r.DeleteRetryObj(key)
					r.ResourceHandler.RecordSuccessEvent(latest)
				})
			},
			DeleteFunc: func(obj interface{}) {
				if r.ResourceHandler.FilterOutResource(obj) {
					return
				}
				r.ResourceHandler.RecordDeleteEvent(obj)
				key, err := GetResourceKey(obj)
				if err != nil {
					klog.Errorf("Delete of %s failed: %v", r.ResourceHandler.ObjType, err)
					return
				}
				klog.V(5).Infof("Delete event received for %s %s", r.ResourceHandler.ObjType, key)
				// If object is in terminal state, we would have already deleted it during update.
				// No reason to attempt to delete it here again.
				if r.ResourceHandler.IsObjectInTerminalState(obj) {
					// If object is in terminal state, check if we have already processed it in a previous update.
					// We cannot blindly handle multiple delete operations for the same pod currently. There can be races
					// where other pod handlers are removing IP addresses from address sets when they shouldn't be, etc.
					// See: https://github.com/ovn-org/ovn-kubernetes/pull/3318#issuecomment-1349804450
					if _, loaded := r.terminatedObjects.LoadAndDelete(key); loaded {
						// object was already terminated
						klog.Infof("Ignoring delete event for resource in terminal state %s %s",
							r.ResourceHandler.ObjType, key)
						return
					}
				}
				r.DoWithLock(key, func(key string) {
					internalCacheEntry := r.ResourceHandler.GetInternalCacheEntry(obj)
					retryEntry := r.InitRetryObjWithDelete(obj, key, internalCacheEntry, false) // set up the retry obj for deletion
					if err = r.ResourceHandler.DeleteResource(obj, internalCacheEntry); err != nil {
						retryEntry.failedAttempts++
						klog.Errorf("Failed to delete %s %s, error: %v", r.ResourceHandler.ObjType, key, err)
						return
					}
					r.DeleteRetryObj(key)
					r.ResourceHandler.RecordSuccessEvent(obj)
				})
			},
		},
		r.ResourceHandler.SyncFunc) // processes all existing objects at startup

	if err != nil {
		return nil, fmt.Errorf("watchResource for resource %v. "+
			"Failed addHandlerFunc: %v", r.ResourceHandler.ObjType, err)
	}

	// track the retry entries and every 30 seconds (or upon explicit request) check if any objects
	// need to be retried
	r.doneWg.Add(1)
	go func() {
		defer r.doneWg.Done()
		r.periodicallyRetryResources()
	}()

	return handler, nil
}

// getPendingPods returns all pods that are in the Pending state
<<<<<<< HEAD
func getPendingPods(kubeClient kube.InterfaceOVN) ([]*kapi.Pod, error) {
	var allPods []*kapi.Pod

	pods, err := kubeClient.GetPods(kapi.NamespaceAll, metav1.ListOptions{
		FieldSelector: fields.OneTermEqualSelector("status.phase", string(kapi.PodPending)).String(),
=======
func getPendingPods(kubeClient kube.InterfaceOVN) ([]*corev1.Pod, error) {
	var allPods []*corev1.Pod

	pods, err := kubeClient.GetPods(corev1.NamespaceAll, metav1.ListOptions{
		FieldSelector: fields.OneTermEqualSelector("status.phase", string(corev1.PodPending)).String(),
>>>>>>> bb61d2c1
	})
	if err != nil {
		return nil, err
	}
	allPods = append(allPods, pods...)
	return allPods, nil
}

// RequeuePendingPods enqueues all Pending pods into the retryPods associated with netInfo.
func RequeuePendingPods(kubeClient kube.InterfaceOVN, netInfo util.NetInfo, retryPods *RetryFramework) error {
	var errs []error

	// NOTE: A pod may reference a NAD from a different namespace, so check all pending pods.
	allPods, err := getPendingPods(kubeClient)
	if err != nil {
		return err
	}

	for _, pod := range allPods {
		pod := *pod
		klog.V(5).Infof("Adding pending pod %s/%s to retryPods for network %s", pod.Namespace, pod.Name, netInfo.GetNetworkName())
		err := retryPods.AddRetryObjWithAddNoBackoff(&pod)
		if err != nil {
			errs = append(errs, err)
		}
	}
	retryPods.RequestRetryObjs()
	return utilerrors.Join(errs...)
}<|MERGE_RESOLUTION|>--- conflicted
+++ resolved
@@ -7,13 +7,8 @@
 	"sync"
 	"time"
 
-<<<<<<< HEAD
-	kapi "k8s.io/api/core/v1"
-	kerrors "k8s.io/apimachinery/pkg/api/errors"
-=======
 	corev1 "k8s.io/api/core/v1"
 	apierrors "k8s.io/apimachinery/pkg/api/errors"
->>>>>>> bb61d2c1
 	metav1 "k8s.io/apimachinery/pkg/apis/meta/v1"
 	"k8s.io/apimachinery/pkg/fields"
 	"k8s.io/apimachinery/pkg/labels"
@@ -777,19 +772,11 @@
 }
 
 // getPendingPods returns all pods that are in the Pending state
-<<<<<<< HEAD
-func getPendingPods(kubeClient kube.InterfaceOVN) ([]*kapi.Pod, error) {
-	var allPods []*kapi.Pod
-
-	pods, err := kubeClient.GetPods(kapi.NamespaceAll, metav1.ListOptions{
-		FieldSelector: fields.OneTermEqualSelector("status.phase", string(kapi.PodPending)).String(),
-=======
 func getPendingPods(kubeClient kube.InterfaceOVN) ([]*corev1.Pod, error) {
 	var allPods []*corev1.Pod
 
 	pods, err := kubeClient.GetPods(corev1.NamespaceAll, metav1.ListOptions{
 		FieldSelector: fields.OneTermEqualSelector("status.phase", string(corev1.PodPending)).String(),
->>>>>>> bb61d2c1
 	})
 	if err != nil {
 		return nil, err

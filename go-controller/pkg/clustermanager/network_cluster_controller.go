--- conflicted
+++ resolved
@@ -213,15 +213,12 @@
 		klog.Warningf("Failed to get node %s host subnets annotations for network %s : %v", node.Name, ncc.networkName, err)
 	}
 
-<<<<<<< HEAD
-=======
 	networkID, err := util.ParseNetworkIDAnnotation(node, ncc.networkName)
 	if err != nil && !util.IsAnnotationNotSetError(err) {
 		// Log the error and try to allocate new subnets
 		klog.Warningf("Failed to get node %s network id annotations for network %s : %v", node.Name, ncc.networkName, err)
 	}
 
->>>>>>> 1ac592ff
 	// On return validExistingSubnets will contain any valid subnets that
 	// were already assigned to the node. allocatedSubnets will contain
 	// any newly allocated subnets required to ensure that the node has one subnet
@@ -237,16 +234,10 @@
 	// 1) new node: no existing subnets and one or more new subnets were allocated
 	// 2) dual-stack to single-stack conversion: two existing subnets but only one will be valid, and no allocated subnets
 	// 3) bad subnet annotation: one more existing subnets will be invalid and might have allocated a correct one
-<<<<<<< HEAD
-	if len(existingSubnets) != len(validExistingSubnets) || len(allocatedSubnets) > 0 {
-		updatedSubnetsMap := map[string][]*net.IPNet{ncc.networkName: validExistingSubnets}
-		err = ncc.updateNodeSubnetAnnotationWithRetry(node.Name, updatedSubnetsMap)
-=======
 	// Also update the node annotation if the networkID doesn't match
 	if len(existingSubnets) != len(validExistingSubnets) || len(allocatedSubnets) > 0 || ncc.networkID != networkID {
 		updatedSubnetsMap := map[string][]*net.IPNet{ncc.networkName: validExistingSubnets}
 		err = ncc.updateNodeNetworkAnnotationsWithRetry(node.Name, updatedSubnetsMap, ncc.networkID)
->>>>>>> 1ac592ff
 		if err != nil {
 			if errR := ncc.clusterSubnetAllocator.ReleaseNodeSubnets(node.Name, allocatedSubnets...); errR != nil {
 				klog.Warningf("Error releasing node %s subnets: %v", node.Name, errR)

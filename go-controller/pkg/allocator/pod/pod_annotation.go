package pod

import (
	"fmt"
	"net"

	ipamclaimsapi "github.com/k8snetworkplumbingwg/ipamclaims/pkg/crd/ipamclaims/v1alpha1"
	nadapi "github.com/k8snetworkplumbingwg/network-attachment-definition-client/pkg/apis/k8s.cni.cncf.io/v1"

	corev1 "k8s.io/api/core/v1"
	listers "k8s.io/client-go/listers/core/v1"
	"k8s.io/klog/v2"
	utilnet "k8s.io/utils/net"

	"github.com/ovn-org/ovn-kubernetes/go-controller/pkg/allocator/id"
	"github.com/ovn-org/ovn-kubernetes/go-controller/pkg/allocator/ip"
	"github.com/ovn-org/ovn-kubernetes/go-controller/pkg/allocator/ip/subnet"
	"github.com/ovn-org/ovn-kubernetes/go-controller/pkg/config"
	"github.com/ovn-org/ovn-kubernetes/go-controller/pkg/generator/udn"
	"github.com/ovn-org/ovn-kubernetes/go-controller/pkg/kube"
	"github.com/ovn-org/ovn-kubernetes/go-controller/pkg/persistentips"
	"github.com/ovn-org/ovn-kubernetes/go-controller/pkg/types"
	"github.com/ovn-org/ovn-kubernetes/go-controller/pkg/util"
	"github.com/ovn-org/ovn-kubernetes/go-controller/pkg/util/pool"
)

// PodAnnotationAllocator is a utility to handle allocation of the PodAnnotation to Pods.
type PodAnnotationAllocator struct {
	podLister listers.PodLister
	kube      kube.InterfaceOVN

	netInfo              util.NetInfo
	ipamClaimsReconciler persistentips.PersistentAllocations
	addressPool          *pool.NetworkPool
}

func NewPodAnnotationAllocator(
	netInfo util.NetInfo,
	podLister listers.PodLister,
	kube kube.InterfaceOVN,
	claimsReconciler persistentips.PersistentAllocations,
) *PodAnnotationAllocator {
	return &PodAnnotationAllocator{
		podLister:            podLister,
		kube:                 kube,
		netInfo:              netInfo,
		ipamClaimsReconciler: claimsReconciler,
		addressPool:          pool.NewNetworkPool(),
	}
}

// AllocatePodAnnotation allocates the PodAnnotation which includes IPs, a mac
// address, routes and gateways. Returns the allocated pod annotation and the
// updated pod. Returns a nil pod and the existing PodAnnotation if no updates
// are warranted to the pod.
//
// The allocation can be requested through the network selection element or
// derived from the allocator provided IPs. If the requested IPs cannot be
// honored, a new set of IPs will be allocated unless reallocateIP is set to
// false.
func (allocator *PodAnnotationAllocator) AllocatePodAnnotation(
	ipAllocator subnet.NamedAllocator,
	node *corev1.Node,
	pod *corev1.Pod,
	network *nadapi.NetworkSelectionElement,
	reallocateIP bool,
	networkRole string) (
	*corev1.Pod,
	*util.PodAnnotation,
	error) {

	return allocatePodAnnotation(
		allocator.podLister,
		allocator.kube,
		ipAllocator,
		allocator.netInfo,
		node,
		pod,
		network,
		allocator.ipamClaimsReconciler,
		allocator.addressPool,
		reallocateIP,
		networkRole,
	)
}

func allocatePodAnnotation(
	podLister listers.PodLister,
	kube kube.Interface,
	ipAllocator subnet.NamedAllocator,
	netInfo util.NetInfo,
	node *corev1.Node,
	pod *corev1.Pod,
	network *nadapi.NetworkSelectionElement,
	claimsReconciler persistentips.PersistentAllocations,
	addressPool *pool.NetworkPool,
	reallocateIP bool,
	networkRole string) (
	updatedPod *corev1.Pod,
	podAnnotation *util.PodAnnotation,
	err error) {

	// no id allocation
	var idAllocator id.NamedAllocator

	allocateToPodWithRollback := func(pod *corev1.Pod) (*corev1.Pod, func(), error) {
		var rollback func()
		pod, podAnnotation, rollback, err = allocatePodAnnotationWithRollback(
			ipAllocator,
			idAllocator,
			netInfo,
			node,
			pod,
			network,
			claimsReconciler,
			addressPool,
			reallocateIP,
			networkRole,
		)
		return pod, rollback, err
	}

	err = util.UpdatePodWithRetryOrRollback(
		podLister,
		kube,
		pod,
		allocateToPodWithRollback,
	)

	if err != nil {
		return nil, nil, err
	}

	return pod, podAnnotation, nil
}

// AllocatePodAnnotationWithTunnelID allocates the PodAnnotation which includes
// IPs, a mac address, routes, gateways and a tunnel ID. Returns the allocated
// pod annotation and the updated pod. Returns a nil pod and the existing
// PodAnnotation if no updates are warranted to the pod.
//
// The allocation can be requested through the network selection element or
// derived from the allocator provided IPs. If the requested IPs cannot be
// honored, a new set of IPs will be allocated unless reallocateIP is set to
// false.
func (allocator *PodAnnotationAllocator) AllocatePodAnnotationWithTunnelID(
	ipAllocator subnet.NamedAllocator,
	idAllocator id.NamedAllocator,
	node *corev1.Node,
	pod *corev1.Pod,
	network *nadapi.NetworkSelectionElement,
	reallocateIP bool,
	networkRole string) (
	*corev1.Pod,
	*util.PodAnnotation,
	error) {

	return allocatePodAnnotationWithTunnelID(
		allocator.podLister,
		allocator.kube,
		ipAllocator,
		idAllocator,
		allocator.netInfo,
		node,
		pod,
		network,
		allocator.ipamClaimsReconciler,
		allocator.addressPool,
		reallocateIP,
		networkRole,
	)
}

func allocatePodAnnotationWithTunnelID(
	podLister listers.PodLister,
	kube kube.Interface,
	ipAllocator subnet.NamedAllocator,
	idAllocator id.NamedAllocator,
	netInfo util.NetInfo,
	node *corev1.Node,
	pod *corev1.Pod,
	network *nadapi.NetworkSelectionElement,
	claimsReconciler persistentips.PersistentAllocations,
	addressPool *pool.NetworkPool,
	reallocateIP bool,
	networkRole string) (
	updatedPod *corev1.Pod,
	podAnnotation *util.PodAnnotation,
	err error) {

	allocateToPodWithRollback := func(pod *corev1.Pod) (*corev1.Pod, func(), error) {
		var rollback func()
		pod, podAnnotation, rollback, err = allocatePodAnnotationWithRollback(
			ipAllocator,
			idAllocator,
			netInfo,
			node,
			pod,
			network,
			claimsReconciler,
			addressPool,
			reallocateIP,
			networkRole,
		)
		return pod, rollback, err
	}

	err = util.UpdatePodWithRetryOrRollback(
		podLister,
		kube,
		pod,
		allocateToPodWithRollback,
	)

	if err != nil {
		return nil, nil, err
	}

	return pod, podAnnotation, nil
}

// validateStaticIPRequest checks if a static IP request can be honored when IPAM is enabled for the given network.
func validateStaticIPRequest(netInfo util.NetInfo, network *nadapi.NetworkSelectionElement, ipamClaim *ipamclaimsapi.IPAMClaim, podDesc string) error {
	// Allow static IPs with IPAM only for primary networks with layer2 topology when EnablePreconfiguredUDNAddresses is enabled
	// Feature gate integration: EnablePreconfiguredUDNAddresses controls static IP allocation with IPAM
	if !util.IsPreconfiguredUDNAddressesEnabled() {
		// Feature is disabled, reject static IPs with IPAM
		return fmt.Errorf("cannot allocate a static IP request with IPAM for pod %s (custom network configuration disabled)", podDesc)
	}
	if !netInfo.IsPrimaryNetwork() {
		// Static IP requests with IPAM are only supported on primary networks
		return fmt.Errorf("cannot allocate a static IP request with IPAM for pod %s: only supported on primary networks", podDesc)
	}
	if netInfo.TopologyType() != types.Layer2Topology {
		// Static IP requests with IPAM are only supported on layer2 topology networks.
		// On other topologies, we cannot distinguish between already allocated IPs and
		// IPs excluded from allocation, making it impossible to safely honor static IP
		// requests when IPAM is enabled.
		return fmt.Errorf("cannot allocate a static IP request with IPAM for pod %s: layer2 topology is required, but network has topology %q", podDesc, netInfo.TopologyType())
	}
	if ipamClaim != nil && len(ipamClaim.Status.IPs) > 0 {
		for _, ipRequest := range network.IPRequest {
			if !util.IsItemInSlice(ipamClaim.Status.IPs, ipRequest) {
				return fmt.Errorf("cannot allocate a static IP request with IPAM for pod %q: the pod references an ipam claim with IPs not containing the requested IP %q", podDesc, ipRequest)
			}
		}
	}
	return nil
}

// allocatePodAnnotationWithRollback allocates the PodAnnotation which includes
// IPs, a mac address, routes, gateways and an ID. Returns the allocated pod
// annotation and a pod with that annotation set. Returns a nil pod and the existing
// PodAnnotation if no updates are warranted to the pod.

// The allocation of network information can be requested through the network
// selection element or derived from the allocator provided IPs. If no IP
// allocation is required, set allocateIP to false. If the requested IPs cannot
// be honored, a new set of IPs will be allocated unless reallocateIP is set to
// false.

// A rollback function is returned to rollback the IP allocation if there was
// any.

// This function is designed to be used in AllocateToPodWithRollbackFunc
// implementations. Use an inlined implementation if you want to extract
// information from it as a side-effect.
func allocatePodAnnotationWithRollback(
	ipAllocator subnet.NamedAllocator,
	idAllocator id.NamedAllocator,
	netInfo util.NetInfo,
	node *corev1.Node,
	pod *corev1.Pod,
	network *nadapi.NetworkSelectionElement,
	claimsReconciler persistentips.PersistentAllocations,
	addressPool *pool.NetworkPool,
	reallocateIP bool,
	networkRole string) (
	updatedPod *corev1.Pod,
	podAnnotation *util.PodAnnotation,
	rollback func(),
	err error) {

	nadName := types.DefaultNetworkName
	if netInfo.IsSecondary() {
		nadName = util.GetNADName(network.Namespace, network.Name)
	}
	podDesc := fmt.Sprintf("%s/%s/%s", nadName, pod.Namespace, pod.Name)

	// the IPs we allocate in this function need to be released back to the IPAM
	// pool if there is some error in any step past the point the IPs were
	// assigned via the IPAM manager. Note we are using a named return variable
	// for defer to work correctly.
	var releaseIPs []*net.IPNet
	var releaseID int
	var releaseMAC net.HardwareAddr
	networkName := netInfo.GetNetworkName()
	rollback = func() {
		if releaseID != 0 {
			idAllocator.ReleaseID()
			klog.V(5).Infof("Released ID %d", releaseID)
			releaseID = 0
		}
		if config.OVNKubernetesFeature.EnablePreconfiguredUDNAddresses &&
			netInfo.IsPrimaryNetwork() &&
			netInfo.TopologyType() == types.Layer2Topology &&
			releaseMAC != nil {
			addressPool.RemoveMACFromPool(networkName, releaseMAC)
			klog.V(5).Infof("Released MAC %s", releaseMAC.String())
			releaseMAC = nil
		}
		if len(releaseIPs) == 0 {
			return
		}
		err := ipAllocator.ReleaseIPs(releaseIPs)
		if err != nil {
			klog.Errorf("Error when releasing IPs %v: %v", util.StringSlice(releaseIPs), err)
			releaseIPs = nil
			return
		}
		releaseIPs = nil
	}
	defer func() {
		if err != nil {
			rollback()
		}
	}()

	podAnnotation, _ = util.UnmarshalPodAnnotation(pod.Annotations, nadName)
	isNetworkAllocated := podAnnotation != nil
	if podAnnotation == nil {
		podAnnotation = &util.PodAnnotation{}
	}

	// work on a tentative pod annotation based on the existing one
	tentative := &util.PodAnnotation{
		IPs:      podAnnotation.IPs,
		MAC:      podAnnotation.MAC,
		TunnelID: podAnnotation.TunnelID,
		Role:     networkRole,
	}

	hasIDAllocation := util.DoesNetworkRequireTunnelIDs(netInfo)
	needsID := tentative.TunnelID == 0 && hasIDAllocation

	if hasIDAllocation {
		if needsID {
			tentative.TunnelID, err = idAllocator.AllocateID()
		} else {
			err = idAllocator.ReserveID(tentative.TunnelID)
		}

		if err != nil {
			err = fmt.Errorf("failed to assign pod id for %s: %w", podDesc, err)
			return
		}

		releaseID = tentative.TunnelID
	}

	hasIPAM := util.DoesNetworkRequireIPAM(netInfo)
	hasIPRequest := network != nil && len(network.IPRequest) > 0
	hasStaticIPRequest := hasIPRequest && !reallocateIP

	var ipamClaim *ipamclaimsapi.IPAMClaim
	hasPersistentIPs := netInfo.AllowsPersistentIPs() && hasIPAM && claimsReconciler != nil
	hasIPAMClaim := network != nil && network.IPAMClaimReference != ""
	if hasIPAMClaim && !hasPersistentIPs {
		klog.Errorf(
			"Pod %s/%s referencing an IPAMClaim on network %q which does not honor it",
			pod.GetNamespace(),
			pod.GetName(),
			netInfo.GetNetworkName(),
		)
		hasIPAMClaim = false
	}
	if hasIPAMClaim {
		ipamClaim, err = claimsReconciler.FindIPAMClaim(network.IPAMClaimReference, network.Namespace)
		if err != nil {
			err = fmt.Errorf("error retrieving IPAMClaim for pod %s/%s: %w", pod.GetNamespace(), pod.GetName(), err)
			return
		}
		hasIPAMClaim = ipamClaim != nil && len(ipamClaim.Status.IPs) > 0
	}

	if hasIPAM && hasStaticIPRequest {
		if err = validateStaticIPRequest(netInfo, network, ipamClaim, podDesc); err != nil {
			return
		}
	}

	// we need to update the annotation if it is missing IPs or MAC
	needsIPOrMAC := len(tentative.IPs) == 0 && (hasIPAM || hasIPRequest)
	needsIPOrMAC = needsIPOrMAC || len(tentative.MAC) == 0
	reallocateOnNonStaticIPRequest := len(tentative.IPs) == 0 && hasIPRequest && !hasStaticIPRequest

	if len(tentative.IPs) == 0 {
		if hasIPRequest {
			tentative.IPs, err = util.ParseIPNets(network.IPRequest)
			if err != nil {
				klog.Warningf("Failed parsing IPRequest %+v for pod %s: %v", network.IPRequest, podDesc, err)
				return
			}
		} else if hasIPAMClaim {
			tentative.IPs, err = util.ParseIPNets(ipamClaim.Status.IPs)
			if err != nil {
				return
			}
		}
	}

	if hasIPAM {
		if len(tentative.IPs) > 0 {
			if err = ipAllocator.AllocateIPs(tentative.IPs); err != nil && !shouldSkipAllocateIPsError(err, isNetworkAllocated, ipamClaim) {
				err = fmt.Errorf("failed to ensure requested or annotated IPs %v for %s: %w",
					util.StringSlice(tentative.IPs), podDesc, err)
				if !reallocateOnNonStaticIPRequest {
					return
				}
				klog.Warning(err.Error())
				needsIPOrMAC = true
				tentative.IPs = nil
			}

			if err == nil && (!hasIPAMClaim || !isNetworkAllocated) {
				// copy the IPs that would need to be released
				releaseIPs = util.CopyIPNets(tentative.IPs)
			}

			// IPs allocated or we will allocate a new set of IPs, reset the error
			err = nil
		}

		if len(tentative.IPs) == 0 {
			tentative.IPs, err = ipAllocator.AllocateNextIPs()
			if err != nil {
				err = fmt.Errorf("failed to assign pod addresses for %s: %w", podDesc, err)
				return
			}

			// copy the IPs that would need to be released
			releaseIPs = util.CopyIPNets(tentative.IPs)
		}
	}

	if needsIPOrMAC {
		// handle mac address
		if network != nil && network.MacRequest != "" {
			tentative.MAC, err = net.ParseMAC(network.MacRequest)
		} else if len(tentative.IPs) > 0 {
			tentative.MAC = util.IPAddrToHWAddr(tentative.IPs[0].IP)
		} else {
			tentative.MAC, err = util.GenerateRandMAC()
		}
		if err != nil {
			return
		}

		// handle routes & gateways
		err = AddRoutesGatewayIP(netInfo, node, pod, tentative, network)
		if err != nil {
			return
		}
	}

	if config.OVNKubernetesFeature.EnablePreconfiguredUDNAddresses &&
		netInfo.IsPrimaryNetwork() &&
		netInfo.TopologyType() == types.Layer2Topology {
		ownerID := GetPoolAddressOwner(pod, netInfo)
		if addressPool.IsMACConflict(networkName, tentative.MAC, ownerID) {
			err = fmt.Errorf("%w: %s already allocated in network attachment %s",
				pool.ErrMACConflict, tentative.MAC.String(), nadName)
			klog.Warningf("%v, network-name: %s", err, networkName)
			return
		}
		addressPool.AddMACToPool(networkName, tentative.MAC, ownerID)
		releaseMAC = tentative.MAC
	}

	needsAnnotationUpdate := needsIPOrMAC || needsID

	if needsAnnotationUpdate {
		updatedPod = pod
		updatedPod.Annotations, err = util.MarshalPodAnnotation(updatedPod.Annotations, tentative, nadName)
		podAnnotation = tentative
	}

	if ipamClaim != nil && err == nil {
		newIPAMClaim := ipamClaim.DeepCopy()
		newIPAMClaim.Status.IPs = util.StringSlice(podAnnotation.IPs)
		err = claimsReconciler.Reconcile(ipamClaim, newIPAMClaim, ipAllocator)
	}

	return
}

func joinSubnetToRoute(netinfo util.NetInfo, isIPv6 bool, gatewayIP net.IP) util.PodRoute {
	joinSubnet := netinfo.JoinSubnetV4()
	if isIPv6 {
		joinSubnet = netinfo.JoinSubnetV6()
	}
	return util.PodRoute{
		Dest:    joinSubnet,
		NextHop: gatewayIP,
	}
}

func serviceCIDRToRoute(isIPv6 bool, gatewayIP net.IP) []util.PodRoute {
	var podRoutes []util.PodRoute
	for _, serviceSubnet := range config.Kubernetes.ServiceCIDRs {
		if isIPv6 == utilnet.IsIPv6CIDR(serviceSubnet) {
			podRoutes = append(podRoutes, util.PodRoute{
				Dest:    serviceSubnet,
				NextHop: gatewayIP,
			})
		}
	}
	return podRoutes
}

func hairpinMasqueradeIPToRoute(isIPv6 bool, gatewayIP net.IP) util.PodRoute {
	ip := config.Gateway.MasqueradeIPs.V4OVNServiceHairpinMasqueradeIP
	if isIPv6 {
		ip = config.Gateway.MasqueradeIPs.V6OVNServiceHairpinMasqueradeIP
	}
	return util.PodRoute{
		Dest: &net.IPNet{
			IP:   ip,
			Mask: util.GetIPFullMask(ip),
		},
		NextHop: gatewayIP,
	}
}

// addRoutesGatewayIP updates the provided pod annotation for the provided pod
// with the gateways derived from the allocated IPs
func AddRoutesGatewayIP(
	netinfo util.NetInfo,
	node *corev1.Node,
	pod *corev1.Pod,
	podAnnotation *util.PodAnnotation,
	network *nadapi.NetworkSelectionElement) error {

	// generate the nodeSubnets from the allocated IPs
	nodeSubnets := util.IPsToNetworkIPs(podAnnotation.IPs...)

	if netinfo.IsSecondary() {
		// for secondary network, see if its network-attachment's annotation has default-route key.
		// If present, then we need to add default route for it
		podAnnotation.Gateways = append(podAnnotation.Gateways, network.GatewayRequest...)
		topoType := netinfo.TopologyType()
		switch topoType {
		case types.LocalnetTopology:
			// no route needed for directly connected subnets
			return nil
		case types.Layer2Topology:
			if !util.IsNetworkSegmentationSupportEnabled() || !netinfo.IsPrimaryNetwork() {
				return nil
			}
			for _, podIfAddr := range podAnnotation.IPs {
				isIPv6 := utilnet.IsIPv6CIDR(podIfAddr)
				nodeSubnet, err := util.MatchFirstIPNetFamily(isIPv6, nodeSubnets)
				if err != nil {
					return err
				}
				gatewayIPnet := netinfo.GetNodeGatewayIP(nodeSubnet)
				// Ensure default service network traffic always goes to OVN
				podAnnotation.Routes = append(podAnnotation.Routes, serviceCIDRToRoute(isIPv6, gatewayIPnet.IP)...)
				// Ensure UDN join subnet traffic always goes to UDN LSP
				podAnnotation.Routes = append(podAnnotation.Routes, joinSubnetToRoute(netinfo, isIPv6, gatewayIPnet.IP))
				if network != nil && len(network.GatewayRequest) == 0 { // if specific default route for pod was not requested then add gatewayIP
					podAnnotation.Gateways = append(podAnnotation.Gateways, gatewayIPnet.IP)
				}
			}
			// Until https://github.com/ovn-kubernetes/ovn-kubernetes/issues/4876 is fixed, it is limited to IC only
			if config.OVNKubernetesFeature.EnableInterconnect {
				if _, isIPv6Mode := netinfo.IPMode(); isIPv6Mode {
					joinAddrs, err := udn.GetGWRouterIPs(node, netinfo.GetNetInfo())
					if err != nil {
						if util.IsAnnotationNotSetError(err) {
							return types.NewSuppressedError(err)
						}
						return fmt.Errorf("failed parsing node gateway router join addresses, network %q, %w", netinfo.GetNetworkName(), err)
					}
					podAnnotation.GatewayIPv6LLA = util.HWAddrToIPv6LLA(util.IPAddrToHWAddr(joinAddrs[0].IP))
				}
			}
			return nil
		case types.Layer3Topology:
			for _, podIfAddr := range podAnnotation.IPs {
				isIPv6 := utilnet.IsIPv6CIDR(podIfAddr)
				nodeSubnet, err := util.MatchFirstIPNetFamily(isIPv6, nodeSubnets)
				if err != nil {
					return err
				}
				gatewayIPnet := netinfo.GetNodeGatewayIP(nodeSubnet)
				for _, clusterSubnet := range netinfo.Subnets() {
					if isIPv6 == utilnet.IsIPv6CIDR(clusterSubnet.CIDR) {
						podAnnotation.Routes = append(podAnnotation.Routes, util.PodRoute{
							Dest:    clusterSubnet.CIDR,
							NextHop: gatewayIPnet.IP,
						})
					}
				}
				if !util.IsNetworkSegmentationSupportEnabled() || !netinfo.IsPrimaryNetwork() {
					continue
				}
				// Ensure default service network traffic always goes to OVN
				podAnnotation.Routes = append(podAnnotation.Routes, serviceCIDRToRoute(isIPv6, gatewayIPnet.IP)...)
				// Ensure UDN join subnet traffic always goes to UDN LSP
				podAnnotation.Routes = append(podAnnotation.Routes, joinSubnetToRoute(netinfo, isIPv6, gatewayIPnet.IP))
				if network != nil && len(network.GatewayRequest) == 0 { // if specific default route for pod was not requested then add gatewayIP
					podAnnotation.Gateways = append(podAnnotation.Gateways, gatewayIPnet.IP)
				}
			}
			return nil
		}
		return fmt.Errorf("topology type %s not supported", topoType)
	}

	// if there are other network attachments for the pod, then check if those network-attachment's
	// annotation has default-route key. If present, then we need to skip adding default route for
	// OVN interface
	networks, err := util.GetK8sPodAllNetworkSelections(pod)
	if err != nil {
		return fmt.Errorf("error while getting network attachment definition for [%s/%s]: %v",
			pod.Namespace, pod.Name, err)
	}
	otherDefaultRouteV4 := false
	otherDefaultRouteV6 := false
	for _, network := range networks {
		for _, gatewayRequest := range network.GatewayRequest {
			if utilnet.IsIPv6(gatewayRequest) {
				otherDefaultRouteV6 = true
			} else {
				otherDefaultRouteV4 = true
			}
		}
	}

	for _, podIfAddr := range podAnnotation.IPs {
		isIPv6 := utilnet.IsIPv6CIDR(podIfAddr)
		nodeSubnet, err := util.MatchFirstIPNetFamily(isIPv6, nodeSubnets)
		if err != nil {
			return err
		}

		gatewayIPnet := netinfo.GetNodeGatewayIP(nodeSubnet)

		// Ensure default pod network traffic always goes to OVN
		for _, clusterSubnet := range config.Default.ClusterSubnets {
			if isIPv6 == utilnet.IsIPv6CIDR(clusterSubnet.CIDR) {
				podAnnotation.Routes = append(podAnnotation.Routes, util.PodRoute{
					Dest:    clusterSubnet.CIDR,
					NextHop: gatewayIPnet.IP,
				})
			}
		}

		if podAnnotation.Role == types.NetworkRolePrimary {
			// Ensure default service network traffic always goes to OVN
			podAnnotation.Routes = append(podAnnotation.Routes, serviceCIDRToRoute(isIPv6, gatewayIPnet.IP)...)
			// Ensure service hairpin masquerade traffic always goes to OVN
			podAnnotation.Routes = append(podAnnotation.Routes, hairpinMasqueradeIPToRoute(isIPv6, gatewayIPnet.IP))
			otherDefaultRoute := otherDefaultRouteV4
			if isIPv6 {
				otherDefaultRoute = otherDefaultRouteV6
			}
			if !otherDefaultRoute {
				podAnnotation.Gateways = append(podAnnotation.Gateways, gatewayIPnet.IP)
			}
		}

		// Ensure default join subnet traffic always goes to OVN
		podAnnotation.Routes = append(podAnnotation.Routes, joinSubnetToRoute(netinfo, isIPv6, gatewayIPnet.IP))
	}

	return nil
}

<<<<<<< HEAD
func shouldSkipAllocateIPsError(err error, networkAllocated bool, ipamClaim *ipamclaimsapi.IPAMClaim) bool {
	// Only skip if it's an "already allocated" error
	if !ip.IsErrAllocated(err) {
		return false
	}

	// If PreconfiguredUDNAddressesEnabled is disabled, always skip ErrAllocated
	if !util.IsPreconfiguredUDNAddressesEnabled() {
		return true
	}

	// Always skip ErrAllocated if network annotation already persisted on pod
	if networkAllocated {
		return true
	}

	// For persistent IP VM/Pods, if IPAMClaim already has IPs allocated, then ip already allocated, skip ErrAllocated
	if ipamClaim != nil && len(ipamClaim.Status.IPs) > 0 {
		return true
	}

	return false
=======
// ReleasePodAddressPoolResources releases MAC addresses from the address pool
// when a pod is deleted, to clean up addresses and prevent conflicts.
func (allocator *PodAnnotationAllocator) ReleasePodAddressPoolResources(pod *corev1.Pod, nadName string) error {
	podNetwork, err := util.UnmarshalPodAnnotation(pod.Annotations, nadName)
	if err != nil {
		if util.IsAnnotationNotSetError(err) {
			return nil
		}
		return fmt.Errorf("failed to unmarshal pod annotation: %w", err)
	}
	if podNetwork.MAC == nil {
		return nil
	}

	networkName := allocator.netInfo.GetNetworkName()
	allocator.addressPool.RemoveMACFromPool(networkName, podNetwork.MAC)

	klog.V(5).Infof("Removed MAC %s from address pool for network %s, pod %s/%s, nad %s",
		podNetwork.MAC, networkName, pod.Namespace, pod.Name, nadName)

	return nil
>>>>>>> 8eedb1f8
}<|MERGE_RESOLUTION|>--- conflicted
+++ resolved
@@ -678,30 +678,6 @@
 	return nil
 }
 
-<<<<<<< HEAD
-func shouldSkipAllocateIPsError(err error, networkAllocated bool, ipamClaim *ipamclaimsapi.IPAMClaim) bool {
-	// Only skip if it's an "already allocated" error
-	if !ip.IsErrAllocated(err) {
-		return false
-	}
-
-	// If PreconfiguredUDNAddressesEnabled is disabled, always skip ErrAllocated
-	if !util.IsPreconfiguredUDNAddressesEnabled() {
-		return true
-	}
-
-	// Always skip ErrAllocated if network annotation already persisted on pod
-	if networkAllocated {
-		return true
-	}
-
-	// For persistent IP VM/Pods, if IPAMClaim already has IPs allocated, then ip already allocated, skip ErrAllocated
-	if ipamClaim != nil && len(ipamClaim.Status.IPs) > 0 {
-		return true
-	}
-
-	return false
-=======
 // ReleasePodAddressPoolResources releases MAC addresses from the address pool
 // when a pod is deleted, to clean up addresses and prevent conflicts.
 func (allocator *PodAnnotationAllocator) ReleasePodAddressPoolResources(pod *corev1.Pod, nadName string) error {
@@ -723,5 +699,28 @@
 		podNetwork.MAC, networkName, pod.Namespace, pod.Name, nadName)
 
 	return nil
->>>>>>> 8eedb1f8
+}
+
+func shouldSkipAllocateIPsError(err error, networkAllocated bool, ipamClaim *ipamclaimsapi.IPAMClaim) bool {
+	// Only skip if it's an "already allocated" error
+	if !ip.IsErrAllocated(err) {
+		return false
+	}
+
+	// If PreconfiguredUDNAddressesEnabled is disabled, always skip ErrAllocated
+	if !util.IsPreconfiguredUDNAddressesEnabled() {
+		return true
+	}
+
+	// Always skip ErrAllocated if network annotation already persisted on pod
+	if networkAllocated {
+		return true
+	}
+
+	// For persistent IP VM/Pods, if IPAMClaim already has IPs allocated, then ip already allocated, skip ErrAllocated
+	if ipamClaim != nil && len(ipamClaim.Status.IPs) > 0 {
+		return true
+	}
+
+	return false
 }
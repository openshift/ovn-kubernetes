--- conflicted
+++ resolved
@@ -122,15 +122,13 @@
 
 // NewOvnController creates a new OVN controller for creating logical network
 // infrastructure and policy
-<<<<<<< HEAD
-func NewOvnController(kubeClient kubernetes.Interface, wf *factory.WatchFactory, hybridOverlayClusterSubnets []config.CIDRNetworkEntry) *Controller {
+func NewOvnController(kubeClient kubernetes.Interface, wf *factory.WatchFactory, stopChan <-chan struct{}, hybridOverlayClusterSubnets []config.CIDRNetworkEntry) *Controller {
 	return &Controller{
 		kube:                        &kube.Kube{KClient: kubeClient},
 		watchFactory:                wf,
 		masterSubnetAllocator:       allocator.NewSubnetAllocator(),
 		logicalSwitchCache:          make(map[string]*net.IPNet),
-		logicalPortCache:            make(map[string]string),
-		logicalPortUUIDCache:        make(map[string]string),
+		logicalPortCache:            newPortCache(stopChan),
 		namespaceAddressSet:         make(map[string]map[string]string),
 		namespacePolicies:           make(map[string]map[string]*namespacePolicy),
 		namespaceMutex:              make(map[string]*sync.Mutex),
@@ -146,29 +144,6 @@
 		serviceVIPToName:            make(map[ServiceVIPKey]types.NamespacedName),
 		serviceVIPToNameLock:        sync.Mutex{},
 		hybridOverlayClusterSubnets: hybridOverlayClusterSubnets,
-=======
-func NewOvnController(kubeClient kubernetes.Interface, wf *factory.WatchFactory, stopChan <-chan struct{}) *Controller {
-	return &Controller{
-		kube:                     &kube.Kube{KClient: kubeClient},
-		watchFactory:             wf,
-		masterSubnetAllocator:    allocator.NewSubnetAllocator(),
-		logicalSwitchCache:       make(map[string]*net.IPNet),
-		logicalPortCache:         newPortCache(stopChan),
-		namespaceAddressSet:      make(map[string]map[string]string),
-		namespacePolicies:        make(map[string]map[string]*namespacePolicy),
-		namespaceMutex:           make(map[string]*sync.Mutex),
-		namespaceMutexMutex:      sync.Mutex{},
-		lspIngressDenyCache:      make(map[string]int),
-		lspEgressDenyCache:       make(map[string]int),
-		lspMutex:                 &sync.Mutex{},
-		lsMutex:                  &sync.Mutex{},
-		loadbalancerClusterCache: make(map[string]string),
-		loadbalancerGWCache:      make(map[string]string),
-		multicastEnabled:         make(map[string]bool),
-		multicastSupport:         config.EnableMulticast,
-		serviceVIPToName:         make(map[ServiceVIPKey]types.NamespacedName),
-		serviceVIPToNameLock:     sync.Mutex{},
->>>>>>> b0120795
 	}
 }
 

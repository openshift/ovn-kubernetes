package ovn

import (
	"encoding/json"
	"errors"
	"fmt"
	"net"
	"reflect"
	"sync"
	"time"

	"github.com/ovn-org/ovn-kubernetes/go-controller/pkg/config"
	"github.com/ovn-org/ovn-kubernetes/go-controller/pkg/factory"
	"github.com/ovn-org/ovn-kubernetes/go-controller/pkg/kube"
	"github.com/ovn-org/ovn-kubernetes/go-controller/pkg/ovn/allocator"
	util "github.com/ovn-org/ovn-kubernetes/go-controller/pkg/util"
	"github.com/sirupsen/logrus"
	kapi "k8s.io/api/core/v1"
	kapisnetworking "k8s.io/api/networking/v1"
	metav1 "k8s.io/apimachinery/pkg/apis/meta/v1"
	"k8s.io/apimachinery/pkg/types"
	"k8s.io/client-go/kubernetes"
	"k8s.io/client-go/kubernetes/scheme"
	kv1core "k8s.io/client-go/kubernetes/typed/core/v1"
	"k8s.io/client-go/tools/cache"
	"k8s.io/client-go/tools/record"
)

// ServiceVIPKey is used for looking up service namespace information for a
// particular load balancer
type ServiceVIPKey struct {
	// Load balancer VIP in the form "ip:port"
	vip string
	// Protocol used by the load balancer
	protocol kapi.Protocol
}

// Controller structure is the object which holds the controls for starting
// and reacting upon the watched resources (e.g. pods, endpoints)
type Controller struct {
	kube         kube.Interface
	watchFactory *factory.WatchFactory

	masterSubnetAllocator *allocator.SubnetAllocator

	TCPLoadBalancerUUID string
	UDPLoadBalancerUUID string

	// For TCP and UDP type traffic, cache OVN load-balancers used for the
	// cluster's east-west traffic.
	loadbalancerClusterCache map[string]string

	// For TCP and UDP type traffice, cache OVN load balancer that exists on the
	// default gateway
	loadbalancerGWCache map[string]string
	defGatewayRouter    string

	// A cache of all logical switches seen by the watcher and their subnets
	logicalSwitchCache map[string]*net.IPNet

	// A cache of all logical ports seen by the watcher and
	// its corresponding logical switch
	logicalPortCache map[string]string

	// A cache of all logical ports and its corresponding uuids.
	logicalPortUUIDCache map[string]string

	// For each namespace, a map from pod IP address to logical port name
	// for all pods in that namespace.
	namespaceAddressSet map[string]map[string]string

	// For each namespace, a lock to protect critical regions
	namespaceMutex map[string]*sync.Mutex

	// Need to make calls to namespaceMutex also thread-safe
	namespaceMutexMutex sync.Mutex

	// For each namespace, a map of policy name to 'namespacePolicy'.
	namespacePolicies map[string]map[string]*namespacePolicy

	// Port group for ingress deny rule
	portGroupIngressDeny string

	// Port group for egress deny rule
	portGroupEgressDeny string

	// For each logical port, the number of network policies that want
	// to add a ingress deny rule.
	lspIngressDenyCache map[string]int

	// For each logical port, the number of network policies that want
	// to add a egress deny rule.
	lspEgressDenyCache map[string]int

	// A mutex for lspIngressDenyCache and lspEgressDenyCache
	lspMutex *sync.Mutex

	// A mutex for logicalSwitchCache which holds logicalSwitch information
	lsMutex *sync.Mutex

	// Per namespace multicast enabled?
	multicastEnabled map[string]bool

	// Supports port_group?
	portGroupSupport bool

	// Supports multicast?
	multicastSupport bool

	// Map of load balancers to service namespace
	serviceVIPToName map[ServiceVIPKey]types.NamespacedName

	serviceVIPToNameLock sync.Mutex

	// List of subnets to assign to hybrid overlay entities
	hybridOverlayClusterSubnets []config.CIDRNetworkEntry
}

const (
	// TCP is the constant string for the string "TCP"
	TCP = "TCP"

	// UDP is the constant string for the string "UDP"
	UDP = "UDP"
)

// NewOvnController creates a new OVN controller for creating logical network
// infrastructure and policy
func NewOvnController(kubeClient kubernetes.Interface, wf *factory.WatchFactory, hybridOverlayClusterSubnets []config.CIDRNetworkEntry) *Controller {
	return &Controller{
		kube:                        &kube.Kube{KClient: kubeClient},
		watchFactory:                wf,
		masterSubnetAllocator:       allocator.NewSubnetAllocator(),
<<<<<<< HEAD
		logicalSwitchCache:          make(map[string]bool),
=======
		logicalSwitchCache:          make(map[string]*net.IPNet),
>>>>>>> 0ff2b7fc
		logicalPortCache:            make(map[string]string),
		logicalPortUUIDCache:        make(map[string]string),
		namespaceAddressSet:         make(map[string]map[string]string),
		namespacePolicies:           make(map[string]map[string]*namespacePolicy),
		namespaceMutex:              make(map[string]*sync.Mutex),
		namespaceMutexMutex:         sync.Mutex{},
		lspIngressDenyCache:         make(map[string]int),
		lspEgressDenyCache:          make(map[string]int),
		lspMutex:                    &sync.Mutex{},
		lsMutex:                     &sync.Mutex{},
<<<<<<< HEAD
		gatewayCache:                make(map[string]string),
=======
>>>>>>> 0ff2b7fc
		loadbalancerClusterCache:    make(map[string]string),
		loadbalancerGWCache:         make(map[string]string),
		multicastEnabled:            make(map[string]bool),
		multicastSupport:            config.EnableMulticast,
		serviceVIPToName:            make(map[ServiceVIPKey]types.NamespacedName),
		serviceVIPToNameLock:        sync.Mutex{},
		hybridOverlayClusterSubnets: hybridOverlayClusterSubnets,
	}
}

// Run starts the actual watching.
func (oc *Controller) Run(nodeSelector *metav1.LabelSelector, stopChan chan struct{}) error {
	startOvnUpdater()

	// WatchNodes must be started first so that its initial Add will
	// create all node logical switches, which other watches may depend on.
	// https://github.com/ovn-org/ovn-kubernetes/pull/859
	if err := oc.WatchNodes(nodeSelector); err != nil {
		return err
	}

	for _, f := range []func() error{oc.WatchPods, oc.WatchServices, oc.WatchEndpoints,
		oc.WatchNamespaces, oc.WatchNetworkPolicy} {
		if err := f(); err != nil {
			return err
		}
	}

	if config.Kubernetes.OVNEmptyLbEvents {
		go oc.ovnControllerEventChecker(stopChan)
	}

	return nil
}

type eventRecord struct {
	Data     [][]interface{} `json:"Data"`
	Headings []string        `json:"Headings"`
}

type emptyLBBackendEvent struct {
	vip      string
	protocol kapi.Protocol
	uuid     string
}

func extractEmptyLBBackendsEvents(out []byte) ([]emptyLBBackendEvent, error) {
	events := make([]emptyLBBackendEvent, 0, 4)

	var f eventRecord
	err := json.Unmarshal(out, &f)
	if err != nil {
		return events, err
	}
	if len(f.Data) == 0 {
		return events, nil
	}

	var eventInfoIndex int
	var eventTypeIndex int
	var uuidIndex int
	for idx, val := range f.Headings {
		switch val {
		case "event_info":
			eventInfoIndex = idx
		case "event_type":
			eventTypeIndex = idx
		case "_uuid":
			uuidIndex = idx
		}
	}

	for _, val := range f.Data {
		if len(val) <= eventTypeIndex {
			return events, errors.New("Mismatched Data and Headings in controller event")
		}
		if val[eventTypeIndex] != "empty_lb_backends" {
			continue
		}

		uuidArray, ok := val[uuidIndex].([]interface{})
		if !ok {
			return events, errors.New("Unexpected '_uuid' data in controller event")
		}
		if len(uuidArray) < 2 {
			return events, errors.New("Malformed UUID presented in controller event")
		}
		uuid, ok := uuidArray[1].(string)
		if !ok {
			return events, errors.New("Failed to parse UUID in controller event")
		}

		// Unpack the data. There's probably a better way to do this.
		info, ok := val[eventInfoIndex].([]interface{})
		if !ok {
			return events, errors.New("Unexpected 'event_info' data in controller event")
		}
		if len(info) < 2 {
			return events, errors.New("Malformed event_info in controller event")
		}
		eventMap, ok := info[1].([]interface{})
		if !ok {
			return events, errors.New("'event_info' data is not the expected type")
		}

		var vip string
		var protocol kapi.Protocol
		for _, x := range eventMap {
			tuple, ok := x.([]interface{})
			if !ok {
				return events, errors.New("event map item failed to parse")
			}
			if len(tuple) < 2 {
				return events, errors.New("event map contains malformed data")
			}
			switch tuple[0] {
			case "vip":
				vip, ok = tuple[1].(string)
				if !ok {
					return events, errors.New("Failed to parse vip in controller event")
				}
			case "protocol":
				prot, ok := tuple[1].(string)
				if !ok {
					return events, errors.New("Failed to parse protocol in controller event")
				}
				if prot == "udp" {
					protocol = kapi.ProtocolUDP
				} else {
					protocol = kapi.ProtocolTCP
				}
			}
		}
		events = append(events, emptyLBBackendEvent{vip, protocol, uuid})
	}

	return events, nil
}

func (oc *Controller) ovnControllerEventChecker(stopChan chan struct{}) {
	ticker := time.NewTicker(5 * time.Second)

	_, _, err := util.RunOVNNbctl("set", "nb_global", ".", "options:controller_event=true")
	if err != nil {
		logrus.Error("Unable to enable controller events. Unidling not possible")
		return
	}

	eventBroadcaster := record.NewBroadcaster()
	eventBroadcaster.StartRecordingToSink(&kv1core.EventSinkImpl{Interface: oc.kube.Events()})
	recorder := eventBroadcaster.NewRecorder(scheme.Scheme, kapi.EventSource{Component: "kube-proxy"})

	for {
		select {
		case <-ticker.C:
			out, _, err := util.RunOVNSbctl("--format=json", "list", "controller_event")
			if err != nil {
				continue
			}

			events, err := extractEmptyLBBackendsEvents([]byte(out))
			if err != nil || len(events) == 0 {
				continue
			}

			for _, event := range events {
				_, _, err := util.RunOVNSbctl("destroy", "controller_event", event.uuid)
				if err != nil {
					// Don't unidle until we are able to remove the controller event
					logrus.Errorf("Unable to remove controller event %s", event.uuid)
					continue
				}
				if serviceName, ok := oc.GetServiceVIPToName(event.vip, event.protocol); ok {
					serviceRef := kapi.ObjectReference{
						Kind:      "Service",
						Namespace: serviceName.Namespace,
						Name:      serviceName.Name,
					}
					logrus.Debugf("Sending a NeedPods event for service %s in namespace %s.", serviceName.Name, serviceName.Namespace)
					recorder.Eventf(&serviceRef, kapi.EventTypeNormal, "NeedPods", "The service %s needs pods", serviceName.Name)
				}
			}
		case <-stopChan:
			return
		}
	}
}

func podWantsNetwork(pod *kapi.Pod) bool {
	return !pod.Spec.HostNetwork
}

func podScheduled(pod *kapi.Pod) bool {
	return pod.Spec.NodeName != ""
}

// WatchPods starts the watching of Pod resource and calls back the appropriate handler logic
func (oc *Controller) WatchPods() error {
	var retryPods sync.Map
	_, err := oc.watchFactory.AddPodHandler(cache.ResourceEventHandlerFuncs{
		AddFunc: func(obj interface{}) {
			pod := obj.(*kapi.Pod)
			if !podWantsNetwork(pod) {
				return
			}

			if podScheduled(pod) {
				if err := oc.addLogicalPort(pod); err != nil {
					logrus.Errorf(err.Error())
					retryPods.Store(pod.UID, true)
				}
			} else {
				// Handle unscheduled pods later in UpdateFunc
				retryPods.Store(pod.UID, true)
			}
		},
		UpdateFunc: func(old, newer interface{}) {
			pod := newer.(*kapi.Pod)
			if !podWantsNetwork(pod) {
				return
			}

			_, retry := retryPods.Load(pod.UID)
			if podScheduled(pod) && retry {
				if err := oc.addLogicalPort(pod); err != nil {
					logrus.Errorf(err.Error())
				} else {
					retryPods.Delete(pod.UID)
				}
			}
		},
		DeleteFunc: func(obj interface{}) {
			pod := obj.(*kapi.Pod)
			oc.deleteLogicalPort(pod)
			retryPods.Delete(pod.UID)
		},
	}, oc.syncPods)
	return err
}

// WatchServices starts the watching of Service resource and calls back the
// appropriate handler logic
func (oc *Controller) WatchServices() error {
	_, err := oc.watchFactory.AddServiceHandler(cache.ResourceEventHandlerFuncs{
		AddFunc:    func(obj interface{}) {},
		UpdateFunc: func(old, new interface{}) {},
		DeleteFunc: func(obj interface{}) {
			service := obj.(*kapi.Service)
			oc.deleteService(service)
		},
	}, oc.syncServices)
	return err
}

// WatchEndpoints starts the watching of Endpoint resource and calls back the appropriate handler logic
func (oc *Controller) WatchEndpoints() error {
	_, err := oc.watchFactory.AddEndpointsHandler(cache.ResourceEventHandlerFuncs{
		AddFunc: func(obj interface{}) {
			ep := obj.(*kapi.Endpoints)
			err := oc.AddEndpoints(ep)
			if err != nil {
				logrus.Errorf("Error in adding load balancer: %v", err)
			}
		},
		UpdateFunc: func(old, new interface{}) {
			epNew := new.(*kapi.Endpoints)
			epOld := old.(*kapi.Endpoints)
			if reflect.DeepEqual(epNew.Subsets, epOld.Subsets) {
				return
			}
			if len(epNew.Subsets) == 0 {
				err := oc.deleteEndpoints(epNew)
				if err != nil {
					logrus.Errorf("Error in deleting endpoints - %v", err)
				}
			} else {
				err := oc.AddEndpoints(epNew)
				if err != nil {
					logrus.Errorf("Error in modifying endpoints: %v", err)
				}
			}
		},
		DeleteFunc: func(obj interface{}) {
			ep := obj.(*kapi.Endpoints)
			err := oc.deleteEndpoints(ep)
			if err != nil {
				logrus.Errorf("Error in deleting endpoints - %v", err)
			}
		},
	}, nil)
	return err
}

// WatchNetworkPolicy starts the watching of network policy resource and calls
// back the appropriate handler logic
func (oc *Controller) WatchNetworkPolicy() error {
	_, err := oc.watchFactory.AddPolicyHandler(cache.ResourceEventHandlerFuncs{
		AddFunc: func(obj interface{}) {
			policy := obj.(*kapisnetworking.NetworkPolicy)
			oc.addNetworkPolicy(policy)
		},
		UpdateFunc: func(old, newer interface{}) {
			oldPolicy := old.(*kapisnetworking.NetworkPolicy)
			newPolicy := newer.(*kapisnetworking.NetworkPolicy)
			if !reflect.DeepEqual(oldPolicy, newPolicy) {
				oc.deleteNetworkPolicy(oldPolicy)
				oc.addNetworkPolicy(newPolicy)
			}
		},
		DeleteFunc: func(obj interface{}) {
			policy := obj.(*kapisnetworking.NetworkPolicy)
			oc.deleteNetworkPolicy(policy)
		},
	}, oc.syncNetworkPolicies)
	return err
}

// WatchNamespaces starts the watching of namespace resource and calls
// back the appropriate handler logic
func (oc *Controller) WatchNamespaces() error {
	_, err := oc.watchFactory.AddNamespaceHandler(cache.ResourceEventHandlerFuncs{
		AddFunc: func(obj interface{}) {
			ns := obj.(*kapi.Namespace)
			oc.AddNamespace(ns)
		},
		UpdateFunc: func(old, newer interface{}) {
			oldNs, newNs := old.(*kapi.Namespace), newer.(*kapi.Namespace)
			oc.updateNamespace(oldNs, newNs)
		},
		DeleteFunc: func(obj interface{}) {
			ns := obj.(*kapi.Namespace)
			oc.deleteNamespace(ns)
		},
	}, oc.syncNamespaces)
	return err
}

func (oc *Controller) syncNodeGateway(node *kapi.Node, subnet *net.IPNet) error {
	l3GatewayConfig, err := UnmarshalNodeL3GatewayAnnotation(node)
	if err != nil {
		return err
	}
	if subnet == nil {
		subnet, _ = ParseNodeHostSubnet(node)
	}
	if l3GatewayConfig[OvnNodeGatewayMode] == string(config.GatewayModeDisabled) {
		if err := util.GatewayCleanup(node.Name, subnet); err != nil {
			return fmt.Errorf("error cleaning up gateway for node %s: %v", node.Name, err)
		}
	} else if subnet != nil {
		if err := oc.syncGatewayLogicalNetwork(node, l3GatewayConfig, subnet.String()); err != nil {
			return fmt.Errorf("error creating gateway for node %s: %v", node.Name, err)
		}
	}
	return nil
}

// WatchNodes starts the watching of node resource and calls
// back the appropriate handler logic
func (oc *Controller) WatchNodes(nodeSelector *metav1.LabelSelector) error {
	var gatewaysFailed sync.Map
	macAddressFailed := make(map[string]bool)
	_, err := oc.watchFactory.AddFilteredNodeHandler(nodeSelector, cache.ResourceEventHandlerFuncs{
		AddFunc: func(obj interface{}) {
			node := obj.(*kapi.Node)
			logrus.Debugf("Added event for Node %q", node.Name)
			hostSubnet, err := oc.addNode(node)
			if err != nil {
				logrus.Errorf("error creating subnet for node %s: %v", node.Name, err)
				return
			}

			err = oc.syncNodeManagementPort(node, hostSubnet)
			if err != nil {
				macAddressFailed[node.Name] = true
				logrus.Errorf("error creating Node Management Port for node %s: %v", node.Name, err)
			}

			if err := oc.syncNodeGateway(node, hostSubnet); err != nil {
				logrus.Errorf(err.Error())
				gatewaysFailed.Store(node.Name, true)
			}
		},
		UpdateFunc: func(old, new interface{}) {
			oldNode := old.(*kapi.Node)
			node := new.(*kapi.Node)
			logrus.Debugf("Updated event for Node %q", node.Name)
			if macAddressFailed[node.Name] || macAddressChanged(oldNode, node) {
				err := oc.syncNodeManagementPort(node, nil)
				if err != nil {
					macAddressFailed[node.Name] = true
					logrus.Errorf("error update Node Management Port for node %s: %v", node.Name, err)
				} else {
					delete(macAddressFailed, node.Name)
				}
			}

			oc.clearInitialNodeNetworkUnavailableCondition(oldNode, node)

			_, failed := gatewaysFailed.Load(node.Name)
			if failed || gatewayChanged(oldNode, node) {
				err := oc.syncNodeGateway(node, nil)
				if err != nil {
					logrus.Errorf(err.Error())
					gatewaysFailed.Store(node.Name, true)
				} else {
					gatewaysFailed.Delete(node.Name)
				}
			}
		},
		DeleteFunc: func(obj interface{}) {
			node := obj.(*kapi.Node)
			logrus.Debugf("Delete event for Node %q. Removing the node from "+
				"various caches", node.Name)

			nodeSubnet, _ := ParseNodeHostSubnet(node)
			err := oc.deleteNode(node.Name, nodeSubnet)
			if err != nil {
				logrus.Error(err)
			}
			oc.lsMutex.Lock()
			delete(oc.logicalSwitchCache, node.Name)
			oc.lsMutex.Unlock()
			gatewaysFailed.Delete(node.Name)
			if oc.defGatewayRouter == "GR_"+node.Name {
				delete(oc.loadbalancerGWCache, TCP)
				delete(oc.loadbalancerGWCache, UDP)
				oc.defGatewayRouter = ""
				oc.handleExternalIPsLB()
			}
		},
	}, oc.syncNodes)
	return err
}

// AddServiceVIPToName associates a k8s service name with a load balancer VIP
func (oc *Controller) AddServiceVIPToName(vip string, protocol kapi.Protocol, namespace, name string) {
	oc.serviceVIPToNameLock.Lock()
	defer oc.serviceVIPToNameLock.Unlock()
	oc.serviceVIPToName[ServiceVIPKey{vip, protocol}] = types.NamespacedName{Namespace: namespace, Name: name}
}

// GetServiceVIPToName retrieves the associated k8s service name for a load balancer VIP
func (oc *Controller) GetServiceVIPToName(vip string, protocol kapi.Protocol) (types.NamespacedName, bool) {
	oc.serviceVIPToNameLock.Lock()
	defer oc.serviceVIPToNameLock.Unlock()
	namespace, ok := oc.serviceVIPToName[ServiceVIPKey{vip, protocol}]
	return namespace, ok
}

// gatewayChanged() compares old annotations to new and returns true if something has changed.
func gatewayChanged(oldNode, newNode *kapi.Node) bool {
	oldL3GatewayConfig, _ := UnmarshalNodeL3GatewayAnnotation(oldNode)
	l3GatewayConfig, _ := UnmarshalNodeL3GatewayAnnotation(newNode)

	if oldL3GatewayConfig == nil && l3GatewayConfig == nil {
		return false
	}

	return !reflect.DeepEqual(oldL3GatewayConfig, l3GatewayConfig)
}

// macAddressChanged() compares old annotations to new and returns true if something has changed.
func macAddressChanged(oldNode, node *kapi.Node) bool {
	oldMacAddress := oldNode.Annotations[OvnNodeManagementPortMacAddress]
	macAddress := node.Annotations[OvnNodeManagementPortMacAddress]
	return oldMacAddress != macAddress
}<|MERGE_RESOLUTION|>--- conflicted
+++ resolved
@@ -131,11 +131,7 @@
 		kube:                        &kube.Kube{KClient: kubeClient},
 		watchFactory:                wf,
 		masterSubnetAllocator:       allocator.NewSubnetAllocator(),
-<<<<<<< HEAD
-		logicalSwitchCache:          make(map[string]bool),
-=======
 		logicalSwitchCache:          make(map[string]*net.IPNet),
->>>>>>> 0ff2b7fc
 		logicalPortCache:            make(map[string]string),
 		logicalPortUUIDCache:        make(map[string]string),
 		namespaceAddressSet:         make(map[string]map[string]string),
@@ -146,10 +142,6 @@
 		lspEgressDenyCache:          make(map[string]int),
 		lspMutex:                    &sync.Mutex{},
 		lsMutex:                     &sync.Mutex{},
-<<<<<<< HEAD
-		gatewayCache:                make(map[string]string),
-=======
->>>>>>> 0ff2b7fc
 		loadbalancerClusterCache:    make(map[string]string),
 		loadbalancerGWCache:         make(map[string]string),
 		multicastEnabled:            make(map[string]bool),

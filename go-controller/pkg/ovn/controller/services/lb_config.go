package services

import (
	"fmt"
	"reflect"
	"strings"

	corev1 "k8s.io/api/core/v1"
	discovery "k8s.io/api/discovery/v1"
	"k8s.io/apimachinery/pkg/util/sets"
	"k8s.io/klog/v2"
	"k8s.io/kubernetes/pkg/apis/core"
	utilnet "k8s.io/utils/net"

	"github.com/ovn-org/ovn-kubernetes/go-controller/pkg/config"
	"github.com/ovn-org/ovn-kubernetes/go-controller/pkg/ovn/controller/unidling"
	"github.com/ovn-org/ovn-kubernetes/go-controller/pkg/types"
	"github.com/ovn-org/ovn-kubernetes/go-controller/pkg/util"
)

// magic string used in vips to indicate that the node's physical
// ips should be substituted in
const placeholderNodeIPs = "node"
const localWithFallbackAnnotation = "traffic-policy.network.alpha.openshift.io/local-with-fallback"

// lbConfig is the abstract desired load balancer configuration.
// vips and endpoints are mixed families.
type lbConfig struct {
	vips     []string        // just ip or the special value "node" for the node's physical IPs (i.e. NodePort)
	protocol corev1.Protocol // TCP, UDP, or SCTP
	inport   int32           // the incoming (virtual) port number

	clusterEndpoints lbEndpoints            // addresses of cluster-wide endpoints
	nodeEndpoints    map[string]lbEndpoints // node -> addresses of local endpoints

	// if true, then vips added on the router are in "local" mode
	// that means, skipSNAT, and remove any non-local endpoints.
	// (see below)
	externalTrafficLocal bool
	// if true, then vips added on the switch are in "local" mode
	// that means, remove any non-local endpoints.
	internalTrafficLocal bool
	// indicates if this LB is configuring service of type NodePort.
	hasNodePort bool
}

type lbEndpoints struct {
	Port  int32
	V4IPs []string
	V6IPs []string
}

func makeNodeSwitchTargetIPs(service *corev1.Service, node string, c *lbConfig) (targetIPsV4, targetIPsV6 []string, v4Changed, v6Changed bool) {
	targetIPsV4 = c.clusterEndpoints.V4IPs
	targetIPsV6 = c.clusterEndpoints.V6IPs

	if c.externalTrafficLocal || c.internalTrafficLocal {
		// For ExternalTrafficPolicy=Local, remove non-local endpoints from the router/switch targets
		// NOTE: on the switches, filtered eps are used only by masqueradeVIP
		// for InternalTrafficPolicy=Local, remove non-local endpoints from the switch targets only
		localIPsV4 := []string{}
		localIPsV6 := []string{}
		if localEndpoints, ok := c.nodeEndpoints[node]; ok {
			localIPsV4 = localEndpoints.V4IPs
			localIPsV6 = localEndpoints.V6IPs
		}
		targetIPsV4 = localIPsV4
		targetIPsV6 = localIPsV6
	}

	// OCP HACK BEGIN
	if _, set := service.Annotations[localWithFallbackAnnotation]; set && c.externalTrafficLocal {
		// if service is annotated and is ETP=local, fallback to ETP=cluster on nodes with no local endpoints:
		// include endpoints from other nodes
		if len(targetIPsV4) == 0 {
			targetIPsV4 = c.clusterEndpoints.V4IPs
		}
		if len(targetIPsV6) == 0 {
			targetIPsV6 = c.clusterEndpoints.V6IPs
		}
	}
	// OCP HACK END

	// Local endpoints are a subset of cluster endpoints, so it is enough to compare their length
	v4Changed = len(targetIPsV4) != len(c.clusterEndpoints.V4IPs)
	v6Changed = len(targetIPsV6) != len(c.clusterEndpoints.V6IPs)

	return
}

func makeNodeRouterTargetIPs(service *corev1.Service, node *nodeInfo, c *lbConfig, hostMasqueradeIPV4, hostMasqueradeIPV6 string) (targetIPsV4, targetIPsV6 []string, v4Changed, v6Changed bool, zeroRouterLocalEndpointsV4, zeroRouterLocalEndpointsV6 bool) {
	targetIPsV4 = c.clusterEndpoints.V4IPs
	targetIPsV6 = c.clusterEndpoints.V6IPs

	if c.externalTrafficLocal {
		// For ExternalTrafficPolicy=Local, remove non-local endpoints from the router/switch targets
		// NOTE: on the switches, filtered eps are used only by masqueradeVIP
		localIPsV4 := []string{}
		localIPsV6 := []string{}
		if localEndpoints, ok := c.nodeEndpoints[node.name]; ok {
			localIPsV4 = localEndpoints.V4IPs
			localIPsV6 = localEndpoints.V6IPs
		}
		targetIPsV4 = localIPsV4
		targetIPsV6 = localIPsV6
	}

<<<<<<< HEAD
	// OCP HACK BEGIN
	if _, set := service.Annotations[localWithFallbackAnnotation]; set && c.externalTrafficLocal {
		// if service is annotated and is ETP=local, fallback to ETP=cluster on nodes with no local endpoints:
		// include endpoints from other nodes
		if len(targetIPsV4) == 0 {
			zeroRouterLocalEndpointsV4 = true
			targetIPsV4 = c.clusterEndpoints.V4IPs
		}
		if len(targetIPsV6) == 0 {
			zeroRouterLocalEndpointsV6 = true
			targetIPsV6 = c.clusterEndpoints.V6IPs
		}
	}
	// OCP HACK END
=======
	// TODO: For all scenarios the lbAddress should be set to hostAddressesStr but this is breaking CI needs more investigation
	lbAddresses := node.hostAddressesStr()
	if config.OvnKubeNode.Mode == types.NodeModeFull {
		lbAddresses = node.l3gatewayAddressesStr()
	}
>>>>>>> c0fad85f

	// Any targets local to the node need to have a special
	// harpin IP added, but only for the router LB
	targetIPsV4, v4Updated := util.UpdateIPsSlice(targetIPsV4, lbAddresses, []string{hostMasqueradeIPV4})
	targetIPsV6, v6Updated := util.UpdateIPsSlice(targetIPsV6, lbAddresses, []string{hostMasqueradeIPV6})

	// Local endpoints are a subset of cluster endpoints, so it is enough to compare their length
	v4Changed = len(targetIPsV4) != len(c.clusterEndpoints.V4IPs) || v4Updated
	v6Changed = len(targetIPsV6) != len(c.clusterEndpoints.V6IPs) || v6Updated

	return
}

// just used for consistent ordering
var protos = []corev1.Protocol{
	corev1.ProtocolTCP,
	corev1.ProtocolUDP,
	corev1.ProtocolSCTP,
}

// buildServiceLBConfigs generates the abstract load balancer(s) configurations for each service. The abstract configurations
// are then expanded in buildClusterLBs and buildPerNodeLBs to the full list of OVN LBs desired.
//
// It creates three lists of configurations:
// - the per-node configs, which are load balancers that, for some reason must be expanded per-node. (see below for why)
// - the template configs, which are template load balancers that are similar across the whole cluster.
// - the cluster-wide configs, which are load balancers that can be the same across the whole cluster.
//
// For a "standard" ClusterIP service (possibly with ExternalIPS or external LoadBalancer Status IPs),
// a single cluster-wide LB will be created.
//
// Per-node LBs will be created for
// - services with NodePort set
// - services with host-network endpoints
// - services with ExternalTrafficPolicy=Local
// - services with InternalTrafficPolicy=Local
//
// Template LBs will be created for
//   - services with NodePort set but *without* ExternalTrafficPolicy=Local or
//     affinity timeout set.
func buildServiceLBConfigs(service *corev1.Service, endpointSlices []*discovery.EndpointSlice, nodeInfos []nodeInfo,
	useLBGroup, useTemplates bool, networkName string) (perNodeConfigs, templateConfigs, clusterConfigs []lbConfig) {

	needsAffinityTimeout := hasSessionAffinityTimeOut(service)

	nodes := sets.New[string]()
	for _, n := range nodeInfos {
		nodes.Insert(n.name)
	}
	// get all the endpoints classified by port and by port,node
	portToClusterEndpoints, portToNodeToEndpoints := getEndpointsForService(endpointSlices, service, nodes, networkName)
	for _, svcPort := range service.Spec.Ports {
		svcPortKey := getServicePortKey(svcPort.Protocol, svcPort.Name)
		clusterEndpoints := portToClusterEndpoints[svcPortKey]
		nodeEndpoints := portToNodeToEndpoints[svcPortKey]
		if nodeEndpoints == nil {
			nodeEndpoints = make(map[string]lbEndpoints)
		}
		// if ExternalTrafficPolicy or InternalTrafficPolicy is local, then we need to do things a bit differently
		externalTrafficLocal := util.ServiceExternalTrafficPolicyLocal(service)
		internalTrafficLocal := util.ServiceInternalTrafficPolicyLocal(service)

		// NodePort services get a per-node load balancer, but with the node's physical IP as the vip
		// Thus, the vip "node" will be expanded later.
		// This is NEVER influenced by InternalTrafficPolicy
		if svcPort.NodePort != 0 {
			nodePortLBConfig := lbConfig{
				protocol:             svcPort.Protocol,
				inport:               svcPort.NodePort,
				vips:                 []string{placeholderNodeIPs}, // shortcut for all-physical-ips
				clusterEndpoints:     clusterEndpoints,
				nodeEndpoints:        nodeEndpoints,
				externalTrafficLocal: externalTrafficLocal,
				internalTrafficLocal: false, // always false for non-ClusterIPs
				hasNodePort:          true,
			}
			// Only "plain" NodePort services (no ETP, no affinity timeout)
			// can use load balancer templates.
			if !useLBGroup || !useTemplates || externalTrafficLocal || needsAffinityTimeout {
				perNodeConfigs = append(perNodeConfigs, nodePortLBConfig)
			} else {
				templateConfigs = append(templateConfigs, nodePortLBConfig)
			}
		}

		// Build up list of vips and externalVips
		vips := util.GetClusterIPs(service)
		externalVips := util.GetExternalAndLBIPs(service)

		// if ETP=Local, then treat ExternalIPs and LoadBalancer IPs specially
		// otherwise, they're just cluster IPs
		// This is NEVER influenced by InternalTrafficPolicy
		if externalTrafficLocal && len(externalVips) > 0 {
			externalIPConfig := lbConfig{
				protocol:             svcPort.Protocol,
				inport:               svcPort.Port,
				vips:                 externalVips,
				clusterEndpoints:     clusterEndpoints,
				nodeEndpoints:        nodeEndpoints,
				externalTrafficLocal: true,
				internalTrafficLocal: false, // always false for non-ClusterIPs
				hasNodePort:          false,
			}
			perNodeConfigs = append(perNodeConfigs, externalIPConfig)
		} else {
			vips = append(vips, externalVips...)
		}

		// Build the clusterIP config
		// This is NEVER influenced by ExternalTrafficPolicy
		clusterIPConfig := lbConfig{
			protocol:             svcPort.Protocol,
			inport:               svcPort.Port,
			vips:                 vips,
			clusterEndpoints:     clusterEndpoints,
			nodeEndpoints:        nodeEndpoints,
			externalTrafficLocal: false, // always false for ClusterIPs
			internalTrafficLocal: internalTrafficLocal,
			hasNodePort:          false,
		}

		// Normally, the ClusterIP LB is global (on all node switches and routers),
		// unless any of the following are true:
		// - Any of the endpoints are host-network
		// - ETP=local service backed by non-local-host-networked endpoints
		// - OCP only HACK: It's an openshift-dns:default-dns service
		//
		// In that case, we need to create per-node LBs.
		if hasHostEndpoints(clusterEndpoints.V4IPs) || hasHostEndpoints(clusterEndpoints.V6IPs) || internalTrafficLocal ||
			// OCP only hack begin
			(service.Namespace == "openshift-dns" && service.Name == "dns-default") {
			// OCP only hack end
			perNodeConfigs = append(perNodeConfigs, clusterIPConfig)
		} else {
			clusterConfigs = append(clusterConfigs, clusterIPConfig)
		}
	}

	return
}

func makeLBNameForNetwork(service *corev1.Service, proto corev1.Protocol, scope string, netInfo util.NetInfo) string {
	return netInfo.GetNetworkScopedLoadBalancerName(makeLBName(service, proto, scope))
}

// makeLBName creates the load balancer name - used to minimize churn
func makeLBName(service *corev1.Service, proto corev1.Protocol, scope string) string {
	return fmt.Sprintf("Service_%s/%s_%s_%s",
		service.Namespace, service.Name,
		proto, scope)
}

// buildClusterLBs takes a list of lbConfigs and aggregates them
// in to one ovn LB per protocol.
//
// It takes a list of (proto:[vips]:port -> [endpoints]) configs and re-aggregates
// them to a list of (proto:[vip:port -> [endpoint:port]])
// This load balancer is attached to all node switches. In shared-GW mode, it is also on all routers
// The input netInfo is needed to get the right LB groups and network IDs for the specified network.
func buildClusterLBs(service *corev1.Service, configs []lbConfig, nodeInfos []nodeInfo, useLBGroup bool, netInfo util.NetInfo) []LB {
	var nodeSwitches []string
	var nodeRouters []string
	var groups []string
	if useLBGroup {
		nodeSwitches = make([]string, 0)
		nodeRouters = make([]string, 0)
		groups = []string{netInfo.GetNetworkScopedLoadBalancerGroupName(types.ClusterLBGroupName)}
	} else {
		nodeSwitches = make([]string, 0, len(nodeInfos))
		nodeRouters = make([]string, 0, len(nodeInfos))
		groups = make([]string, 0)

		for _, node := range nodeInfos {
			nodeSwitches = append(nodeSwitches, node.switchName)
			// For shared gateway, add to the node's GWR as well.
			// The node may not have a gateway router - it might be waiting initialization, or
			// might have disabled GWR creation via the k8s.ovn.org/l3-gateway-config annotation
			if node.gatewayRouterName != "" {
				nodeRouters = append(nodeRouters, node.gatewayRouterName)
			}
		}
	}

	cbp := configsByProto(configs)

	out := []LB{}
	for _, proto := range protos {
		cfgs, ok := cbp[proto]
		if !ok {
			continue
		}
		lb := LB{
			Name:        makeLBNameForNetwork(service, proto, "cluster", netInfo),
			Protocol:    string(proto),
			ExternalIDs: getExternalIDsForLoadBalancer(service, netInfo),
			Opts:        lbOpts(service),

			Switches: nodeSwitches,
			Routers:  nodeRouters,
			Groups:   groups,
		}

		for _, config := range cfgs {
			if config.externalTrafficLocal {
				klog.Errorf("BUG: service %s/%s has routerLocalMode=true for cluster-wide lbConfig",
					service.Namespace, service.Name)
			}

			v4targets := make([]Addr, 0, len(config.clusterEndpoints.V4IPs))
			for _, targetIP := range config.clusterEndpoints.V4IPs {
				v4targets = append(v4targets, Addr{
					IP:   targetIP,
					Port: config.clusterEndpoints.Port,
				})
			}

			v6targets := make([]Addr, 0, len(config.clusterEndpoints.V6IPs))
			for _, targetIP := range config.clusterEndpoints.V6IPs {
				v6targets = append(v6targets, Addr{
					IP:   targetIP,
					Port: config.clusterEndpoints.Port,
				})
			}

			rules := make([]LBRule, 0, len(config.vips))
			for _, vip := range config.vips {
				if vip == placeholderNodeIPs {
					klog.Errorf("BUG: service %s/%s has a \"node\" vip for a cluster-wide lbConfig",
						service.Namespace, service.Name)
					continue
				}
				targets := v4targets
				if utilnet.IsIPv6String(vip) {
					targets = v6targets
				}

				rules = append(rules, LBRule{
					Source: Addr{
						IP:   vip,
						Port: config.inport,
					},
					Targets: targets,
				})
			}
			lb.Rules = append(lb.Rules, rules...)
		}

		out = append(out, lb)
	}
	return out
}

// buildTemplateLBs takes a list of lbConfigs and expands them to one template
// LB per protocol (per address family).
//
// Template LBs are created for nodeport services and are attached to each
// node's gateway router + switch via load balancer groups.  Their vips and
// backends are OVN chassis template variables that expand to the chassis'
// node IP and set of backends.
//
// Note:
// NodePort services with ETP=local or affinity timeout set still need
// non-template per-node LBs.
//
// The input netInfo is needed to get the right LB groups and network IDs for the specified network.
func buildTemplateLBs(service *corev1.Service, configs []lbConfig, nodes []nodeInfo,
	nodeIPv4Templates, nodeIPv6Templates *NodeIPsTemplates, netInfo util.NetInfo) []LB {

	cbp := configsByProto(configs)
	eids := getExternalIDsForLoadBalancer(service, netInfo)
	out := make([]LB, 0, len(configs))

	for _, proto := range protos {
		configs, ok := cbp[proto]
		if !ok {
			continue
		}

		switchV4Rules := make([]LBRule, 0, len(configs))
		switchV6Rules := make([]LBRule, 0, len(configs))
		routerV4Rules := make([]LBRule, 0, len(configs))
		routerV6Rules := make([]LBRule, 0, len(configs))

		optsV4 := lbTemplateOpts(service, corev1.IPv4Protocol)
		optsV6 := lbTemplateOpts(service, corev1.IPv6Protocol)

		for _, cfg := range configs {
			switchV4TemplateTarget :=
				makeTemplate(
					makeLBTargetTemplateName(
						service, proto, cfg.inport,
						optsV4.AddressFamily, "node_switch_template", netInfo))
			switchV6TemplateTarget :=
				makeTemplate(
					makeLBTargetTemplateName(
						service, proto, cfg.inport,
						optsV6.AddressFamily, "node_switch_template", netInfo))

			routerV4TemplateTarget :=
				makeTemplate(
					makeLBTargetTemplateName(
						service, proto, cfg.inport,
						optsV4.AddressFamily, "node_router_template", netInfo))
			routerV6TemplateTarget :=
				makeTemplate(
					makeLBTargetTemplateName(
						service, proto, cfg.inport,
						optsV6.AddressFamily, "node_router_template", netInfo))

			allV4TargetIPs := cfg.clusterEndpoints.V4IPs
			allV6TargetIPs := cfg.clusterEndpoints.V6IPs

			for range cfg.vips {
				klog.V(5).Infof("buildTemplateLBs() service %s/%s adding rules for network=%s",
					service.Namespace, service.Name, netInfo.GetNetworkName())

				// If all targets have exactly the same IPs on all nodes there's
				// no need to use a template, just use the same list of explicit
				// targets on all nodes.
				switchV4TargetNeedsTemplate := false
				switchV6TargetNeedsTemplate := false
				routerV4TargetNeedsTemplate := false
				routerV6TargetNeedsTemplate := false

				for _, node := range nodes {

					switchV4TargetIPs, switchV6TargetIPs, v4Changed, v6Changed := makeNodeSwitchTargetIPs(service, node.name, &cfg)
					if !switchV4TargetNeedsTemplate && v4Changed {
						switchV4TargetNeedsTemplate = true
					}
					if !switchV6TargetNeedsTemplate && v6Changed {
						switchV6TargetNeedsTemplate = true
					}

					routerV4TargetIPs, routerV6TargetIPs, v4Changed, v6Changed, _, _ := makeNodeRouterTargetIPs(
						service,
						&node,
						&cfg,
						config.Gateway.MasqueradeIPs.V4HostMasqueradeIP.String(),
						config.Gateway.MasqueradeIPs.V6HostMasqueradeIP.String())

					if !routerV4TargetNeedsTemplate && v4Changed {
						routerV4TargetNeedsTemplate = true
					}
					if !routerV6TargetNeedsTemplate && v6Changed {
						routerV6TargetNeedsTemplate = true
					}

					switchV4TemplateTarget.Value[node.chassisID] = addrsToString(
						joinHostsPort(switchV4TargetIPs, cfg.clusterEndpoints.Port))
					switchV6TemplateTarget.Value[node.chassisID] = addrsToString(
						joinHostsPort(switchV6TargetIPs, cfg.clusterEndpoints.Port))

					routerV4TemplateTarget.Value[node.chassisID] = addrsToString(
						joinHostsPort(routerV4TargetIPs, cfg.clusterEndpoints.Port))
					routerV6TemplateTarget.Value[node.chassisID] = addrsToString(
						joinHostsPort(routerV6TargetIPs, cfg.clusterEndpoints.Port))
				}

				sharedV4Targets := []Addr{}
				sharedV6Targets := []Addr{}
				if !switchV4TargetNeedsTemplate || !routerV4TargetNeedsTemplate {
					sharedV4Targets = joinHostsPort(allV4TargetIPs, cfg.clusterEndpoints.Port)
				}
				if !switchV6TargetNeedsTemplate || !routerV6TargetNeedsTemplate {
					sharedV6Targets = joinHostsPort(allV6TargetIPs, cfg.clusterEndpoints.Port)
				}

				for _, nodeIPv4Template := range nodeIPv4Templates.AsTemplates() {

					if switchV4TargetNeedsTemplate {
						switchV4Rules = append(switchV4Rules, LBRule{
							Source:  Addr{Template: nodeIPv4Template, Port: cfg.inport},
							Targets: []Addr{{Template: switchV4TemplateTarget}},
						})
					} else {
						switchV4Rules = append(switchV4Rules, LBRule{
							Source:  Addr{Template: nodeIPv4Template, Port: cfg.inport},
							Targets: sharedV4Targets,
						})
					}

					if routerV4TargetNeedsTemplate {
						routerV4Rules = append(routerV4Rules, LBRule{
							Source:  Addr{Template: nodeIPv4Template, Port: cfg.inport},
							Targets: []Addr{{Template: routerV4TemplateTarget}},
						})
					} else {
						routerV4Rules = append(routerV4Rules, LBRule{
							Source:  Addr{Template: nodeIPv4Template, Port: cfg.inport},
							Targets: sharedV4Targets,
						})
					}
				}

				for _, nodeIPv6Template := range nodeIPv6Templates.AsTemplates() {

					if switchV6TargetNeedsTemplate {
						switchV6Rules = append(switchV6Rules, LBRule{
							Source:  Addr{Template: nodeIPv6Template, Port: cfg.inport},
							Targets: []Addr{{Template: switchV6TemplateTarget}},
						})
					} else {
						switchV6Rules = append(switchV6Rules, LBRule{
							Source:  Addr{Template: nodeIPv6Template, Port: cfg.inport},
							Targets: sharedV6Targets,
						})
					}

					if routerV6TargetNeedsTemplate {
						routerV6Rules = append(routerV6Rules, LBRule{
							Source:  Addr{Template: nodeIPv6Template, Port: cfg.inport},
							Targets: []Addr{{Template: routerV6TemplateTarget}},
						})
					} else {
						routerV6Rules = append(routerV6Rules, LBRule{
							Source:  Addr{Template: nodeIPv6Template, Port: cfg.inport},
							Targets: sharedV6Targets,
						})
					}
				}
			}
		}

		if nodeIPv4Templates.Len() > 0 {
			if len(switchV4Rules) > 0 {
				out = append(out, LB{
					Name:        makeLBNameForNetwork(service, proto, "node_switch_template_IPv4", netInfo),
					Protocol:    string(proto),
					ExternalIDs: eids,
					Opts:        optsV4,
					Groups:      []string{netInfo.GetNetworkScopedLoadBalancerGroupName(types.ClusterSwitchLBGroupName)},
					Rules:       switchV4Rules,
					Templates:   getTemplatesFromRulesTargets(switchV4Rules),
				})
			}
			if len(routerV4Rules) > 0 {
				out = append(out, LB{
					Name:        makeLBNameForNetwork(service, proto, "node_router_template_IPv4", netInfo),
					Protocol:    string(proto),
					ExternalIDs: eids,
					Opts:        optsV4,
					Groups:      []string{netInfo.GetNetworkScopedLoadBalancerGroupName(types.ClusterRouterLBGroupName)},
					Rules:       routerV4Rules,
					Templates:   getTemplatesFromRulesTargets(routerV4Rules),
				})
			}
		}

		if nodeIPv6Templates.Len() > 0 {
			if len(switchV6Rules) > 0 {
				out = append(out, LB{
					Name:        makeLBNameForNetwork(service, proto, "node_switch_template_IPv6", netInfo),
					Protocol:    string(proto),
					ExternalIDs: eids,
					Opts:        optsV6,
					Groups:      []string{netInfo.GetNetworkScopedLoadBalancerGroupName(types.ClusterSwitchLBGroupName)},
					Rules:       switchV6Rules,
					Templates:   getTemplatesFromRulesTargets(switchV6Rules),
				})
			}
			if len(routerV6Rules) > 0 {
				out = append(out, LB{
					Name:        makeLBNameForNetwork(service, proto, "node_router_template_IPv6", netInfo),
					Protocol:    string(proto),
					ExternalIDs: eids,
					Opts:        optsV6,
					Groups:      []string{netInfo.GetNetworkScopedLoadBalancerGroupName(types.ClusterRouterLBGroupName)},
					Rules:       routerV6Rules,
					Templates:   getTemplatesFromRulesTargets(routerV6Rules),
				})
			}
		}
	}

	merged := mergeLBs(out)
	if len(merged) != len(out) {
		klog.V(5).Infof("Service %s/%s merged %d LBs to %d for network=%s",
			service.Namespace, service.Name,
			len(out), len(merged), netInfo.GetNetworkName())
	}

	return merged
}

// buildPerNodeLBs takes a list of lbConfigs and expands them to one LB per protocol per node
//
// Per-node lbs are created for
// - clusterip services with host-network endpoints, which are attached to each node's gateway router + switch
// - nodeport services are attached to each node's gateway router + switch, vips are the node's physical IPs (except if etp=local+ovnk backend pods)
// - any services with host-network endpoints
// - services with external IPs / LoadBalancer Status IPs
//
// HOWEVER, we need to replace, on each nodes gateway router only, any host-network endpoints with a special loopback address
// see https://github.com/ovn-org/ovn-kubernetes/blob/master/docs/design/host_to_services_OpenFlow.md
// This is for host -> serviceip -> host hairpin
//
// For ExternalTrafficPolicy=local, all "External" IPs (NodePort, ExternalIPs, Loadbalancer Status) have:
// - targets filtered to only local targets
// - SkipSNAT enabled
// - NodePort LB on the switch will have masqueradeIP as the vip to handle etp=local for LGW case.
// This results in the creation of an additional load balancer on the GatewayRouters and NodeSwitches.
//
// The input netInfo is needed to get the right network IDs for the specified network.
func buildPerNodeLBs(service *corev1.Service, configs []lbConfig, nodes []nodeInfo, netInfo util.NetInfo) []LB {
	cbp := configsByProto(configs)
	eids := getExternalIDsForLoadBalancer(service, netInfo)

	out := make([]LB, 0, len(nodes)*len(configs))

	// output is one LB per node per protocol with one rule per vip
	for _, node := range nodes {
		for _, proto := range protos {
			configs, ok := cbp[proto]
			if !ok {
				continue
			}

			// attach to router & switch,
			// rules may or may not be different
			routerRules := make([]LBRule, 0, len(configs))
			noSNATRouterRules := make([]LBRule, 0)
			switchRules := make([]LBRule, 0, len(configs))

			for _, cfg := range configs {

				switchV4TargetIPs, switchV6TargetIPs, _, _ := makeNodeSwitchTargetIPs(service, node.name, &cfg)

				routerV4TargetIPs, routerV6TargetIPs, _, _, zeroRouterV4LocalEndpoints, zeroRouterV6LocalEndpoints := makeNodeRouterTargetIPs(
					service,
					&node,
					&cfg,
					config.Gateway.MasqueradeIPs.V4HostMasqueradeIP.String(),
					config.Gateway.MasqueradeIPs.V6HostMasqueradeIP.String())

				routerV4targets := joinHostsPort(routerV4TargetIPs, cfg.clusterEndpoints.Port)
				routerV6targets := joinHostsPort(routerV6TargetIPs, cfg.clusterEndpoints.Port)

				switchV4targets := joinHostsPort(cfg.clusterEndpoints.V4IPs, cfg.clusterEndpoints.Port)
				switchV6targets := joinHostsPort(cfg.clusterEndpoints.V6IPs, cfg.clusterEndpoints.Port)

				// OCP HACK begin
				// TODO: Remove this hack once we add support for ITP:preferLocal and DNS operator starts using it.
				if service.Namespace == "openshift-dns" && service.Name == "dns-default" {
					// Select endpoints that are local to this node.
					switchV4targetDNSips := util.FilterIPsSlice(cfg.clusterEndpoints.V4IPs, node.podSubnets, true)
					switchV6targetDNSips := util.FilterIPsSlice(cfg.clusterEndpoints.V6IPs, node.podSubnets, true)

					// If no local endpoints were found, add all the endpoints as targets.
					if len(switchV4targetDNSips) == 0 {
						switchV4targetDNSips = cfg.clusterEndpoints.V4IPs
					}
					if len(switchV6targetDNSips) == 0 {
						switchV6targetDNSips = cfg.clusterEndpoints.V6IPs
					}
					switchV4targets = joinHostsPort(switchV4targetDNSips, cfg.clusterEndpoints.Port)
					switchV6targets = joinHostsPort(switchV6targetDNSips, cfg.clusterEndpoints.Port)
				}
				// OCP HACK end

				// Substitute the special vip "node" for the node's physical ips
				// This is used for nodeport
				vips := make([]string, 0, len(cfg.vips))
				for _, vip := range cfg.vips {
					if vip == placeholderNodeIPs {
						if !node.nodePortDisabled {
							vips = append(vips, node.hostAddressesStr()...)
						}
					} else {
						vips = append(vips, vip)
					}
				}

				for _, vip := range vips {
					isv6 := utilnet.IsIPv6String((vip))
					// build switch rules
					targets := switchV4targets
					if isv6 {
						targets = switchV6targets
					}

					if cfg.externalTrafficLocal && cfg.hasNodePort {
						// add special masqueradeIP as a vip if its nodePort svc with ETP=local
						mvip := config.Gateway.MasqueradeIPs.V4HostETPLocalMasqueradeIP.String()
						targetsETP := joinHostsPort(switchV4TargetIPs, cfg.clusterEndpoints.Port)
						if isv6 {
							mvip = config.Gateway.MasqueradeIPs.V6HostETPLocalMasqueradeIP.String()
							targetsETP = joinHostsPort(switchV6TargetIPs, cfg.clusterEndpoints.Port)
						}
						switchRules = append(switchRules, LBRule{
							Source:  Addr{IP: mvip, Port: cfg.inport},
							Targets: targetsETP,
						})
					}
					if cfg.internalTrafficLocal && util.IsClusterIP(vip) { // ITP only applicable to CIP
						targetsITP := joinHostsPort(switchV4TargetIPs, cfg.clusterEndpoints.Port)
						if isv6 {
							targetsITP = joinHostsPort(switchV6TargetIPs, cfg.clusterEndpoints.Port)
						}
						switchRules = append(switchRules, LBRule{
							Source:  Addr{IP: vip, Port: cfg.inport},
							Targets: targetsITP,
						})
					} else {
						switchRules = append(switchRules, LBRule{
							Source:  Addr{IP: vip, Port: cfg.inport},
							Targets: targets,
						})
					}

					// There is also a per-router rule
					// with targets that *may* be different
					targets = routerV4targets
					if isv6 {
						targets = routerV6targets
					}
					rule := LBRule{
						Source:  Addr{IP: vip, Port: cfg.inport},
						Targets: targets,
					}

					localWithFallback := (isv6 && zeroRouterV6LocalEndpoints) || (!isv6 && zeroRouterV4LocalEndpoints)

					// in other words, is this ExternalTrafficPolicy=local?
					// if so, this gets a separate load balancer with SNAT disabled
					// (but there's no need to do this if the list of targets is empty)
					if cfg.externalTrafficLocal && len(targets) > 0 && !localWithFallback {
						noSNATRouterRules = append(noSNATRouterRules, rule)
					} else {
						routerRules = append(routerRules, rule)
					}
				}
			}

			// If switch and router rules are identical, coalesce
			if reflect.DeepEqual(switchRules, routerRules) && len(switchRules) > 0 && node.gatewayRouterName != "" {
				out = append(out, LB{
					Name:        makeLBNameForNetwork(service, proto, "node_router+switch_"+node.name, netInfo),
					Protocol:    string(proto),
					ExternalIDs: eids,
					Opts:        lbOpts(service),
					Routers:     []string{node.gatewayRouterName},
					Switches:    []string{node.switchName},
					Rules:       routerRules,
				})
			} else {
				if len(routerRules) > 0 && node.gatewayRouterName != "" {
					out = append(out, LB{
						Name:        makeLBNameForNetwork(service, proto, "node_router_"+node.name, netInfo),
						Protocol:    string(proto),
						ExternalIDs: eids,
						Opts:        lbOpts(service),
						Routers:     []string{node.gatewayRouterName},
						Rules:       routerRules,
					})
				}
				if len(noSNATRouterRules) > 0 && node.gatewayRouterName != "" {
					lb := LB{
						Name:        makeLBNameForNetwork(service, proto, "node_local_router_"+node.name, netInfo),
						Protocol:    string(proto),
						ExternalIDs: eids,
						Opts:        lbOpts(service),
						Routers:     []string{node.gatewayRouterName},
						Rules:       noSNATRouterRules,
					}
					lb.Opts.SkipSNAT = true
					out = append(out, lb)
				}

				if len(switchRules) > 0 {
					out = append(out, LB{
						Name:        makeLBNameForNetwork(service, proto, "node_switch_"+node.name, netInfo),
						Protocol:    string(proto),
						ExternalIDs: eids,
						Opts:        lbOpts(service),
						Switches:    []string{node.switchName},
						Rules:       switchRules,
					})
				}
			}
		}
	}

	merged := mergeLBs(out)
	if len(merged) != len(out) {
		klog.V(5).Infof("Service %s/%s merged %d LBs to %d for network=%s",
			service.Namespace, service.Name,
			len(out), len(merged), netInfo.GetNetworkName())
	}

	return merged
}

// configsByProto buckets a list of configs by protocol (tcp, udp, sctp)
func configsByProto(configs []lbConfig) map[corev1.Protocol][]lbConfig {
	out := map[corev1.Protocol][]lbConfig{}
	for _, config := range configs {
		out[config.protocol] = append(out[config.protocol], config)
	}
	return out
}

func getSessionAffinityTimeOut(service *corev1.Service) int32 {
	// NOTE: This if condition is actually not needed, present only for protection against nil value as good coding practice,
	// The API always puts the default value of 10800 whenever sessionAffinity == ClientIP if timeout is not explicitly set
	// There is no ClientIP session affinity without a timeout set.
	if service.Spec.SessionAffinityConfig == nil ||
		service.Spec.SessionAffinityConfig.ClientIP == nil ||
		service.Spec.SessionAffinityConfig.ClientIP.TimeoutSeconds == nil {
		return core.DefaultClientIPServiceAffinitySeconds // default value
	}
	return *service.Spec.SessionAffinityConfig.ClientIP.TimeoutSeconds
}

func hasSessionAffinityTimeOut(service *corev1.Service) bool {
	return service.Spec.SessionAffinity == corev1.ServiceAffinityClientIP &&
		getSessionAffinityTimeOut(service) != core.MaxClientIPServiceAffinitySeconds
}

// lbOpts generates the OVN load balancer options from the kubernetes Service.
func lbOpts(service *corev1.Service) LBOpts {
	affinity := service.Spec.SessionAffinity == corev1.ServiceAffinityClientIP
	lbOptions := LBOpts{
		SkipSNAT: false, // never service-wide, ExternalTrafficPolicy-specific
	}

	lbOptions.Reject = true
	lbOptions.EmptyLBEvents = false

	if config.Kubernetes.OVNEmptyLbEvents {
		if unidling.HasIdleAt(service) {
			lbOptions.Reject = false
			lbOptions.EmptyLBEvents = true
		}

		if unidling.IsOnGracePeriod(service) {
			lbOptions.Reject = false

			// Setting to true even if we don't need empty_lb_events from OVN during grace period
			// because OVN does not support having
			// <no_backends> event=false reject=false
			// Remove the following line when https://bugzilla.redhat.com/show_bug.cgi?id=2177173
			// is fixed
			lbOptions.EmptyLBEvents = true
		}
	}

	if affinity {
		lbOptions.AffinityTimeOut = getSessionAffinityTimeOut(service)
	}
	return lbOptions
}

func lbTemplateOpts(service *corev1.Service, addressFamily corev1.IPFamily) LBOpts {
	lbOptions := lbOpts(service)

	// Only template LBs need an explicit address family.
	lbOptions.AddressFamily = addressFamily
	lbOptions.Template = true
	return lbOptions
}

// mergeLBs joins two LBs together if it is safe to do so.
//
// an LB can be merged if the protocol, rules, and options are the same,
// and only the switches and routers are different.
func mergeLBs(lbs []LB) []LB {
	if len(lbs) == 1 {
		return lbs
	}
	out := make([]LB, 0, len(lbs))

outer:
	for _, lb := range lbs {
		for i := range out {
			// If mergeable, rather than inserting lb to out, just add switches, routers, groups
			// and drop
			if canMergeLB(lb, out[i]) {
				out[i].Switches = append(out[i].Switches, lb.Switches...)
				out[i].Routers = append(out[i].Routers, lb.Routers...)
				out[i].Groups = append(out[i].Groups, lb.Groups...)

				if !strings.HasSuffix(out[i].Name, "_merged") {
					out[i].Name += "_merged"
				}
				continue outer
			}
		}
		out = append(out, lb)
	}

	return out
}

// canMergeLB returns true if two LBs are mergeable.
// We know that the ExternalIDs will be the same, so we don't need to compare them.
// All that matters is the protocol and rules are the same.
func canMergeLB(a, b LB) bool {
	if a.Protocol != b.Protocol {
		return false
	}

	if !reflect.DeepEqual(a.Opts, b.Opts) {
		return false
	}

	// While rules are actually a set, we generate all our lbConfigs from a single source
	// so the ordering will be the same. Thus, we can cheat and just reflect.DeepEqual
	return reflect.DeepEqual(a.Rules, b.Rules)
}

// joinHostsPort takes a list of IPs and a port and converts it to a list of Addrs
func joinHostsPort(ips []string, port int32) []Addr {
	out := make([]Addr, 0, len(ips))
	for _, ip := range ips {
		out = append(out, Addr{IP: ip, Port: port})
	}
	return out
}

func getServicePortKey(protocol corev1.Protocol, name string) string {
	return fmt.Sprintf("%s/%s", protocol, name)
}

// GetEndpointsForService takes a service, all its slices and the list of nodes in the OVN zone
// and returns two maps that hold all the endpoint addresses for the service:
// one classified by port, one classified by port,node. This second map is only filled in
// when the service needs local (per-node) endpoints, that is when ETP=local or ITP=local.
// The node list helps to keep the resulting map small, since we're only interested in local endpoints.
func getEndpointsForService(slices []*discovery.EndpointSlice, service *corev1.Service, nodes sets.Set[string],
	networkName string) (map[string]lbEndpoints, map[string]map[string]lbEndpoints) {

	// classify endpoints
	ports := map[string]int32{}
	portToEndpoints := map[string][]discovery.Endpoint{}
	portToNodeToEndpoints := map[string]map[string][]discovery.Endpoint{}
	requiresLocalEndpoints := util.ServiceExternalTrafficPolicyLocal(service) || util.ServiceInternalTrafficPolicyLocal(service)

	for _, port := range service.Spec.Ports {
		name := getServicePortKey(port.Protocol, port.Name)
		ports[name] = 0
	}

	for _, slice := range slices {

		if slice.AddressType == discovery.AddressTypeFQDN {
			continue // consider only v4 and v6, discard FQDN
		}

		slicePorts := make([]string, 0, len(slice.Ports))

		for _, port := range slice.Ports {
			// check if there's a service port matching the slice protocol/name
			slicePortName := ""
			if port.Name != nil {
				slicePortName = *port.Name
			}
			name := getServicePortKey(*port.Protocol, slicePortName)
			if _, hasPort := ports[name]; hasPort {
				slicePorts = append(slicePorts, name)
				ports[name] = *port.Port
				continue
			}
			// service port name might be empty: check against slice protocol/""
			noName := getServicePortKey(*port.Protocol, "")
			if _, hasPort := ports[noName]; hasPort {
				slicePorts = append(slicePorts, name)
				ports[noName] = *port.Port
			}
		}
		for _, endpoint := range slice.Endpoints {
			for _, port := range slicePorts {

				portToEndpoints[port] = append(portToEndpoints[port], endpoint)

				// won't add items to portToNodeToEndpoints if  the service doesn't need it,
				// the endpoint is not assigned to a node yet or the endpoint is not local to the OVN zone
				if !requiresLocalEndpoints || endpoint.NodeName == nil || !nodes.Has(*endpoint.NodeName) {
					continue
				}
				if portToNodeToEndpoints[port] == nil {
					portToNodeToEndpoints[port] = make(map[string][]discovery.Endpoint, len(nodes))
				}

				if portToNodeToEndpoints[port][*endpoint.NodeName] == nil {
					portToNodeToEndpoints[port][*endpoint.NodeName] = []discovery.Endpoint{}
				}
				portToNodeToEndpoints[port][*endpoint.NodeName] = append(portToNodeToEndpoints[port][*endpoint.NodeName], endpoint)
			}
		}
	}

	// get eligible endpoint addresses
	portToLBEndpoints := make(map[string]lbEndpoints, len(portToEndpoints))
	portToNodeToLBEndpoints := make(map[string]map[string]lbEndpoints, len(portToEndpoints))

	for port, endpoints := range portToEndpoints {
		addresses := util.GetEligibleEndpointAddresses(endpoints, service)
		v4IPs, _ := util.MatchAllIPStringFamily(false, addresses)
		v6IPs, _ := util.MatchAllIPStringFamily(true, addresses)
		if len(v4IPs) > 0 || len(v6IPs) > 0 {
			portToLBEndpoints[port] = lbEndpoints{
				V4IPs: v4IPs,
				V6IPs: v6IPs,
				Port:  ports[port],
			}
		}
	}
	klog.V(5).Infof("Cluster endpoints for %s/%s for network=%s are: %v",
		service.Namespace, service.Name, networkName, portToLBEndpoints)

	for port, nodeToEndpoints := range portToNodeToEndpoints {
		for node, endpoints := range nodeToEndpoints {
			addresses := util.GetEligibleEndpointAddresses(endpoints, service)
			v4IPs, _ := util.MatchAllIPStringFamily(false, addresses)
			v6IPs, _ := util.MatchAllIPStringFamily(true, addresses)
			if len(v4IPs) > 0 || len(v6IPs) > 0 {
				if portToNodeToLBEndpoints[port] == nil {
					portToNodeToLBEndpoints[port] = make(map[string]lbEndpoints, len(nodes))
				}

				portToNodeToLBEndpoints[port][node] = lbEndpoints{
					V4IPs: v4IPs,
					V6IPs: v6IPs,
					Port:  ports[port],
				}
			}
		}
	}

	if requiresLocalEndpoints {
		klog.V(5).Infof("Local endpoints for %s/%s for network=%s are: %v",
			service.Namespace, service.Name, networkName, portToNodeToLBEndpoints)
	}

	return portToLBEndpoints, portToNodeToLBEndpoints
}<|MERGE_RESOLUTION|>--- conflicted
+++ resolved
@@ -105,7 +105,6 @@
 		targetIPsV6 = localIPsV6
 	}
 
-<<<<<<< HEAD
 	// OCP HACK BEGIN
 	if _, set := service.Annotations[localWithFallbackAnnotation]; set && c.externalTrafficLocal {
 		// if service is annotated and is ETP=local, fallback to ETP=cluster on nodes with no local endpoints:
@@ -120,13 +119,12 @@
 		}
 	}
 	// OCP HACK END
-=======
+
 	// TODO: For all scenarios the lbAddress should be set to hostAddressesStr but this is breaking CI needs more investigation
 	lbAddresses := node.hostAddressesStr()
 	if config.OvnKubeNode.Mode == types.NodeModeFull {
 		lbAddresses = node.l3gatewayAddressesStr()
 	}
->>>>>>> c0fad85f
 
 	// Any targets local to the node need to have a special
 	// harpin IP added, but only for the router LB

--- conflicted
+++ resolved
@@ -81,22 +81,7 @@
 	return service
 }
 
-<<<<<<< HEAD
-// OCP hack begin
-func getSampleServiceWithOnePortAndITPLocal(name string, targetPort int32, protocol v1.Protocol) *v1.Service {
-	service := getSampleServiceWithOnePort(name, targetPort, protocol)
-	service.Spec.Type = v1.ServiceTypeLoadBalancer
-	local := v1.ServiceInternalTrafficPolicyLocal
-	service.Spec.InternalTrafficPolicy = &local
-	return service
-}
-
-// OCP hack end
-
-func getSampleServiceWithTwoPorts(name1, name2 string, targetPort1, targetPort2 int32, protocol1, protocol2 v1.Protocol) *v1.Service {
-=======
 func getSampleServiceWithTwoPorts(name1, name2 string, targetPort1, targetPort2 int32, protocol1, protocol2 corev1.Protocol) *corev1.Service {
->>>>>>> bb61d2c1
 	service := getSampleService(false)
 	service.Spec.Ports = []corev1.ServicePort{
 		getServicePort(name1, targetPort1, protocol1),
@@ -4194,16 +4179,6 @@
 	name := "foo"
 	namespace := "testns"
 
-<<<<<<< HEAD
-	defaultService := &v1.Service{
-		ObjectMeta: metav1.ObjectMeta{Name: name, Namespace: namespace},
-		Spec: v1.ServiceSpec{
-			Type: v1.ServiceTypeClusterIP,
-		},
-	}
-
-	addFallbackAnnotationToService := func(s *v1.Service) *v1.Service {
-=======
 	defaultService := &corev1.Service{
 		ObjectMeta: metav1.ObjectMeta{Name: name, Namespace: namespace},
 		Spec: corev1.ServiceSpec{
@@ -4212,7 +4187,6 @@
 	}
 
 	addFallbackAnnotationToService := func(s *corev1.Service) *corev1.Service {
->>>>>>> bb61d2c1
 		s.Annotations = map[string]string{localWithFallbackAnnotation: ""}
 		return s
 	}
@@ -4220,11 +4194,7 @@
 
 	tc := []struct {
 		name                string
-<<<<<<< HEAD
-		service             *v1.Service
-=======
 		service             *corev1.Service
->>>>>>> bb61d2c1
 		config              *lbConfig
 		node                string
 		expectedTargetIPsV4 []string
@@ -4340,11 +4310,7 @@
 			service: addFallbackAnnotationToService(getSampleServiceWithOnePortAndETPLocal("tcp-example", 80, tcp)),
 			config: &lbConfig{
 				vips:     []string{"1.2.3.4", "fe10::1"},
-<<<<<<< HEAD
-				protocol: v1.ProtocolTCP,
-=======
 				protocol: corev1.ProtocolTCP,
->>>>>>> bb61d2c1
 				inport:   80,
 				clusterEndpoints: lbEndpoints{
 					V4IPs: []string{"192.168.1.1"},     // on nodeB

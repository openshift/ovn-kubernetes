--- conflicted
+++ resolved
@@ -81,22 +81,7 @@
 	return service
 }
 
-<<<<<<< HEAD
-// OCP hack begin
-func getSampleServiceWithOnePortAndITPLocal(name string, targetPort int32, protocol v1.Protocol) *v1.Service {
-	service := getSampleServiceWithOnePort(name, targetPort, protocol)
-	service.Spec.Type = v1.ServiceTypeLoadBalancer
-	local := v1.ServiceInternalTrafficPolicyLocal
-	service.Spec.InternalTrafficPolicy = &local
-	return service
-}
-
-// OCP hack end
-
-func getSampleServiceWithTwoPorts(name1, name2 string, targetPort1, targetPort2 int32, protocol1, protocol2 v1.Protocol) *v1.Service {
-=======
 func getSampleServiceWithTwoPorts(name1, name2 string, targetPort1, targetPort2 int32, protocol1, protocol2 corev1.Protocol) *corev1.Service {
->>>>>>> 40242981
 	service := getSampleService(false)
 	service.Spec.Ports = []corev1.ServicePort{
 		getServicePort(name1, targetPort1, protocol1),

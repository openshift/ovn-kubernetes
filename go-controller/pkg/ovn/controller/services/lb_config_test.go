package services

import (
	"fmt"
	"net"
	"testing"
	"time"

	"github.com/stretchr/testify/assert"
	"github.com/stretchr/testify/require"

	corev1 "k8s.io/api/core/v1"
	discovery "k8s.io/api/discovery/v1"
	metav1 "k8s.io/apimachinery/pkg/apis/meta/v1"
	k8stypes "k8s.io/apimachinery/pkg/types"
	"k8s.io/apimachinery/pkg/util/intstr"
	"k8s.io/apimachinery/pkg/util/sets"
	"k8s.io/utils/ptr"

	globalconfig "github.com/ovn-org/ovn-kubernetes/go-controller/pkg/config"
	kubetest "github.com/ovn-org/ovn-kubernetes/go-controller/pkg/testing"
	"github.com/ovn-org/ovn-kubernetes/go-controller/pkg/types"
	"github.com/ovn-org/ovn-kubernetes/go-controller/pkg/util"
)

var (
	defaultNodes = []nodeInfo{
		{
			name:               nodeA,
			l3gatewayAddresses: []net.IP{net.ParseIP("10.0.0.1")},
			hostAddresses:      []net.IP{net.ParseIP("10.0.0.1")},
			gatewayRouterName:  "gr-node-a",
			switchName:         "switch-node-a",
		},
		{
			name:               nodeB,
			l3gatewayAddresses: []net.IP{net.ParseIP("10.0.0.2")},
			hostAddresses:      []net.IP{net.ParseIP("10.0.0.2")},
			gatewayRouterName:  "gr-node-b",
			switchName:         "switch-node-b",
		},
	}

	httpPortName  string = "http"
	httpPortValue int32  = int32(80)
)

func getSampleService(publishNotReadyAddresses bool) *corev1.Service {
	name := "service-test"
	namespace := "test"
	return &corev1.Service{
		ObjectMeta: metav1.ObjectMeta{
			UID:       k8stypes.UID(namespace),
			Name:      name,
			Namespace: namespace,
		},
		Spec: corev1.ServiceSpec{
			PublishNotReadyAddresses: publishNotReadyAddresses,
		},
	}
}

func getServicePort(name string, _ int32, protocol corev1.Protocol) corev1.ServicePort {
	return corev1.ServicePort{
		Name:       name,
		TargetPort: intstr.FromInt(int(httpPortValue)),
		Protocol:   protocol,
	}
}

func getSampleServiceWithOnePort(name string, targetPort int32, protocol corev1.Protocol) *corev1.Service {
	service := getSampleService(false)
	service.Spec.Ports = []corev1.ServicePort{getServicePort(name, targetPort, protocol)}
	return service
}

func getSampleServiceWithOnePortAndETPLocal(name string, targetPort int32, protocol corev1.Protocol) *corev1.Service {
	service := getSampleServiceWithOnePort(name, targetPort, protocol)
	service.Spec.Type = corev1.ServiceTypeLoadBalancer
	service.Spec.ExternalTrafficPolicy = corev1.ServiceExternalTrafficPolicyLocal
	return service
}

func getSampleServiceWithTwoPorts(name1, name2 string, targetPort1, targetPort2 int32, protocol1, protocol2 corev1.Protocol) *corev1.Service {
	service := getSampleService(false)
	service.Spec.Ports = []corev1.ServicePort{
		getServicePort(name1, targetPort1, protocol1),
		getServicePort(name2, targetPort2, protocol2)}
	return service
}

func getSampleServiceWithTwoPortsAndETPLocal(name1, name2 string, targetPort1, targetPort2 int32, protocol1, protocol2 corev1.Protocol) *corev1.Service {
	service := getSampleServiceWithTwoPorts(name1, name2, targetPort1, targetPort2, protocol1, protocol2)
	service.Spec.Type = corev1.ServiceTypeLoadBalancer
	service.Spec.ExternalTrafficPolicy = corev1.ServiceExternalTrafficPolicyLocal
	return service
}

func getSampleServiceWithOnePortAndPublishNotReadyAddresses(name string, targetPort int32, protocol corev1.Protocol) *corev1.Service {
	service := getSampleServiceWithOnePort(name, targetPort, protocol)
	service.Spec.PublishNotReadyAddresses = true
	return service
}

func Test_buildServiceLBConfigs(t *testing.T) {
	oldClusterSubnet := globalconfig.Default.ClusterSubnets
	oldGwMode := globalconfig.Gateway.Mode
	defer func() {
		globalconfig.Gateway.Mode = oldGwMode
		globalconfig.Default.ClusterSubnets = oldClusterSubnet
	}()
	_, cidr4, _ := net.ParseCIDR("10.128.0.0/16")
	_, cidr6, _ := net.ParseCIDR("fe00::/64")
	globalconfig.Default.ClusterSubnets = []globalconfig.CIDRNetworkEntry{{CIDR: cidr4, HostSubnetLength: 26}, {CIDR: cidr6, HostSubnetLength: 26}}

	// constants
	serviceName := "foo"
	ns := "testns"
	portName := "port80"
	portName1 := "port81"
	inport := int32(80)
	outport := int32(8080)
	inport1 := int32(81)
	outport1 := int32(8081)
	outportstr := intstr.FromInt(int(outport))

	// make slices
	// nil slice = don't use this family
	// empty slice = family is empty
	makeSlices := func(v4ips, v6ips []string, proto corev1.Protocol) []*discovery.EndpointSlice {
		out := []*discovery.EndpointSlice{}
		if v4ips != nil && len(v4ips) == 0 {
			out = append(out, &discovery.EndpointSlice{
				ObjectMeta: metav1.ObjectMeta{
					Name:      serviceName + "ab1",
					Namespace: ns,
					Labels:    map[string]string{discovery.LabelServiceName: serviceName},
				},
				Ports:       []discovery.EndpointPort{},
				AddressType: discovery.AddressTypeIPv4,
				Endpoints:   []discovery.Endpoint{},
			})
		} else if v4ips != nil {
			out = append(out, &discovery.EndpointSlice{
				ObjectMeta: metav1.ObjectMeta{
					Name:      serviceName + "ab1",
					Namespace: ns,
					Labels:    map[string]string{discovery.LabelServiceName: serviceName},
				},
				Ports: []discovery.EndpointPort{{
					Protocol: &proto,
					Port:     &outport,
					Name:     &portName,
				}},
				AddressType: discovery.AddressTypeIPv4,
				Endpoints:   kubetest.MakeReadyEndpointList(nodeA, v4ips...),
			})
		}

		if v6ips != nil && len(v6ips) == 0 {
			out = append(out, &discovery.EndpointSlice{
				ObjectMeta: metav1.ObjectMeta{
					Name:      serviceName + "ab2",
					Namespace: ns,
					Labels:    map[string]string{discovery.LabelServiceName: serviceName},
				},
				Ports:       []discovery.EndpointPort{},
				AddressType: discovery.AddressTypeIPv6,
				Endpoints:   []discovery.Endpoint{},
			})
		} else if v6ips != nil {
			out = append(out, &discovery.EndpointSlice{
				ObjectMeta: metav1.ObjectMeta{
					Name:      serviceName + "ab2",
					Namespace: ns,
					Labels:    map[string]string{discovery.LabelServiceName: serviceName},
				},
				Ports: []discovery.EndpointPort{{
					Protocol: &proto,
					Port:     &outport,
					Name:     &portName,
				}},
				AddressType: discovery.AddressTypeIPv6,
				Endpoints:   kubetest.MakeReadyEndpointList(nodeA, v6ips...),
			})
		}

		return out
	}

	makeV4SliceWithEndpoints := func(proto corev1.Protocol, endpoints ...discovery.Endpoint) []*discovery.EndpointSlice {
		e := &discovery.EndpointSlice{
			ObjectMeta: metav1.ObjectMeta{
				Name:      serviceName + "ab1",
				Namespace: ns,
				Labels:    map[string]string{discovery.LabelServiceName: serviceName},
			},
			Ports: []discovery.EndpointPort{{
				Protocol: &proto,
				Port:     &outport,
				Name:     &portName,
			}},
			AddressType: discovery.AddressTypeIPv4,
			Endpoints:   endpoints,
		}
		return []*discovery.EndpointSlice{e}
	}

	type args struct {
		service *corev1.Service
		slices  []*discovery.EndpointSlice
	}
	tests := []struct {
		name string
		args args

		resultSharedGatewayCluster  []lbConfig
		resultSharedGatewayTemplate []lbConfig
		resultSharedGatewayNode     []lbConfig

		resultLocalGatewayNode     []lbConfig
		resultLocalGatewayTemplate []lbConfig
		resultLocalGatewayCluster  []lbConfig

		resultsSame bool //if true, then just use the SharedGateway results for the LGW test
	}{
		{
			name: "v4 clusterip, one port, no endpoints",
			args: args{
				slices: makeSlices([]string{}, nil, corev1.ProtocolTCP),
				service: &corev1.Service{
					ObjectMeta: metav1.ObjectMeta{Name: serviceName, Namespace: ns},
					Spec: corev1.ServiceSpec{
						Type:       corev1.ServiceTypeClusterIP,
						ClusterIP:  "192.168.1.1",
						ClusterIPs: []string{"192.168.1.1"},
						Ports: []corev1.ServicePort{{
							Name:       portName,
							Port:       inport,
							Protocol:   corev1.ProtocolTCP,
							TargetPort: outportstr,
						}},
					},
				},
			},
			resultSharedGatewayCluster: []lbConfig{{
				vips:             []string{"192.168.1.1"},
				protocol:         corev1.ProtocolTCP,
				inport:           80,
				clusterEndpoints: lbEndpoints{},
				nodeEndpoints:    map[string]lbEndpoints{},
			}},
			resultsSame: true,
		},
		{
			name: "v4 clusterip, one port, endpoints",
			args: args{
				slices: makeSlices([]string{"10.128.0.2"}, nil, corev1.ProtocolTCP),
				service: &corev1.Service{
					ObjectMeta: metav1.ObjectMeta{Name: serviceName, Namespace: ns},
					Spec: corev1.ServiceSpec{
						Type:       corev1.ServiceTypeClusterIP,
						ClusterIP:  "192.168.1.1",
						ClusterIPs: []string{"192.168.1.1"},
						Ports: []corev1.ServicePort{{
							Name:       portName,
							Port:       inport,
							Protocol:   corev1.ProtocolTCP,
							TargetPort: outportstr,
						}},
					},
				},
			},
			resultSharedGatewayCluster: []lbConfig{{
				vips:     []string{"192.168.1.1"},
				protocol: corev1.ProtocolTCP,
				inport:   inport,
				clusterEndpoints: lbEndpoints{
					V4IPs: []string{"10.128.0.2"},
					Port:  outport,
				},
				nodeEndpoints: map[string]lbEndpoints{}, // service is not ETP=local or ITP=local, so nodeEndpoints is not filled out
			}},
			resultsSame: true,
		},
		{
			name: "v4 type=LoadBalancer, ETP=local, one port, endpoints",
			args: args{
				slices: makeSlices([]string{"10.128.0.2"}, nil, corev1.ProtocolTCP),
				service: &corev1.Service{
					ObjectMeta: metav1.ObjectMeta{Name: serviceName, Namespace: ns},
					Spec: corev1.ServiceSpec{
						Type:                  corev1.ServiceTypeLoadBalancer,
						ExternalTrafficPolicy: corev1.ServiceExternalTrafficPolicyLocal,
						ClusterIP:             "192.168.1.1",
						ClusterIPs:            []string{"192.168.1.1"},
						Ports: []corev1.ServicePort{{
							Name:       portName,
							Port:       inport,
							Protocol:   corev1.ProtocolTCP,
							TargetPort: outportstr,
						}},
					},
				},
			},
			resultSharedGatewayCluster: []lbConfig{{
				vips:     []string{"192.168.1.1"},
				protocol: corev1.ProtocolTCP,
				inport:   inport,
				clusterEndpoints: lbEndpoints{
					V4IPs: []string{"10.128.0.2"},
					Port:  outport,
				},
				nodeEndpoints: map[string]lbEndpoints{ // service is ETP=local, so nodeEndpoints is filled out
					nodeA: {
						V4IPs: []string{"10.128.0.2"},
						Port:  outport,
					},
				},
			}},
			resultsSame: true,
		},
		{
			name: "v4 clusterip, two tcp ports, two endpoints",
			args: args{
				slices: []*discovery.EndpointSlice{
					{
						ObjectMeta: metav1.ObjectMeta{
							Name:      serviceName + "ab1",
							Namespace: ns,
							Labels:    map[string]string{discovery.LabelServiceName: serviceName},
						},
						Ports: []discovery.EndpointPort{
							{
								Name:     &portName,
								Protocol: &tcp,
								Port:     &outport,
							}, {
								Name:     &portName1,
								Protocol: &tcp,
								Port:     &outport1,
							},
						},
						AddressType: discovery.AddressTypeIPv4,
						Endpoints:   kubetest.MakeReadyEndpointList(nodeA, "10.128.0.2", "10.128.1.2"),
					},
				},
				service: &corev1.Service{
					ObjectMeta: metav1.ObjectMeta{Name: serviceName, Namespace: ns},
					Spec: corev1.ServiceSpec{
						Type:       corev1.ServiceTypeClusterIP,
						ClusterIP:  "192.168.1.1",
						ClusterIPs: []string{"192.168.1.1"},
						Ports: []corev1.ServicePort{
							{
								Name:       portName,
								Port:       inport,
								Protocol:   corev1.ProtocolTCP,
								TargetPort: outportstr,
							},
							{
								Name:       portName1,
								Port:       inport1,
								Protocol:   corev1.ProtocolTCP,
								TargetPort: intstr.FromInt(int(outport1)),
							},
						},
					},
				},
			},
			resultsSame: true,
			resultSharedGatewayCluster: []lbConfig{
				{
					vips:     []string{"192.168.1.1"},
					protocol: corev1.ProtocolTCP,
					inport:   inport,
					clusterEndpoints: lbEndpoints{
						V4IPs: []string{"10.128.0.2", "10.128.1.2"},
						Port:  outport,
					},
					nodeEndpoints: map[string]lbEndpoints{},
				},
				{
					vips:     []string{"192.168.1.1"},
					protocol: corev1.ProtocolTCP,
					inport:   inport1,
					clusterEndpoints: lbEndpoints{
						V4IPs: []string{"10.128.0.2", "10.128.1.2"},
						Port:  outport1,
					},
					nodeEndpoints: map[string]lbEndpoints{},
				},
			},
		},
		{
			name: "v4 clusterip, one tcp, one udp port, two endpoints",
			args: args{
				slices: []*discovery.EndpointSlice{
					{
						ObjectMeta: metav1.ObjectMeta{
							Name:      serviceName + "ab1",
							Namespace: ns,
							Labels:    map[string]string{discovery.LabelServiceName: serviceName},
						},
						Ports: []discovery.EndpointPort{
							{
								Name:     &portName,
								Protocol: &tcp,
								Port:     &outport,
							}, {
								Name:     &portName1,
								Protocol: &udp,
								Port:     &outport,
							},
						},
						AddressType: discovery.AddressTypeIPv4,
						Endpoints:   kubetest.MakeReadyEndpointList(nodeA, "10.128.0.2", "10.128.1.2"),
					},
				},
				service: &corev1.Service{
					ObjectMeta: metav1.ObjectMeta{Name: serviceName, Namespace: ns},
					Spec: corev1.ServiceSpec{
						Type:       corev1.ServiceTypeClusterIP,
						ClusterIP:  "192.168.1.1",
						ClusterIPs: []string{"192.168.1.1"},
						Ports: []corev1.ServicePort{
							{
								Name:       portName,
								Port:       inport,
								Protocol:   corev1.ProtocolTCP,
								TargetPort: outportstr,
							},
							{
								Name:       portName1,
								Port:       inport,
								Protocol:   corev1.ProtocolUDP,
								TargetPort: intstr.FromInt(int(outport)),
							},
						},
					},
				},
			},
			resultsSame: true,
			resultSharedGatewayCluster: []lbConfig{
				{
					vips:     []string{"192.168.1.1"},
					protocol: corev1.ProtocolTCP,
					inport:   inport,
					clusterEndpoints: lbEndpoints{
						V4IPs: []string{"10.128.0.2", "10.128.1.2"},
						Port:  outport,
					},
					nodeEndpoints: map[string]lbEndpoints{},
				},
				{
					vips:     []string{"192.168.1.1"},
					protocol: corev1.ProtocolUDP,
					inport:   inport,
					clusterEndpoints: lbEndpoints{
						V4IPs: []string{"10.128.0.2", "10.128.1.2"},
						Port:  outport,
					},
					nodeEndpoints: map[string]lbEndpoints{},
				},
			},
		},
		{
			name: "dual-stack clusterip, one port, endpoints",
			args: args{
				slices: makeSlices([]string{"10.128.0.2"}, []string{"fe00::1:1"}, corev1.ProtocolTCP),
				service: &corev1.Service{
					ObjectMeta: metav1.ObjectMeta{Name: serviceName, Namespace: ns},
					Spec: corev1.ServiceSpec{
						Type:       corev1.ServiceTypeClusterIP,
						ClusterIP:  "192.168.1.1",
						ClusterIPs: []string{"192.168.1.1", "2002::1"},
						Ports: []corev1.ServicePort{{
							Name:       portName,
							Port:       inport,
							Protocol:   corev1.ProtocolTCP,
							TargetPort: outportstr,
						}},
					},
				},
			},
			resultsSame: true,
			resultSharedGatewayCluster: []lbConfig{{
				vips:     []string{"192.168.1.1", "2002::1"},
				protocol: corev1.ProtocolTCP,
				inport:   inport,
				clusterEndpoints: lbEndpoints{
					V4IPs: []string{"10.128.0.2"},
					V6IPs: []string{"fe00::1:1"},
					Port:  outport,
				},
				nodeEndpoints: map[string]lbEndpoints{},
			}},
		},
		{
			name: "dual-stack clusterip, one port, endpoints, external ips + lb status",
			args: args{
				slices: makeSlices([]string{"10.128.0.2"}, []string{"fe00::1:1"}, corev1.ProtocolTCP),
				service: &corev1.Service{
					ObjectMeta: metav1.ObjectMeta{Name: serviceName, Namespace: ns},
					Spec: corev1.ServiceSpec{
						Type:       corev1.ServiceTypeLoadBalancer,
						ClusterIP:  "192.168.1.1",
						ClusterIPs: []string{"192.168.1.1", "2002::1"},
						Ports: []corev1.ServicePort{{
							Name:       portName,
							Port:       inport,
							Protocol:   corev1.ProtocolTCP,
							TargetPort: outportstr,
						}},
						ExternalIPs: []string{"4.2.2.2", "42::42"},
					},
					Status: corev1.ServiceStatus{
						LoadBalancer: corev1.LoadBalancerStatus{
							Ingress: []corev1.LoadBalancerIngress{{
								IP: "5.5.5.5",
							}},
						},
					},
				},
			},
			resultsSame: true,
			resultSharedGatewayCluster: []lbConfig{{
				vips:     []string{"192.168.1.1", "2002::1", "4.2.2.2", "42::42", "5.5.5.5"},
				protocol: corev1.ProtocolTCP,
				inport:   inport,
				clusterEndpoints: lbEndpoints{
					V4IPs: []string{"10.128.0.2"},
					V6IPs: []string{"fe00::1:1"},
					Port:  outport,
				},
				nodeEndpoints: map[string]lbEndpoints{}, // ETP=cluster (default), so nodeEndpoints is not filled out
			}},
		},
		{
			name: "dual-stack clusterip, one port, endpoints, external ips + lb status, ExternalTrafficPolicy=local",
			args: args{
				slices: makeSlices([]string{"10.128.0.2"}, []string{"fe00::1:1"}, corev1.ProtocolTCP),
				service: &corev1.Service{
					ObjectMeta: metav1.ObjectMeta{Name: serviceName, Namespace: ns},
					Spec: corev1.ServiceSpec{
						Type:                  corev1.ServiceTypeLoadBalancer,
						ClusterIP:             "192.168.1.1",
						ClusterIPs:            []string{"192.168.1.1", "2002::1"},
						ExternalTrafficPolicy: corev1.ServiceExternalTrafficPolicyTypeLocal,
						Ports: []corev1.ServicePort{{
							Name:       portName,
							Port:       inport,
							Protocol:   corev1.ProtocolTCP,
							TargetPort: outportstr,
						}},
						ExternalIPs: []string{"4.2.2.2", "42::42"},
					},
					Status: corev1.ServiceStatus{
						LoadBalancer: corev1.LoadBalancerStatus{
							Ingress: []corev1.LoadBalancerIngress{{
								IP: "5.5.5.5",
							}},
						},
					},
				},
			},
			resultsSame: true,
			resultSharedGatewayCluster: []lbConfig{
				{
					vips:     []string{"192.168.1.1", "2002::1"},
					protocol: corev1.ProtocolTCP,
					inport:   inport,
					clusterEndpoints: lbEndpoints{
						V4IPs: []string{"10.128.0.2"},
						V6IPs: []string{"fe00::1:1"},
						Port:  outport,
					},
					nodeEndpoints: map[string]lbEndpoints{
						nodeA: {
							V4IPs: []string{"10.128.0.2"},
							V6IPs: []string{"fe00::1:1"},
							Port:  outport,
						},
					},
				},
			},
			resultSharedGatewayNode: []lbConfig{
				{
					vips:                 []string{"4.2.2.2", "42::42", "5.5.5.5"},
					protocol:             corev1.ProtocolTCP,
					inport:               inport,
					externalTrafficLocal: true,
					clusterEndpoints: lbEndpoints{
						V4IPs: []string{"10.128.0.2"},
						V6IPs: []string{"fe00::1:1"},
						Port:  outport,
					},
					nodeEndpoints: map[string]lbEndpoints{
						nodeA: {
							V4IPs: []string{"10.128.0.2"},
							V6IPs: []string{"fe00::1:1"},
							Port:  outport,
						},
					},
				},
			},
		},
		{
			name: "dual-stack clusterip, one port, endpoints, nodePort",
			args: args{
				slices: makeSlices([]string{"10.128.0.2"}, []string{"fe00::1:1"}, corev1.ProtocolTCP),
				service: &corev1.Service{
					ObjectMeta: metav1.ObjectMeta{Name: serviceName, Namespace: ns},
					Spec: corev1.ServiceSpec{
						Type:       corev1.ServiceTypeClusterIP,
						ClusterIP:  "192.168.1.1",
						ClusterIPs: []string{"192.168.1.1", "2002::1"},
						Ports: []corev1.ServicePort{{
							Name:       portName,
							Port:       inport,
							Protocol:   corev1.ProtocolTCP,
							TargetPort: outportstr,
							NodePort:   5,
						}},
					},
				},
			},
			resultsSame: true,
			resultSharedGatewayCluster: []lbConfig{{
				vips:     []string{"192.168.1.1", "2002::1"},
				protocol: corev1.ProtocolTCP,
				inport:   inport,
				clusterEndpoints: lbEndpoints{
					V4IPs: []string{"10.128.0.2"},
					V6IPs: []string{"fe00::1:1"},
					Port:  outport,
				},
				nodeEndpoints: map[string]lbEndpoints{},
			}},
			resultSharedGatewayTemplate: []lbConfig{{
				vips:     []string{"node"},
				protocol: corev1.ProtocolTCP,
				inport:   5,
				clusterEndpoints: lbEndpoints{
					V4IPs: []string{"10.128.0.2"},
					V6IPs: []string{"fe00::1:1"},
					Port:  outport,
				},
				nodeEndpoints: map[string]lbEndpoints{},
				hasNodePort:   true,
			}},
		},
		{
			name: "dual-stack clusterip, one port, endpoints, nodePort, hostNetwork",
			args: args{
				// These slices are outside of the config, and thus are host network
				slices: makeSlices([]string{"192.168.0.1"}, []string{"2001::1"}, corev1.ProtocolTCP),
				service: &corev1.Service{
					ObjectMeta: metav1.ObjectMeta{Name: serviceName, Namespace: ns},
					Spec: corev1.ServiceSpec{
						Type:       corev1.ServiceTypeClusterIP,
						ClusterIP:  "192.168.1.1",
						ClusterIPs: []string{"192.168.1.1", "2002::1"},
						Ports: []corev1.ServicePort{{
							Name:       portName,
							Port:       inport,
							Protocol:   corev1.ProtocolTCP,
							TargetPort: outportstr,
							NodePort:   5,
						}},
					},
				},
			},
			// In shared and local gateway modes, nodeport and host-network-pods must be per-node
			resultSharedGatewayNode: []lbConfig{
				{
					vips:     []string{"192.168.1.1", "2002::1"},
					protocol: corev1.ProtocolTCP,
					inport:   inport,
					clusterEndpoints: lbEndpoints{
						V4IPs: []string{"192.168.0.1"},
						V6IPs: []string{"2001::1"},
						Port:  outport,
					},
					nodeEndpoints: map[string]lbEndpoints{},
				},
			},
			resultSharedGatewayTemplate: []lbConfig{
				{
					vips:     []string{"node"},
					protocol: corev1.ProtocolTCP,
					inport:   5,
					clusterEndpoints: lbEndpoints{
						V4IPs: []string{"192.168.0.1"},
						V6IPs: []string{"2001::1"},
						Port:  outport,
					},
					nodeEndpoints: map[string]lbEndpoints{},
					hasNodePort:   true,
				},
			},
			// in local gateway mode, only nodePort is per-node
			resultLocalGatewayNode: []lbConfig{
				{
					vips:     []string{"192.168.1.1", "2002::1"},
					protocol: corev1.ProtocolTCP,
					inport:   inport,
					clusterEndpoints: lbEndpoints{
						V4IPs: []string{"192.168.0.1"},
						V6IPs: []string{"2001::1"},
						Port:  outport,
					},
					nodeEndpoints: map[string]lbEndpoints{},
				},
			},
			resultLocalGatewayTemplate: []lbConfig{
				{
					vips:     []string{"node"},
					protocol: corev1.ProtocolTCP,
					inport:   5,
					clusterEndpoints: lbEndpoints{
						V4IPs: []string{"192.168.0.1"},
						V6IPs: []string{"2001::1"},
						Port:  outport,
					},
					nodeEndpoints: map[string]lbEndpoints{},
					hasNodePort:   true,
				},
			},
		},
		{
			name: "dual-stack clusterip, one port, endpoints, nodePort, hostNetwork, ExternalTrafficPolicy=Local",
			args: args{
				// These slices are outside of the config, and thus are host network
				slices: makeSlices([]string{"192.168.0.1"}, []string{"2001::1"}, corev1.ProtocolTCP),
				service: &corev1.Service{
					ObjectMeta: metav1.ObjectMeta{Name: serviceName, Namespace: ns},
					Spec: corev1.ServiceSpec{
						Type:                  corev1.ServiceTypeNodePort,
						ClusterIP:             "192.168.1.1",
						ClusterIPs:            []string{"192.168.1.1", "2002::1"},
						ExternalTrafficPolicy: corev1.ServiceExternalTrafficPolicyTypeLocal,
						Ports: []corev1.ServicePort{{
							Name:       portName,
							Port:       inport,
							Protocol:   corev1.ProtocolTCP,
							TargetPort: outportstr,
							NodePort:   5,
						}},
					},
				},
			},
			// In shared & local gateway modes, nodeport and host-network-pods must be per-node
			resultSharedGatewayNode: []lbConfig{
				{
					vips:     []string{"node"},
					protocol: corev1.ProtocolTCP,
					inport:   5,
					clusterEndpoints: lbEndpoints{
						V4IPs: []string{"192.168.0.1"},
						V6IPs: []string{"2001::1"},
						Port:  outport,
					},
					nodeEndpoints: map[string]lbEndpoints{
						nodeA: {
							V4IPs: []string{"192.168.0.1"},
							V6IPs: []string{"2001::1"},
							Port:  outport,
						},
					},
					externalTrafficLocal: true,
					hasNodePort:          true,
				},
				{
					vips:     []string{"192.168.1.1", "2002::1"},
					protocol: corev1.ProtocolTCP,
					inport:   inport,
					clusterEndpoints: lbEndpoints{
						V4IPs: []string{"192.168.0.1"},
						V6IPs: []string{"2001::1"},
						Port:  outport,
					},
					nodeEndpoints: map[string]lbEndpoints{
						nodeA: {
							V4IPs: []string{"192.168.0.1"},
							V6IPs: []string{"2001::1"},
							Port:  outport,
						},
					},
				},
			},
			resultLocalGatewayNode: []lbConfig{
				{
					vips:     []string{"node"},
					protocol: corev1.ProtocolTCP,
					inport:   5,
					clusterEndpoints: lbEndpoints{
						V4IPs: []string{"192.168.0.1"},
						V6IPs: []string{"2001::1"},
						Port:  outport,
					},
					nodeEndpoints: map[string]lbEndpoints{
						nodeA: {
							V4IPs: []string{"192.168.0.1"},
							V6IPs: []string{"2001::1"},
							Port:  outport,
						},
					},
					externalTrafficLocal: true,
					hasNodePort:          true,
				},
				{
					vips:     []string{"192.168.1.1", "2002::1"},
					protocol: corev1.ProtocolTCP,
					inport:   inport,
					clusterEndpoints: lbEndpoints{
						V4IPs: []string{"192.168.0.1"},
						V6IPs: []string{"2001::1"},
						Port:  outport,
					},
					nodeEndpoints: map[string]lbEndpoints{
						nodeA: {
							V4IPs: []string{"192.168.0.1"},
							V6IPs: []string{"2001::1"},
							Port:  outport,
						},
					},
				},
			},
		},
		{
			name: "dual-stack clusterip, one port, endpoints, hostNetwork",
			args: args{
				// These slices are outside of the config, and thus are host network
				slices: makeSlices([]string{"192.168.0.1"}, []string{"2001::1"}, corev1.ProtocolTCP),
				service: &corev1.Service{
					ObjectMeta: metav1.ObjectMeta{Name: serviceName, Namespace: ns},
					Spec: corev1.ServiceSpec{
						Type:       corev1.ServiceTypeClusterIP,
						ClusterIP:  "192.168.1.1",
						ClusterIPs: []string{"192.168.1.1", "2002::1"},
						Ports: []corev1.ServicePort{{
							Name:       portName,
							Port:       inport,
							Protocol:   corev1.ProtocolTCP,
							TargetPort: outportstr,
						}},
					},
				},
			},
			// In shared gateway mode, nodeport and host-network-pods must be per-node
			resultSharedGatewayNode: []lbConfig{
				{
					vips:     []string{"192.168.1.1", "2002::1"},
					protocol: corev1.ProtocolTCP,
					inport:   inport,
					clusterEndpoints: lbEndpoints{
						V4IPs: []string{"192.168.0.1"},
						V6IPs: []string{"2001::1"},
						Port:  outport,
					},
					nodeEndpoints: map[string]lbEndpoints{},
				},
			},
			resultLocalGatewayNode: []lbConfig{
				{
					vips:     []string{"192.168.1.1", "2002::1"},
					protocol: corev1.ProtocolTCP,
					inport:   inport,
					clusterEndpoints: lbEndpoints{
						V4IPs: []string{"192.168.0.1"},
						V6IPs: []string{"2001::1"},
						Port:  outport,
					},
					nodeEndpoints: map[string]lbEndpoints{},
				},
			},
		},
		{
			name: "LB service with NodePort, one port, two endpoints, external ips + lb status, ExternalTrafficPolicy=local",
			args: args{
				slices: makeV4SliceWithEndpoints(
					corev1.ProtocolTCP,
					kubetest.MakeReadyEndpoint(nodeA, "10.128.0.2"),
					kubetest.MakeReadyEndpoint(nodeB, "10.128.1.2"),
				),
				service: &corev1.Service{
					ObjectMeta: metav1.ObjectMeta{Name: serviceName, Namespace: ns},
					Spec: corev1.ServiceSpec{
						Type:                  corev1.ServiceTypeLoadBalancer,
						ClusterIP:             "192.168.1.1",
						ClusterIPs:            []string{"192.168.1.1"},
						ExternalTrafficPolicy: corev1.ServiceExternalTrafficPolicyTypeLocal,
						Ports: []corev1.ServicePort{{
							Name:       portName,
							Port:       inport,
							Protocol:   corev1.ProtocolTCP,
							TargetPort: outportstr,
							NodePort:   5,
						}},
						ExternalIPs: []string{"4.2.2.2"},
					},
					Status: corev1.ServiceStatus{
						LoadBalancer: corev1.LoadBalancerStatus{
							Ingress: []corev1.LoadBalancerIngress{{
								IP: "5.5.5.5",
							}},
						},
					},
				},
			},
			resultsSame: true,
			resultSharedGatewayCluster: []lbConfig{
				{
					vips:     []string{"192.168.1.1"},
					protocol: corev1.ProtocolTCP,
					inport:   inport,
					clusterEndpoints: lbEndpoints{
						V4IPs: []string{"10.128.0.2", "10.128.1.2"},
						Port:  outport,
					},
					nodeEndpoints: map[string]lbEndpoints{
						nodeA: {
							V4IPs: []string{"10.128.0.2"},
							Port:  outport,
						},
						nodeB: {
							V4IPs: []string{"10.128.1.2"},
							Port:  outport,
						},
					},
				},
			},
			resultSharedGatewayNode: []lbConfig{
				{
					vips:                 []string{"node"},
					protocol:             corev1.ProtocolTCP,
					inport:               5,
					hasNodePort:          true,
					externalTrafficLocal: true,
					clusterEndpoints: lbEndpoints{
						V4IPs: []string{"10.128.0.2", "10.128.1.2"},
						Port:  outport,
					},
					nodeEndpoints: map[string]lbEndpoints{
						nodeA: {
							V4IPs: []string{"10.128.0.2"},
							Port:  outport,
						},
						nodeB: {
							V4IPs: []string{"10.128.1.2"},
							Port:  outport,
						},
					},
				},
				{
					vips:                 []string{"4.2.2.2", "5.5.5.5"},
					protocol:             corev1.ProtocolTCP,
					inport:               inport,
					hasNodePort:          false,
					externalTrafficLocal: true,
					clusterEndpoints: lbEndpoints{
						V4IPs: []string{"10.128.0.2", "10.128.1.2"},
						Port:  outport,
					},
					nodeEndpoints: map[string]lbEndpoints{
						nodeA: {
							V4IPs: []string{"10.128.0.2"},
							Port:  outport,
						},
						nodeB: {
							V4IPs: []string{"10.128.1.2"},
							Port:  outport,
						},
					},
				},
			},
		},
		{
			// The fallback to terminating&serving only if there are no ready endpoints
			// is not done at this stage: we just include candidate endpoints, that is  ready + terminating&serving.
			// The test below will just show both endpoints in its output.
			name: "LB service with NodePort, port, two endpoints, external ips + lb status, ExternalTrafficPolicy=local, one endpoint is ready, the other one is terminating and serving",
			args: args{
				slices: makeV4SliceWithEndpoints(corev1.ProtocolTCP,
					kubetest.MakeReadyEndpoint(nodeA, "10.128.0.2"),
					kubetest.MakeTerminatingServingEndpoint(nodeB, "10.128.1.2")),
				service: &corev1.Service{
					ObjectMeta: metav1.ObjectMeta{Name: serviceName, Namespace: ns},
					Spec: corev1.ServiceSpec{
						Type:                  corev1.ServiceTypeLoadBalancer,
						ClusterIP:             "192.168.1.1",
						ClusterIPs:            []string{"192.168.1.1"},
						ExternalTrafficPolicy: corev1.ServiceExternalTrafficPolicyTypeLocal,
						Ports: []corev1.ServicePort{{
							Name:       portName,
							Port:       inport,
							Protocol:   corev1.ProtocolTCP,
							TargetPort: outportstr,
							NodePort:   5,
						}},
						ExternalIPs: []string{"4.2.2.2"},
					},
					Status: corev1.ServiceStatus{
						LoadBalancer: corev1.LoadBalancerStatus{
							Ingress: []corev1.LoadBalancerIngress{{
								IP: "5.5.5.5",
							}},
						},
					},
				},
			},
			resultsSame: true,
			resultSharedGatewayCluster: []lbConfig{
				{
					vips:     []string{"192.168.1.1"},
					protocol: corev1.ProtocolTCP,
					inport:   inport,
					clusterEndpoints: lbEndpoints{
						V4IPs: []string{"10.128.0.2"},
						Port:  outport,
					},
					nodeEndpoints: map[string]lbEndpoints{
						nodeA: {
							V4IPs: []string{"10.128.0.2"},
							Port:  outport,
						},
						nodeB: {
							V4IPs: []string{"10.128.1.2"}, // fallback to terminating & serving on nodeB
							Port:  outport,
						},
					},
				},
			},
			resultSharedGatewayNode: []lbConfig{
				{
					vips:                 []string{"node"},
					protocol:             corev1.ProtocolTCP,
					inport:               5,
					hasNodePort:          true,
					externalTrafficLocal: true,
					clusterEndpoints: lbEndpoints{
						V4IPs: []string{"10.128.0.2"},
						Port:  outport,
					},
					nodeEndpoints: map[string]lbEndpoints{
						nodeA: {
							V4IPs: []string{"10.128.0.2"},
							Port:  outport,
						},
						nodeB: {
							V4IPs: []string{"10.128.1.2"}, // fallback to terminating & serving on nodeB
							Port:  outport,
						},
					},
				},
				{
					vips:                 []string{"4.2.2.2", "5.5.5.5"},
					protocol:             corev1.ProtocolTCP,
					inport:               inport,
					hasNodePort:          false,
					externalTrafficLocal: true,
					clusterEndpoints: lbEndpoints{
						V4IPs: []string{"10.128.0.2"},
						Port:  outport,
					},
					nodeEndpoints: map[string]lbEndpoints{
						nodeA: {
							V4IPs: []string{"10.128.0.2"},
							Port:  outport,
						},
						nodeB: {
							V4IPs: []string{"10.128.1.2"}, // fallback to terminating & serving on nodeB
							Port:  outport,
						},
					},
				},
			},
		},
		{
			// Terminating & non-serving endpoints are filtered out by buildServiceLBConfigs
			name: "LB service with NodePort, one port, two endpoints, external ips + lb status, ExternalTrafficPolicy=local, both endpoints terminating: one is serving, the other one is not",
			args: args{
				slices: makeV4SliceWithEndpoints(corev1.ProtocolTCP,
					kubetest.MakeTerminatingServingEndpoint(nodeA, "10.128.0.2"),
					kubetest.MakeTerminatingNonServingEndpoint(nodeB, "10.128.1.2")),
				service: &corev1.Service{
					ObjectMeta: metav1.ObjectMeta{Name: serviceName, Namespace: ns},
					Spec: corev1.ServiceSpec{
						Type:                  corev1.ServiceTypeLoadBalancer,
						ClusterIP:             "192.168.1.1",
						ClusterIPs:            []string{"192.168.1.1"},
						ExternalTrafficPolicy: corev1.ServiceExternalTrafficPolicyTypeLocal,
						Ports: []corev1.ServicePort{{
							Name:       portName,
							Port:       inport,
							Protocol:   corev1.ProtocolTCP,
							TargetPort: outportstr,
							NodePort:   5,
						}},
						ExternalIPs: []string{"4.2.2.2"},
					},
					Status: corev1.ServiceStatus{
						LoadBalancer: corev1.LoadBalancerStatus{
							Ingress: []corev1.LoadBalancerIngress{{
								IP: "5.5.5.5",
							}},
						},
					},
				},
			},
			resultsSame: true,
			resultSharedGatewayCluster: []lbConfig{
				{
					vips:     []string{"192.168.1.1"},
					protocol: corev1.ProtocolTCP,
					inport:   inport,
					clusterEndpoints: lbEndpoints{
						V4IPs: []string{"10.128.0.2"},
						Port:  outport,
					},
					nodeEndpoints: map[string]lbEndpoints{
						nodeA: {
							V4IPs: []string{"10.128.0.2"},
							Port:  outport,
						},
					},
				},
			},
			resultSharedGatewayNode: []lbConfig{
				{
					vips:                 []string{"node"},
					protocol:             corev1.ProtocolTCP,
					inport:               5,
					hasNodePort:          true,
					externalTrafficLocal: true,
					clusterEndpoints: lbEndpoints{
						V4IPs: []string{"10.128.0.2"},
						Port:  outport,
					},
					nodeEndpoints: map[string]lbEndpoints{
						nodeA: {
							V4IPs: []string{"10.128.0.2"},
							Port:  outport,
						},
					},
				},
				{
					vips:                 []string{"4.2.2.2", "5.5.5.5"},
					protocol:             corev1.ProtocolTCP,
					inport:               inport,
					hasNodePort:          false,
					externalTrafficLocal: true,
					clusterEndpoints: lbEndpoints{
						V4IPs: []string{"10.128.0.2"},
						Port:  outport,
					},
					nodeEndpoints: map[string]lbEndpoints{
						nodeA: {
							V4IPs: []string{"10.128.0.2"},
							Port:  outport,
						},
					},
				},
			},
		},
	}

	for i, tt := range tests {
		t.Run(fmt.Sprintf("%d_%s", i, tt.name), func(t *testing.T) {
			// shared gateway mode
			globalconfig.Gateway.Mode = globalconfig.GatewayModeShared
			perNode, template, clusterWide := buildServiceLBConfigs(tt.args.service, tt.args.slices, defaultNodes, true, true, types.DefaultNetworkName)

			assert.EqualValues(t, tt.resultSharedGatewayNode, perNode, "SGW per-node configs should be equal")
			assert.EqualValues(t, tt.resultSharedGatewayTemplate, template, "SGW template configs should be equal")
			assert.EqualValues(t, tt.resultSharedGatewayCluster, clusterWide, "SGW cluster-wide configs should be equal")

			// local gateway mode
			globalconfig.Gateway.Mode = globalconfig.GatewayModeLocal

			perNode, template, clusterWide = buildServiceLBConfigs(tt.args.service, tt.args.slices, defaultNodes, true, true, types.DefaultNetworkName)
			if tt.resultsSame {
				assert.EqualValues(t, tt.resultSharedGatewayNode, perNode, "LGW per-node configs should be equal")
				assert.EqualValues(t, tt.resultSharedGatewayTemplate, template, "LGW template configs should be equal")
				assert.EqualValues(t, tt.resultSharedGatewayCluster, clusterWide, "LGW cluster-wide configs should be equal")
			} else {
				assert.EqualValues(t, tt.resultLocalGatewayNode, perNode, "LGW per-node configs should be equal")
				assert.EqualValues(t, tt.resultLocalGatewayTemplate, template, "LGW template configs should be equal")
				assert.EqualValues(t, tt.resultLocalGatewayCluster, clusterWide, "LGW cluster-wide configs should be equal")
			}
		})
	}
}

func Test_buildClusterLBs(t *testing.T) {
	name := "foo"
	namespace := "testns"

	oldGwMode := globalconfig.Gateway.Mode
	oldIPv4Mode := globalconfig.IPv4Mode
	defer func() {
		globalconfig.Gateway.Mode = oldGwMode
		globalconfig.IPv4Mode = oldIPv4Mode
	}()
	globalconfig.Gateway.Mode = globalconfig.GatewayModeShared

	defaultService := &corev1.Service{
		ObjectMeta: metav1.ObjectMeta{Name: name, Namespace: namespace},
		Spec: corev1.ServiceSpec{
			Type: corev1.ServiceTypeClusterIP,
		},
	}

	defaultRouters := []string{}
	defaultSwitches := []string{}
	defaultGroups := []string{types.ClusterLBGroupName}
	defaultOpts := LBOpts{Reject: true}

	globalconfig.IPv4Mode = true
	l3UDN, err := getSampleUDNNetInfo(namespace, "layer3")
	require.NoError(t, err)
	l2UDN, err := getSampleUDNNetInfo(namespace, "layer2")
	require.NoError(t, err)
	udnNets := []util.NetInfo{l3UDN, l2UDN}

	tc := []struct {
		name      string
		service   *corev1.Service
		configs   []lbConfig
		nodeInfos []nodeInfo
		expected  []LB
	}{
		{
			name:    "two tcp services, single stack",
			service: defaultService,
			configs: []lbConfig{
				{
					vips:     []string{"1.2.3.4"},
					protocol: corev1.ProtocolTCP,
					inport:   80,
					clusterEndpoints: lbEndpoints{
						V4IPs: []string{"192.168.0.1", "192.168.0.2"},
						Port:  8080,
					},
					nodeEndpoints: map[string]lbEndpoints{
						nodeA: {
							V4IPs: []string{"192.168.0.1", "192.168.0.2"},
							Port:  8080,
						},
					},
				},
				{
					vips:     []string{"1.2.3.4"},
					protocol: corev1.ProtocolTCP,
					inport:   443,
					clusterEndpoints: lbEndpoints{
						V4IPs: []string{"192.168.0.1"},
						Port:  8043,
					},
					nodeEndpoints: map[string]lbEndpoints{
						nodeA: {
							V4IPs: []string{"192.168.0.1"},
							Port:  8043,
						},
					},
				},
			},
			nodeInfos: defaultNodes,
			expected: []LB{
				{
					Name:        fmt.Sprintf("Service_%s/%s_TCP_cluster", namespace, name),
					Protocol:    "TCP",
					ExternalIDs: loadBalancerExternalIDs(namespacedServiceName(namespace, name)),
					Rules: []LBRule{
						{
							Source:  Addr{IP: "1.2.3.4", Port: 80},
							Targets: []Addr{{IP: "192.168.0.1", Port: 8080}, {IP: "192.168.0.2", Port: 8080}},
						},
						{
							Source:  Addr{IP: "1.2.3.4", Port: 443},
							Targets: []Addr{{IP: "192.168.0.1", Port: 8043}},
						},
					},

					Routers:  defaultRouters,
					Switches: defaultSwitches,
					Groups:   defaultGroups,
					Opts:     defaultOpts,
				},
			},
		},
		{
			name:    "tcp / udp services, single stack",
			service: defaultService,
			configs: []lbConfig{
				{
					vips:     []string{"1.2.3.4"},
					protocol: corev1.ProtocolTCP,
					inport:   80,
					clusterEndpoints: lbEndpoints{
						V4IPs: []string{"192.168.0.1", "192.168.0.2"},
						Port:  8080,
					},
					nodeEndpoints: map[string]lbEndpoints{
						nodeA: {
							V4IPs: []string{"192.168.0.1", "192.168.0.2"},
							Port:  8080,
						},
					},
				},
				{
					vips:     []string{"1.2.3.4"},
					protocol: corev1.ProtocolUDP,
					inport:   443,
					clusterEndpoints: lbEndpoints{
						V4IPs: []string{"192.168.0.1"},
						Port:  8043,
					},
					nodeEndpoints: map[string]lbEndpoints{
						nodeA: {
							V4IPs: []string{"192.168.0.1"},
							Port:  8043,
						},
					},
				},
			},
			nodeInfos: defaultNodes,
			expected: []LB{
				{
					Name:        fmt.Sprintf("Service_%s/%s_TCP_cluster", namespace, name),
					Protocol:    "TCP",
					ExternalIDs: loadBalancerExternalIDs(namespacedServiceName(namespace, name)),
					Rules: []LBRule{
						{
							Source:  Addr{IP: "1.2.3.4", Port: 80},
							Targets: []Addr{{IP: "192.168.0.1", Port: 8080}, {IP: "192.168.0.2", Port: 8080}},
						},
					},

					Switches: defaultSwitches,
					Routers:  defaultRouters,
					Groups:   defaultGroups,
					Opts:     defaultOpts,
				},
				{
					Name:        fmt.Sprintf("Service_%s/%s_UDP_cluster", namespace, name),
					Protocol:    "UDP",
					ExternalIDs: loadBalancerExternalIDs(namespacedServiceName(namespace, name)),
					Rules: []LBRule{
						{
							Source:  Addr{IP: "1.2.3.4", Port: 443},
							Targets: []Addr{{IP: "192.168.0.1", Port: 8043}},
						},
					},

					Switches: defaultSwitches,
					Routers:  defaultRouters,
					Groups:   defaultGroups,
					Opts:     defaultOpts,
				},
			},
		},
		{
			name:    "dual stack",
			service: defaultService,
			configs: []lbConfig{
				{
					vips:     []string{"1.2.3.4", "fe80::1"},
					protocol: corev1.ProtocolTCP,
					inport:   80,
					clusterEndpoints: lbEndpoints{
						V4IPs: []string{"192.168.0.1", "192.168.0.2"},
						V6IPs: []string{"fe90::1", "fe91::1"},

						Port: 8080,
					},
					nodeEndpoints: map[string]lbEndpoints{
						nodeA: {
							V4IPs: []string{"192.168.0.1", "192.168.0.2"},
							V6IPs: []string{"fe90::1", "fe91::1"},
							Port:  8080,
						},
					},
				},
				{
					vips:     []string{"1.2.3.4", "fe80::1"},
					protocol: corev1.ProtocolTCP,
					inport:   443,
					clusterEndpoints: lbEndpoints{
						V4IPs: []string{"192.168.0.1"},
						V6IPs: []string{"fe90::1"},

						Port: 8043,
					},
					nodeEndpoints: map[string]lbEndpoints{
						nodeA: {
							V4IPs: []string{"192.168.0.1"},
							V6IPs: []string{"fe90::1"},
							Port:  8043,
						},
					},
				},
			},
			nodeInfos: defaultNodes,
			expected: []LB{
				{
					Name:        fmt.Sprintf("Service_%s/%s_TCP_cluster", namespace, name),
					Protocol:    "TCP",
					ExternalIDs: loadBalancerExternalIDs(namespacedServiceName(namespace, name)),
					Rules: []LBRule{
						{
							Source:  Addr{IP: "1.2.3.4", Port: 80},
							Targets: []Addr{{IP: "192.168.0.1", Port: 8080}, {IP: "192.168.0.2", Port: 8080}},
						},
						{
							Source:  Addr{IP: "fe80::1", Port: 80},
							Targets: []Addr{{IP: "fe90::1", Port: 8080}, {IP: "fe91::1", Port: 8080}},
						},
						{
							Source:  Addr{IP: "1.2.3.4", Port: 443},
							Targets: []Addr{{IP: "192.168.0.1", Port: 8043}},
						},
						{
							Source:  Addr{IP: "fe80::1", Port: 443},
							Targets: []Addr{{IP: "fe90::1", Port: 8043}},
						},
					},

					Routers:  defaultRouters,
					Switches: defaultSwitches,
					Groups:   defaultGroups,
					Opts:     defaultOpts,
				},
			},
		},
	}
	for i, tt := range tc {
		t.Run(fmt.Sprintf("%d_%s", i, tt.name), func(t *testing.T) {

			// default network
			actual := buildClusterLBs(tt.service, tt.configs, tt.nodeInfos, true, &util.DefaultNetInfo{})
			assert.Equal(t, tt.expected, actual)

			// UDN
			for _, udn := range udnNets {
				UDNExternalIDs := loadBalancerExternalIDsForNetwork(namespacedServiceName(namespace, name), udn.GetNetworkName())
				expected := make([]LB, len(tt.expected))
				copy(expected, tt.expected)
				for idx := range tt.expected {
					expected[idx].ExternalIDs = UDNExternalIDs
					expected[idx].Groups = []string{udn.GetNetworkScopedLoadBalancerGroupName(types.ClusterLBGroupName)}
					expected[idx].Name = udn.GetNetworkScopedLoadBalancerName(tt.expected[idx].Name)
				}
				actual = buildClusterLBs(tt.service, tt.configs, tt.nodeInfos, true, udn)
				assert.Equal(t, expected, actual)
			}
		})
	}
}

func Test_buildPerNodeLBs(t *testing.T) {
	oldClusterSubnet := globalconfig.Default.ClusterSubnets
	oldGwMode := globalconfig.Gateway.Mode
	oldServiceCIDRs := globalconfig.Kubernetes.ServiceCIDRs
	oldIPv4Mode := globalconfig.IPv4Mode
	defer func() {
		globalconfig.IPv4Mode = oldIPv4Mode
		globalconfig.Gateway.Mode = oldGwMode
		globalconfig.Default.ClusterSubnets = oldClusterSubnet
		globalconfig.Kubernetes.ServiceCIDRs = oldServiceCIDRs
	}()

	_, cidr4, _ := net.ParseCIDR("10.128.0.0/16")
	_, cidr6, _ := net.ParseCIDR("fe00::/64")
	globalconfig.Default.ClusterSubnets = []globalconfig.CIDRNetworkEntry{{CIDR: cidr4, HostSubnetLength: 26}, {CIDR: cidr6, HostSubnetLength: 26}}
	_, svcCIDRv4, _ := net.ParseCIDR("192.168.0.0/24")
	_, svcCIDRv6, _ := net.ParseCIDR("fd92::0/80")

	globalconfig.Kubernetes.ServiceCIDRs = []*net.IPNet{svcCIDRv4}
	globalconfig.IPv4Mode = true

	name := "foo"
	namespace := "testns"

	l3UDN, err := getSampleUDNNetInfo(namespace, "layer3")
	require.NoError(t, err)
	l2UDN, err := getSampleUDNNetInfo(namespace, "layer2")
	require.NoError(t, err)
	udnNetworks := []util.NetInfo{l3UDN, l2UDN}

	defaultService := &corev1.Service{
		ObjectMeta: metav1.ObjectMeta{Name: name, Namespace: namespace},
		Spec: corev1.ServiceSpec{
			Type: corev1.ServiceTypeClusterIP,
		},
	}

	defaultNodes := []nodeInfo{
		{
			name:               nodeA,
			l3gatewayAddresses: []net.IP{net.ParseIP("10.0.0.1")},
			hostAddresses:      []net.IP{net.ParseIP("10.0.0.1"), net.ParseIP("10.0.0.111")},
			gatewayRouterName:  "gr-node-a",
			switchName:         "switch-node-a",
			podSubnets:         []net.IPNet{{IP: net.ParseIP("10.128.0.0"), Mask: net.CIDRMask(24, 32)}},
		},
		{
			name:               nodeB,
			l3gatewayAddresses: []net.IP{net.ParseIP("10.0.0.2")},
			hostAddresses:      []net.IP{net.ParseIP("10.0.0.2")},
			gatewayRouterName:  "gr-node-b",
			switchName:         "switch-node-b",
			podSubnets:         []net.IPNet{{IP: net.ParseIP("10.128.1.0"), Mask: net.CIDRMask(24, 32)}},
		},
	}

	defaultNodesV6 := []nodeInfo{
		{
			name:               nodeA,
			l3gatewayAddresses: []net.IP{net.ParseIP("fd00::1")},
			hostAddresses:      []net.IP{net.ParseIP("fd00::1"), net.ParseIP("fd00::111")},
			gatewayRouterName:  "gr-node-a",
			switchName:         "switch-node-a",
			podSubnets:         []net.IPNet{{IP: net.ParseIP("fe00:0:0:0:1::0"), Mask: net.CIDRMask(64, 64)}},
		},
		{
			name:               nodeB,
			l3gatewayAddresses: []net.IP{net.ParseIP("fd00::2")},
			hostAddresses:      []net.IP{net.ParseIP("fd00::2")},
			gatewayRouterName:  "gr-node-b",
			switchName:         "switch-node-b",
			podSubnets:         []net.IPNet{{IP: net.ParseIP("fe00:0:0:0:2::0"), Mask: net.CIDRMask(64, 64)}},
		},
	}

	defaultOpts := LBOpts{Reject: true}

	//defaultRouters := []string{"gr-node-a", "gr-node-b"}
	//defaultSwitches := []string{"switch-node-a", "switch-node-b"}

	tc := []struct {
		name           string
		service        *corev1.Service
		configs        []lbConfig
		expectedShared []LB
		expectedLocal  []LB
	}{
		{
			name:    "host-network pod",
			service: defaultService,
			configs: []lbConfig{
				{
					vips:     []string{"1.2.3.4"},
					protocol: corev1.ProtocolTCP,
					inport:   80,
					clusterEndpoints: lbEndpoints{
						V4IPs: []string{"10.0.0.1"},
						Port:  8080,
					},
					nodeEndpoints: map[string]lbEndpoints{
						nodeA: {
							V4IPs: []string{"10.0.0.1"},
							Port:  8080,
						},
					},
				},
			},
			expectedShared: []LB{
				{
					Name:        "Service_testns/foo_TCP_node_router_node-a",
					ExternalIDs: loadBalancerExternalIDs(namespacedServiceName(namespace, name)),
					Routers:     []string{"gr-node-a"},
					Protocol:    "TCP",
					Rules: []LBRule{
						{
							Source:  Addr{IP: "1.2.3.4", Port: 80},
							Targets: []Addr{{IP: "169.254.169.2", Port: 8080}},
						},
					},
					Opts: defaultOpts,
				},
				{
					Name:        "Service_testns/foo_TCP_node_switch_node-a_merged",
					ExternalIDs: loadBalancerExternalIDs(namespacedServiceName(namespace, name)),
					Routers:     []string{"gr-node-b"},
					Switches:    []string{"switch-node-a", "switch-node-b"},
					Protocol:    "TCP",
					Rules: []LBRule{
						{
							Source:  Addr{IP: "1.2.3.4", Port: 80},
							Targets: []Addr{{IP: "10.0.0.1", Port: 8080}},
						},
					},
					Opts: defaultOpts,
				},
			},
		},
		{
			name:    "nodeport service, standard pod",
			service: defaultService,
			configs: []lbConfig{
				{
					vips:     []string{"node"},
					protocol: corev1.ProtocolTCP,
					inport:   80,
					clusterEndpoints: lbEndpoints{
						V4IPs: []string{"10.128.0.2"},
						Port:  8080,
					},
					nodeEndpoints: map[string]lbEndpoints{
						nodeA: {V4IPs: []string{"10.128.0.2"}, Port: 8080},
					},
				},
			},
			expectedShared: []LB{
				{
					Name:        "Service_testns/foo_TCP_node_router+switch_node-a",
					ExternalIDs: loadBalancerExternalIDs(namespacedServiceName(namespace, name)),
					Routers:     []string{"gr-node-a"},
					Switches:    []string{"switch-node-a"},
					Protocol:    "TCP",
					Rules: []LBRule{
						{
							Source:  Addr{IP: "10.0.0.1", Port: 80},
							Targets: []Addr{{IP: "10.128.0.2", Port: 8080}},
						},
						{
							Source:  Addr{IP: "10.0.0.111", Port: 80},
							Targets: []Addr{{IP: "10.128.0.2", Port: 8080}},
						},
					},
					Opts: defaultOpts,
				},
				{
					Name:        "Service_testns/foo_TCP_node_router+switch_node-b",
					ExternalIDs: loadBalancerExternalIDs(namespacedServiceName(namespace, name)),
					Routers:     []string{"gr-node-b"},
					Switches:    []string{"switch-node-b"},
					Protocol:    "TCP",
					Rules: []LBRule{
						{
							Source:  Addr{IP: "10.0.0.2", Port: 80},
							Targets: []Addr{{IP: "10.128.0.2", Port: 8080}},
						},
					},
					Opts: defaultOpts,
				},
			},
			expectedLocal: []LB{
				{
					Name:        "Service_testns/foo_TCP_node_router+switch_node-a",
					ExternalIDs: loadBalancerExternalIDs(namespacedServiceName(namespace, name)),
					Routers:     []string{"gr-node-a"},
					Switches:    []string{"switch-node-a"},
					Protocol:    "TCP",
					Rules: []LBRule{
						{
							Source:  Addr{IP: "10.0.0.1", Port: 80},
							Targets: []Addr{{IP: "10.128.0.2", Port: 8080}},
						},
						{
							Source:  Addr{IP: "10.0.0.111", Port: 80},
							Targets: []Addr{{IP: "10.128.0.2", Port: 8080}},
						},
					},
					Opts: defaultOpts,
				},
				{
					Name:        "Service_testns/foo_TCP_node_router+switch_node-b",
					ExternalIDs: loadBalancerExternalIDs(namespacedServiceName(namespace, name)),
					Routers:     []string{"gr-node-b"},
					Switches:    []string{"switch-node-b"},
					Protocol:    "TCP",
					Rules: []LBRule{
						{
							Source:  Addr{IP: "10.0.0.2", Port: 80},
							Targets: []Addr{{IP: "10.128.0.2", Port: 8080}},
						},
					},
					Opts: defaultOpts,
				},
			},
		},
		{
			name:    "nodeport service, host-network pod",
			service: defaultService,
			configs: []lbConfig{
				{
					vips:     []string{"192.168.0.1"},
					protocol: corev1.ProtocolTCP,
					inport:   80,
					clusterEndpoints: lbEndpoints{
						V4IPs: []string{"10.0.0.1"},
						Port:  8080,
					},
					nodeEndpoints: map[string]lbEndpoints{
						nodeA: {
							V4IPs: []string{"10.0.0.1"},
							Port:  8080,
						},
					},
				},
				{
					vips:     []string{"node"},
					protocol: corev1.ProtocolTCP,
					inport:   80,
					clusterEndpoints: lbEndpoints{
						V4IPs: []string{"10.0.0.1"},
						Port:  8080,
					},
					nodeEndpoints: map[string]lbEndpoints{
						nodeA: {
							V4IPs: []string{"10.0.0.1"},
							Port:  8080,
						},
					},
				},
			},
			expectedShared: []LB{
				{
					Name:        "Service_testns/foo_TCP_node_router_node-a",
					ExternalIDs: loadBalancerExternalIDs(namespacedServiceName(namespace, name)),
					Routers:     []string{"gr-node-a"},
					Protocol:    "TCP",
					Rules: []LBRule{
						{
							Source:  Addr{IP: "192.168.0.1", Port: 80},
							Targets: []Addr{{IP: "169.254.169.2", Port: 8080}},
						},
						{
							Source:  Addr{IP: "10.0.0.1", Port: 80},
							Targets: []Addr{{IP: "169.254.169.2", Port: 8080}},
						},
						{
							Source:  Addr{IP: "10.0.0.111", Port: 80},
							Targets: []Addr{{IP: "169.254.169.2", Port: 8080}},
						},
					},
					Opts: defaultOpts,
				},
				{
					Name:        "Service_testns/foo_TCP_node_switch_node-a",
					ExternalIDs: loadBalancerExternalIDs(namespacedServiceName(namespace, name)),
					Switches:    []string{"switch-node-a"},
					Protocol:    "TCP",
					Rules: []LBRule{
						{
							Source:  Addr{IP: "192.168.0.1", Port: 80},
							Targets: []Addr{{IP: "10.0.0.1", Port: 8080}},
						},
						{
							Source:  Addr{IP: "10.0.0.1", Port: 80},
							Targets: []Addr{{IP: "10.0.0.1", Port: 8080}},
						},
						{
							Source:  Addr{IP: "10.0.0.111", Port: 80},
							Targets: []Addr{{IP: "10.0.0.1", Port: 8080}},
						},
					},
					Opts: defaultOpts,
				},
				{
					Name:        "Service_testns/foo_TCP_node_router+switch_node-b",
					ExternalIDs: loadBalancerExternalIDs(namespacedServiceName(namespace, name)),
					Routers:     []string{"gr-node-b"},
					Switches:    []string{"switch-node-b"},
					Protocol:    "TCP",
					Rules: []LBRule{
						{
							Source:  Addr{IP: "192.168.0.1", Port: 80},
							Targets: []Addr{{IP: "10.0.0.1", Port: 8080}},
						},
						{
							Source:  Addr{IP: "10.0.0.2", Port: 80},
							Targets: []Addr{{IP: "10.0.0.1", Port: 8080}},
						},
					},
					Opts: defaultOpts,
				},
			},
			expectedLocal: []LB{
				{
					Name:        "Service_testns/foo_TCP_node_router_node-a",
					ExternalIDs: loadBalancerExternalIDs(namespacedServiceName(namespace, name)),
					Routers:     []string{"gr-node-a"},
					Protocol:    "TCP",
					Rules: []LBRule{
						{
							Source:  Addr{IP: "192.168.0.1", Port: 80},
							Targets: []Addr{{IP: "169.254.169.2", Port: 8080}},
						},
						{
							Source:  Addr{IP: "10.0.0.1", Port: 80},
							Targets: []Addr{{IP: "169.254.169.2", Port: 8080}},
						},
						{
							Source:  Addr{IP: "10.0.0.111", Port: 80},
							Targets: []Addr{{IP: "169.254.169.2", Port: 8080}},
						},
					},
					Opts: defaultOpts,
				},
				{
					Name:        "Service_testns/foo_TCP_node_switch_node-a",
					ExternalIDs: loadBalancerExternalIDs(namespacedServiceName(namespace, name)),
					Switches:    []string{"switch-node-a"},
					Protocol:    "TCP",
					Rules: []LBRule{
						{
							Source:  Addr{IP: "192.168.0.1", Port: 80},
							Targets: []Addr{{IP: "10.0.0.1", Port: 8080}},
						},
						{
							Source:  Addr{IP: "10.0.0.1", Port: 80},
							Targets: []Addr{{IP: "10.0.0.1", Port: 8080}},
						},
						{
							Source:  Addr{IP: "10.0.0.111", Port: 80},
							Targets: []Addr{{IP: "10.0.0.1", Port: 8080}},
						},
					},
					Opts: defaultOpts,
				},
				{
					Name:        "Service_testns/foo_TCP_node_router+switch_node-b",
					ExternalIDs: loadBalancerExternalIDs(namespacedServiceName(namespace, name)),
					Routers:     []string{"gr-node-b"},
					Switches:    []string{"switch-node-b"},
					Protocol:    "TCP",
					Rules: []LBRule{
						{
							Source:  Addr{IP: "192.168.0.1", Port: 80},
							Targets: []Addr{{IP: "10.0.0.1", Port: 8080}},
						},
						{
							Source:  Addr{IP: "10.0.0.2", Port: 80},
							Targets: []Addr{{IP: "10.0.0.1", Port: 8080}},
						},
					},
					Opts: defaultOpts,
				},
			},
		},
		{
			// The most complicated case
			name:    "nodeport service, host-network pod, ExternalTrafficPolicy=local",
			service: defaultService,
			configs: []lbConfig{
				{
					vips:     []string{"192.168.0.1"},
					protocol: corev1.ProtocolTCP,
					inport:   80,
					clusterEndpoints: lbEndpoints{
						V4IPs: []string{"10.0.0.1"},
						Port:  8080,
					},
					nodeEndpoints: map[string]lbEndpoints{
						nodeA: {
							V4IPs: []string{"10.0.0.1"},
							Port:  8080,
						},
					},
				},
				{
					vips:                 []string{"node"},
					protocol:             corev1.ProtocolTCP,
					inport:               80,
					externalTrafficLocal: true,
					hasNodePort:          true,
					clusterEndpoints: lbEndpoints{
						V4IPs: []string{"10.0.0.1"},
						Port:  8080,
					},
					nodeEndpoints: map[string]lbEndpoints{
						nodeA: {
							V4IPs: []string{"10.0.0.1"},
							Port:  8080,
						},
					},
				},
			},
			expectedShared: []LB{
				// node-a has endpoints: 3 load balancers
				// router clusterip
				// router nodeport
				// switch clusterip + nodeport
				{
					Name:        "Service_testns/foo_TCP_node_router_node-a",
					ExternalIDs: loadBalancerExternalIDs(namespacedServiceName(namespace, name)),
					Routers:     []string{"gr-node-a"},
					Protocol:    "TCP",
					Rules: []LBRule{
						{
							Source:  Addr{IP: "192.168.0.1", Port: 80},
							Targets: []Addr{{IP: "169.254.169.2", Port: 8080}},
						},
					},
					Opts: defaultOpts,
				},
				{
					Name:        "Service_testns/foo_TCP_node_local_router_node-a",
					ExternalIDs: loadBalancerExternalIDs(namespacedServiceName(namespace, name)),
					Routers:     []string{"gr-node-a"},
					Opts:        LBOpts{SkipSNAT: true, Reject: true},
					Protocol:    "TCP",
					Rules: []LBRule{
						{
							Source:  Addr{IP: "10.0.0.1", Port: 80},
							Targets: []Addr{{IP: "169.254.169.2", Port: 8080}},
						},
						{
							Source:  Addr{IP: "10.0.0.111", Port: 80},
							Targets: []Addr{{IP: "169.254.169.2", Port: 8080}},
						},
					},
				},
				{
					Name:        "Service_testns/foo_TCP_node_switch_node-a",
					ExternalIDs: loadBalancerExternalIDs(namespacedServiceName(namespace, name)),
					Switches:    []string{"switch-node-a"},
					Protocol:    "TCP",
					Rules: []LBRule{
						{
							Source:  Addr{IP: "192.168.0.1", Port: 80},
							Targets: []Addr{{IP: "10.0.0.1", Port: 8080}},
						},
						{
							Source:  Addr{IP: "169.254.169.3", Port: 80},
							Targets: []Addr{{IP: "10.0.0.1", Port: 8080}},
						},
						{
							Source:  Addr{IP: "10.0.0.1", Port: 80},
							Targets: []Addr{{IP: "10.0.0.1", Port: 8080}},
						},
						{
							Source:  Addr{IP: "169.254.169.3", Port: 80},
							Targets: []Addr{{IP: "10.0.0.1", Port: 8080}},
						},
						{
							Source:  Addr{IP: "10.0.0.111", Port: 80},
							Targets: []Addr{{IP: "10.0.0.1", Port: 8080}},
						},
					},
					Opts: defaultOpts,
				},

				// node-b has no endpoint, 3 lbs
				// router clusterip
				// router nodeport = empty
				// switch clusterip + nodeport
				{
					Name:        "Service_testns/foo_TCP_node_router_node-b",
					ExternalIDs: loadBalancerExternalIDs(namespacedServiceName(namespace, name)),
					Routers:     []string{"gr-node-b"},
					Protocol:    "TCP",
					Rules: []LBRule{
						{
							Source:  Addr{IP: "192.168.0.1", Port: 80},
							Targets: []Addr{{IP: "10.0.0.1", Port: 8080}},
						},
						{
							Source:  Addr{IP: "10.0.0.2", Port: 80},
							Targets: []Addr{},
						},
					},
					Opts: defaultOpts,
				},
				{
					Name:        "Service_testns/foo_TCP_node_switch_node-b",
					ExternalIDs: loadBalancerExternalIDs(namespacedServiceName(namespace, name)),
					Switches:    []string{"switch-node-b"},
					Protocol:    "TCP",
					Rules: []LBRule{
						{
							Source:  Addr{IP: "192.168.0.1", Port: 80},
							Targets: []Addr{{IP: "10.0.0.1", Port: 8080}},
						},
						{
							Source:  Addr{IP: "169.254.169.3", Port: 80},
							Targets: []Addr{},
						},
						{
							Source:  Addr{IP: "10.0.0.2", Port: 80},
							Targets: []Addr{{IP: "10.0.0.1", Port: 8080}},
						},
					},
					Opts: defaultOpts,
				},
			},
		},
		{
			name:    "clusterIP + externalIP service, standard pods, InternalTrafficPolicy=local",
			service: defaultService,
			configs: []lbConfig{
				{
					vips:                 []string{"192.168.0.1"}, // clusterIP config
					protocol:             corev1.ProtocolTCP,
					inport:               80,
					internalTrafficLocal: true,
					clusterEndpoints: lbEndpoints{
						V4IPs: []string{"10.128.0.1", "10.128.1.1"},
						Port:  8080,
					},
					nodeEndpoints: map[string]lbEndpoints{
						nodeA: {
							V4IPs: []string{"10.128.0.1"},
							Port:  8080,
						},
						nodeB: {
							V4IPs: []string{"10.128.1.1"},
							Port:  8080,
						},
					},
				},
				{
					vips:     []string{"1.2.3.4"}, // externalIP config
					protocol: corev1.ProtocolTCP,
					inport:   80,
					clusterEndpoints: lbEndpoints{
						V4IPs: []string{"10.128.0.1", "10.128.1.1"},
						Port:  8080,
					},
					nodeEndpoints: map[string]lbEndpoints{
						nodeA: {
							V4IPs: []string{"10.128.0.1"},
							Port:  8080,
						},
						nodeB: {
							V4IPs: []string{"10.128.1.1"},
							Port:  8080,
						},
					},
				},
			},
			expectedShared: []LB{
				{
					Name:        "Service_testns/foo_TCP_node_router_node-a_merged",
					ExternalIDs: loadBalancerExternalIDs(namespacedServiceName(namespace, name)),
					Routers:     []string{"gr-node-a", "gr-node-b"},
					Protocol:    "TCP",
					Rules: []LBRule{
						{
							Source:  Addr{IP: "192.168.0.1", Port: 80},
							Targets: []Addr{{IP: "10.128.0.1", Port: 8080}, {IP: "10.128.1.1", Port: 8080}}, // no filtering on GR LBs for ITP=local
						},
						{
							Source:  Addr{IP: "1.2.3.4", Port: 80},
							Targets: []Addr{{IP: "10.128.0.1", Port: 8080}, {IP: "10.128.1.1", Port: 8080}},
						},
					},
					Opts: defaultOpts,
				},
				{
					Name:        "Service_testns/foo_TCP_node_switch_node-a",
					ExternalIDs: loadBalancerExternalIDs(namespacedServiceName(namespace, name)),
					Switches:    []string{"switch-node-a"},
					Protocol:    "TCP",
					Rules: []LBRule{
						{
							Source:  Addr{IP: "192.168.0.1", Port: 80},
							Targets: []Addr{{IP: "10.128.0.1", Port: 8080}}, // filters out the ep present only on node-a
						},
						{
							Source:  Addr{IP: "1.2.3.4", Port: 80},
							Targets: []Addr{{IP: "10.128.0.1", Port: 8080}, {IP: "10.128.1.1", Port: 8080}}, // ITP is only applicable for clusterIPs
						},
					},
					Opts: defaultOpts,
				},
				{
					Name:        "Service_testns/foo_TCP_node_switch_node-b",
					ExternalIDs: loadBalancerExternalIDs(namespacedServiceName(namespace, name)),
					Switches:    []string{"switch-node-b"},
					Protocol:    "TCP",
					Rules: []LBRule{
						{
							Source:  Addr{IP: "192.168.0.1", Port: 80},
							Targets: []Addr{{IP: "10.128.1.1", Port: 8080}}, // filters out the ep present only on node-b
						},
						{
							Source:  Addr{IP: "1.2.3.4", Port: 80},
							Targets: []Addr{{IP: "10.128.0.1", Port: 8080}, {IP: "10.128.1.1", Port: 8080}}, // ITP is only applicable for clusterIPs
						},
					},
					Opts: defaultOpts,
				},
			},
			expectedLocal: []LB{
				{
					Name:        "Service_testns/foo_TCP_node_router_node-a_merged",
					ExternalIDs: loadBalancerExternalIDs(namespacedServiceName(namespace, name)),
					Routers:     []string{"gr-node-a", "gr-node-b"},
					Protocol:    "TCP",
					Rules: []LBRule{
						{
							Source:  Addr{IP: "192.168.0.1", Port: 80},
							Targets: []Addr{{IP: "10.128.0.1", Port: 8080}, {IP: "10.128.1.1", Port: 8080}}, // no filtering on GR LBs for ITP=local
						},
						{
							Source:  Addr{IP: "1.2.3.4", Port: 80},
							Targets: []Addr{{IP: "10.128.0.1", Port: 8080}, {IP: "10.128.1.1", Port: 8080}},
						},
					},
					Opts: defaultOpts,
				},
				{
					Name:        "Service_testns/foo_TCP_node_switch_node-a",
					ExternalIDs: loadBalancerExternalIDs(namespacedServiceName(namespace, name)),
					Switches:    []string{"switch-node-a"},
					Protocol:    "TCP",
					Rules: []LBRule{
						{
							Source:  Addr{IP: "192.168.0.1", Port: 80},
							Targets: []Addr{{IP: "10.128.0.1", Port: 8080}}, // filters out the ep present only on node-a
						},
						{
							Source:  Addr{IP: "1.2.3.4", Port: 80},
							Targets: []Addr{{IP: "10.128.0.1", Port: 8080}, {IP: "10.128.1.1", Port: 8080}}, // ITP is only applicable for clusterIPs
						},
					},
					Opts: defaultOpts,
				},
				{
					Name:        "Service_testns/foo_TCP_node_switch_node-b",
					ExternalIDs: loadBalancerExternalIDs(namespacedServiceName(namespace, name)),
					Switches:    []string{"switch-node-b"},
					Protocol:    "TCP",
					Rules: []LBRule{
						{
							Source:  Addr{IP: "192.168.0.1", Port: 80},
							Targets: []Addr{{IP: "10.128.1.1", Port: 8080}}, // filters out the ep present only on node-b
						},
						{
							Source:  Addr{IP: "1.2.3.4", Port: 80},
							Targets: []Addr{{IP: "10.128.0.1", Port: 8080}, {IP: "10.128.1.1", Port: 8080}}, // ITP is only applicable for clusterIPs
						},
					},
					Opts: defaultOpts,
				},
			},
		},
		{
			name:    "clusterIP + externalIP service, host-networked pods, InternalTrafficPolicy=local",
			service: defaultService,
			configs: []lbConfig{
				{
					vips:                 []string{"192.168.0.1"}, // clusterIP config
					protocol:             corev1.ProtocolTCP,
					inport:               80,
					internalTrafficLocal: true,
					clusterEndpoints: lbEndpoints{
						V4IPs: []string{"10.0.0.1", "10.0.0.2"},
						Port:  8080,
					},
					nodeEndpoints: map[string]lbEndpoints{
						nodeA: {
							V4IPs: []string{"10.0.0.1"},
							Port:  8080,
						},
						nodeB: {
							V4IPs: []string{"10.0.0.2"},
							Port:  8080,
						},
					},
				},
				{
					vips:     []string{"1.2.3.4"}, // externalIP config
					protocol: corev1.ProtocolTCP,
					inport:   80,
					clusterEndpoints: lbEndpoints{
						V4IPs: []string{"10.0.0.1", "10.0.0.2"},
						Port:  8080,
					},
					nodeEndpoints: map[string]lbEndpoints{
						nodeA: {
							V4IPs: []string{"10.0.0.1"},
							Port:  8080,
						},
						nodeB: {
							V4IPs: []string{"10.0.0.2"},
							Port:  8080,
						},
					},
				},
			},
			expectedShared: []LB{
				{
					Name:        "Service_testns/foo_TCP_node_router_node-a",
					ExternalIDs: loadBalancerExternalIDs(namespacedServiceName(namespace, name)),
					Routers:     []string{"gr-node-a"},
					Protocol:    "TCP",
					Rules: []LBRule{
						{
							Source:  Addr{IP: "192.168.0.1", Port: 80},
							Targets: []Addr{{IP: "169.254.169.2", Port: 8080}, {IP: "10.0.0.2", Port: 8080}}, // no filtering on GR LBs for ITP=local
						},
						{
							Source:  Addr{IP: "1.2.3.4", Port: 80},
							Targets: []Addr{{IP: "169.254.169.2", Port: 8080}, {IP: "10.0.0.2", Port: 8080}},
						},
					},
					Opts: defaultOpts,
				},
				{
					Name:        "Service_testns/foo_TCP_node_switch_node-a",
					ExternalIDs: loadBalancerExternalIDs(namespacedServiceName(namespace, name)),
					Switches:    []string{"switch-node-a"},
					Protocol:    "TCP",
					Rules: []LBRule{
						{
							Source:  Addr{IP: "192.168.0.1", Port: 80},
							Targets: []Addr{{IP: "10.0.0.1", Port: 8080}}, // filters out the ep present only on node-a
						},
						{
							Source:  Addr{IP: "1.2.3.4", Port: 80},
							Targets: []Addr{{IP: "10.0.0.1", Port: 8080}, {IP: "10.0.0.2", Port: 8080}}, // ITP is only applicable for clusterIPs
						},
					},
					Opts: defaultOpts,
				},
				{
					Name:        "Service_testns/foo_TCP_node_router_node-b",
					ExternalIDs: loadBalancerExternalIDs(namespacedServiceName(namespace, name)),
					Routers:     []string{"gr-node-b"},
					Protocol:    "TCP",
					Rules: []LBRule{
						{
							Source:  Addr{IP: "192.168.0.1", Port: 80},
							Targets: []Addr{{IP: "10.0.0.1", Port: 8080}, {IP: "169.254.169.2", Port: 8080}}, // no filtering on GR LBs for ITP=local
						},
						{
							Source:  Addr{IP: "1.2.3.4", Port: 80},
							Targets: []Addr{{IP: "10.0.0.1", Port: 8080}, {IP: "169.254.169.2", Port: 8080}},
						},
					},
					Opts: defaultOpts,
				},
				{
					Name:        "Service_testns/foo_TCP_node_switch_node-b",
					ExternalIDs: loadBalancerExternalIDs(namespacedServiceName(namespace, name)),
					Switches:    []string{"switch-node-b"},
					Protocol:    "TCP",
					Rules: []LBRule{
						{
							Source:  Addr{IP: "192.168.0.1", Port: 80},
							Targets: []Addr{{IP: "10.0.0.2", Port: 8080}}, // filters out the ep present only on node-b
						},
						{
							Source:  Addr{IP: "1.2.3.4", Port: 80},
							Targets: []Addr{{IP: "10.0.0.1", Port: 8080}, {IP: "10.0.0.2", Port: 8080}}, // ITP is only applicable for clusterIPs
						},
					},
					Opts: defaultOpts,
				},
			},
			expectedLocal: []LB{
				{
					Name:        "Service_testns/foo_TCP_node_router_node-a",
					ExternalIDs: loadBalancerExternalIDs(namespacedServiceName(namespace, name)),
					Routers:     []string{"gr-node-a"},
					Protocol:    "TCP",
					Rules: []LBRule{
						{
							Source:  Addr{IP: "192.168.0.1", Port: 80},
							Targets: []Addr{{IP: "169.254.169.2", Port: 8080}, {IP: "10.0.0.2", Port: 8080}}, // no filtering on GR LBs for ITP=local
						},
						{
							Source:  Addr{IP: "1.2.3.4", Port: 80},
							Targets: []Addr{{IP: "169.254.169.2", Port: 8080}, {IP: "10.0.0.2", Port: 8080}},
						},
					},
					Opts: defaultOpts,
				},
				{
					Name:        "Service_testns/foo_TCP_node_switch_node-a",
					ExternalIDs: loadBalancerExternalIDs(namespacedServiceName(namespace, name)),
					Switches:    []string{"switch-node-a"},
					Protocol:    "TCP",
					Rules: []LBRule{
						{
							Source:  Addr{IP: "192.168.0.1", Port: 80},
							Targets: []Addr{{IP: "10.0.0.1", Port: 8080}}, // filters out the ep present only on node-a
						},
						{
							Source:  Addr{IP: "1.2.3.4", Port: 80},
							Targets: []Addr{{IP: "10.0.0.1", Port: 8080}, {IP: "10.0.0.2", Port: 8080}}, // ITP is only applicable for clusterIPs
						},
					},
					Opts: defaultOpts,
				},
				{
					Name:        "Service_testns/foo_TCP_node_router_node-b",
					ExternalIDs: loadBalancerExternalIDs(namespacedServiceName(namespace, name)),
					Routers:     []string{"gr-node-b"},
					Protocol:    "TCP",
					Rules: []LBRule{
						{
							Source:  Addr{IP: "192.168.0.1", Port: 80},
							Targets: []Addr{{IP: "10.0.0.1", Port: 8080}, {IP: "169.254.169.2", Port: 8080}}, // no filtering on GR LBs for ITP=local
						},
						{
							Source:  Addr{IP: "1.2.3.4", Port: 80},
							Targets: []Addr{{IP: "10.0.0.1", Port: 8080}, {IP: "169.254.169.2", Port: 8080}},
						},
					},
					Opts: defaultOpts,
				},
				{
					Name:        "Service_testns/foo_TCP_node_switch_node-b",
					ExternalIDs: loadBalancerExternalIDs(namespacedServiceName(namespace, name)),
					Switches:    []string{"switch-node-b"},
					Protocol:    "TCP",
					Rules: []LBRule{
						{
							Source:  Addr{IP: "192.168.0.1", Port: 80},
							Targets: []Addr{{IP: "10.0.0.2", Port: 8080}}, // filters out the ep present only on node-b
						},
						{
							Source:  Addr{IP: "1.2.3.4", Port: 80},
							Targets: []Addr{{IP: "10.0.0.1", Port: 8080}, {IP: "10.0.0.2", Port: 8080}}, // ITP is only applicable for clusterIPs
						},
					},
					Opts: defaultOpts,
				},
			},
		},
		{
			// Another complicated case
			name:    "clusterIP + nodeport service, host-network pod, ExternalTrafficPolicy=local, InternalTrafficPolicy=local",
			service: defaultService,
			configs: []lbConfig{
				{
					vips:                 []string{"192.168.0.1"}, // clusterIP config
					protocol:             corev1.ProtocolTCP,
					inport:               80,
					internalTrafficLocal: true,
					externalTrafficLocal: false, // ETP is applicable only to nodePorts and LBs
					clusterEndpoints: lbEndpoints{
						V4IPs: []string{"10.0.0.1"},
						Port:  8080,
					},
					nodeEndpoints: map[string]lbEndpoints{
						nodeA: {
							V4IPs: []string{"10.0.0.1"}, // only one ep on node-a
							Port:  8080,
						},
					},
				},
				{
					vips:                 []string{"node"}, // nodePort config
					protocol:             corev1.ProtocolTCP,
					inport:               34345,
					externalTrafficLocal: true,
					internalTrafficLocal: false, // ITP is applicable only to clusterIPs
					hasNodePort:          true,
					clusterEndpoints: lbEndpoints{
						V4IPs: []string{"10.0.0.1"},
						Port:  8080,
					},
					nodeEndpoints: map[string]lbEndpoints{
						nodeA: {
							V4IPs: []string{"10.0.0.1"}, // only one ep on node-a
							Port:  8080,
						},
					},
				},
			},
			expectedShared: []LB{
				{
					Name:        "Service_testns/foo_TCP_node_router_node-a",
					ExternalIDs: loadBalancerExternalIDs(namespacedServiceName(namespace, name)),
					Routers:     []string{"gr-node-a"},
					Protocol:    "TCP",
					Rules: []LBRule{
						{
							Source:  Addr{IP: "192.168.0.1", Port: 80},
							Targets: []Addr{{IP: "169.254.169.2", Port: 8080}}, // we don't filter clusterIPs at GR for ETP/ITP=local
						},
					},
					Opts: defaultOpts,
				},
				{
					Name:        "Service_testns/foo_TCP_node_local_router_node-a",
					ExternalIDs: loadBalancerExternalIDs(namespacedServiceName(namespace, name)),
					Routers:     []string{"gr-node-a"},
					Opts:        LBOpts{SkipSNAT: true, Reject: true},
					Protocol:    "TCP",
					Rules: []LBRule{
						{
							Source:  Addr{IP: "10.0.0.1", Port: 34345},
							Targets: []Addr{{IP: "169.254.169.2", Port: 8080}}, // special skip_snat=true LB for ETP=local; used in SGW mode
						},
						{
							Source:  Addr{IP: "10.0.0.111", Port: 34345},
							Targets: []Addr{{IP: "169.254.169.2", Port: 8080}},
						},
					},
				},
				{
					Name:        "Service_testns/foo_TCP_node_switch_node-a",
					ExternalIDs: loadBalancerExternalIDs(namespacedServiceName(namespace, name)),
					Switches:    []string{"switch-node-a"},
					Protocol:    "TCP",
					Rules: []LBRule{
						{
							Source:  Addr{IP: "192.168.0.1", Port: 80},
							Targets: []Addr{{IP: "10.0.0.1", Port: 8080}}, // filter out eps only on node-a for clusterIP
						},
						{
							Source:  Addr{IP: "169.254.169.3", Port: 34345}, // add special masqueradeIP VIP for nodePort/LB traffic coming from node via mp0 when ETP=local
							Targets: []Addr{{IP: "10.0.0.1", Port: 8080}},   // filter out eps only on node-a for nodePorts
						},
						{
							Source:  Addr{IP: "10.0.0.1", Port: 34345},
							Targets: []Addr{{IP: "10.0.0.1", Port: 8080}},
						},
						{
							Source:  Addr{IP: "169.254.169.3", Port: 34345},
							Targets: []Addr{{IP: "10.0.0.1", Port: 8080}},
						},
						{
							Source:  Addr{IP: "10.0.0.111", Port: 34345},
							Targets: []Addr{{IP: "10.0.0.1", Port: 8080}}, // don't filter out eps for nodePorts on switches when ETP=local
						},
					},
					Opts: defaultOpts,
				},
				{
					Name:        "Service_testns/foo_TCP_node_router_node-b",
					ExternalIDs: loadBalancerExternalIDs(namespacedServiceName(namespace, name)),
					Routers:     []string{"gr-node-b"},
					Protocol:    "TCP",
					Rules: []LBRule{
						{
							Source:  Addr{IP: "192.168.0.1", Port: 80},
							Targets: []Addr{{IP: "10.0.0.1", Port: 8080}}, // we don't filter clusterIPs at GR for ETP/ITP=local
						},
						{
							Source:  Addr{IP: "10.0.0.2", Port: 34345},
							Targets: []Addr{}, // filter out eps only on node-b for nodePort on GR when ETP=local
						},
					},
					Opts: defaultOpts,
				},
				{
					Name:        "Service_testns/foo_TCP_node_switch_node-b",
					ExternalIDs: loadBalancerExternalIDs(namespacedServiceName(namespace, name)),
					Switches:    []string{"switch-node-b"},
					Protocol:    "TCP",
					Rules: []LBRule{
						{
							Source:  Addr{IP: "192.168.0.1", Port: 80},
							Targets: []Addr{}, // filter out eps only on node-b for clusterIP
						},
						{
							Source:  Addr{IP: "169.254.169.3", Port: 34345}, // add special masqueradeIP VIP for nodePort/LB traffic coming from node via mp0 when ETP=local
							Targets: []Addr{},                               // filter out eps only on node-b for nodePorts
						},
						{
							Source:  Addr{IP: "10.0.0.2", Port: 34345},
							Targets: []Addr{{IP: "10.0.0.1", Port: 8080}}, // don't filter out eps for nodePorts on switches when ETP=local
						},
					},
					Opts: defaultOpts,
				},
			},
			expectedLocal: []LB{
				{
					Name:        "Service_testns/foo_TCP_node_router_node-a",
					ExternalIDs: loadBalancerExternalIDs(namespacedServiceName(namespace, name)),
					Routers:     []string{"gr-node-a"},
					Protocol:    "TCP",
					Rules: []LBRule{
						{
							Source:  Addr{IP: "192.168.0.1", Port: 80},
							Targets: []Addr{{IP: "169.254.169.2", Port: 8080}}, // we don't filter clusterIPs at GR for ETP/ITP=local
						},
					},
					Opts: defaultOpts,
				},
				{
					Name:        "Service_testns/foo_TCP_node_local_router_node-a",
					ExternalIDs: loadBalancerExternalIDs(namespacedServiceName(namespace, name)),
					Routers:     []string{"gr-node-a"},
					Opts:        LBOpts{SkipSNAT: true, Reject: true},
					Protocol:    "TCP",
					Rules: []LBRule{
						{
							Source:  Addr{IP: "10.0.0.1", Port: 34345},
							Targets: []Addr{{IP: "169.254.169.2", Port: 8080}}, // special skip_snat=true LB for ETP=local; used in SGW mode
						},
						{
							Source:  Addr{IP: "10.0.0.111", Port: 34345},
							Targets: []Addr{{IP: "169.254.169.2", Port: 8080}},
						},
					},
				},
				{
					Name:        "Service_testns/foo_TCP_node_switch_node-a",
					ExternalIDs: loadBalancerExternalIDs(namespacedServiceName(namespace, name)),
					Switches:    []string{"switch-node-a"},
					Protocol:    "TCP",
					Rules: []LBRule{
						{
							Source:  Addr{IP: "192.168.0.1", Port: 80},
							Targets: []Addr{{IP: "10.0.0.1", Port: 8080}}, // filter out eps only on node-a for clusterIP
						},
						{
							Source:  Addr{IP: "169.254.169.3", Port: 34345}, // add special masqueradeIP VIP for nodePort/LB traffic coming from node via mp0 when ETP=local
							Targets: []Addr{{IP: "10.0.0.1", Port: 8080}},   // filter out eps only on node-a for nodePorts
						},
						{
							Source:  Addr{IP: "10.0.0.1", Port: 34345},
							Targets: []Addr{{IP: "10.0.0.1", Port: 8080}},
						},
						{
							Source:  Addr{IP: "169.254.169.3", Port: 34345},
							Targets: []Addr{{IP: "10.0.0.1", Port: 8080}},
						},
						{
							Source:  Addr{IP: "10.0.0.111", Port: 34345},
							Targets: []Addr{{IP: "10.0.0.1", Port: 8080}}, // don't filter out eps for nodePorts on switches when ETP=local
						},
					},
					Opts: defaultOpts,
				},
				{
					Name:        "Service_testns/foo_TCP_node_router_node-b",
					ExternalIDs: loadBalancerExternalIDs(namespacedServiceName(namespace, name)),
					Routers:     []string{"gr-node-b"},
					Protocol:    "TCP",
					Rules: []LBRule{
						{
							Source:  Addr{IP: "192.168.0.1", Port: 80},
							Targets: []Addr{{IP: "10.0.0.1", Port: 8080}}, // we don't filter clusterIPs at GR for ETP/ITP=local
						},
						{
							Source:  Addr{IP: "10.0.0.2", Port: 34345},
							Targets: []Addr{}, // filter out eps only on node-b for nodePort on GR when ETP=local
						},
					},
					Opts: defaultOpts,
				},
				{
					Name:        "Service_testns/foo_TCP_node_switch_node-b",
					ExternalIDs: loadBalancerExternalIDs(namespacedServiceName(namespace, name)),
					Switches:    []string{"switch-node-b"},
					Protocol:    "TCP",
					Rules: []LBRule{
						{
							Source:  Addr{IP: "192.168.0.1", Port: 80},
							Targets: []Addr{}, // filter out eps only on node-b for clusterIP
						},
						{
							Source:  Addr{IP: "169.254.169.3", Port: 34345}, // add special masqueradeIP VIP for nodePort/LB traffic coming from node via mp0 when ETP=local
							Targets: []Addr{},                               // filter out eps only on node-b for nodePorts
						},
						{
							Source:  Addr{IP: "10.0.0.2", Port: 34345},
							Targets: []Addr{{IP: "10.0.0.1", Port: 8080}}, // don't filter out eps for nodePorts on switches when ETP=local
						},
					},
					Opts: defaultOpts,
				},
			},
		},
		// tests for endpoint selection with ExternalTrafficPolicy=local
		{
			name:    "LB service with NodePort, standard pods on different nodes, ExternalTrafficPolicy=local, both endpoints are ready",
			service: defaultService,
			configs: []lbConfig{
				{
					vips:                 []string{"node"},
					protocol:             corev1.ProtocolTCP,
					inport:               5, // nodePort
					hasNodePort:          true,
					externalTrafficLocal: true,
					clusterEndpoints: lbEndpoints{
						V4IPs: []string{"10.128.0.2", "10.128.1.2"},
						Port:  8080,
					},
					nodeEndpoints: map[string]lbEndpoints{
						nodeA: {
							V4IPs: []string{"10.128.0.2"},
							Port:  8080,
						},
						nodeB: {
							V4IPs: []string{"10.128.1.2"},
							Port:  8080,
						},
					},
				},
				{
					vips:                 []string{"4.2.2.2", "5.5.5.5"}, // externalIP + LB IP
					protocol:             corev1.ProtocolTCP,
					inport:               80,
					hasNodePort:          false,
					externalTrafficLocal: true,
					clusterEndpoints: lbEndpoints{
						V4IPs: []string{"10.128.0.2", "10.128.1.2"},
						Port:  8080,
					},
					nodeEndpoints: map[string]lbEndpoints{
						nodeA: {
							V4IPs: []string{"10.128.0.2"},
							Port:  8080,
						},
						nodeB: {
							V4IPs: []string{"10.128.1.2"},
							Port:  8080,
						},
					},
				},
			},
			expectedShared: []LB{
				{
					Name:        "Service_testns/foo_TCP_node_local_router_node-a",
					Protocol:    "TCP",
					ExternalIDs: loadBalancerExternalIDs(namespacedServiceName(namespace, name)),
					Opts:        LBOpts{SkipSNAT: true, Reject: true},

					Rules: []LBRule{
						{
							Source:  Addr{IP: "10.0.0.1", Port: 5},
							Targets: []Addr{{IP: "10.128.0.2", Port: 8080}}, // local endpoint (ready)
						},
						{
							Source:  Addr{IP: "10.0.0.111", Port: 5},
							Targets: []Addr{{IP: "10.128.0.2", Port: 8080}}, // local endpoint (ready)
						},
						{
							Source:  Addr{IP: "4.2.2.2", Port: 80},
							Targets: []Addr{{IP: "10.128.0.2", Port: 8080}}, // local endpoint (ready)
						},
						{
							Source:  Addr{IP: "5.5.5.5", Port: 80},
							Targets: []Addr{{IP: "10.128.0.2", Port: 8080}}, // local endpoint (ready)
						},
					},
					Routers: []string{"gr-node-a"},
				},
				{
					Name:        "Service_testns/foo_TCP_node_switch_node-a",
					Protocol:    "TCP",
					ExternalIDs: loadBalancerExternalIDs(namespacedServiceName(namespace, name)),
					Opts:        defaultOpts,
					Rules: []LBRule{
						{
							Source:  Addr{IP: "169.254.169.3", Port: 5},
							Targets: []Addr{{IP: "10.128.0.2", Port: 8080}},
						},
						{
							Source:  Addr{IP: "10.0.0.1", Port: 5},
							Targets: []Addr{{IP: "10.128.0.2", Port: 8080}, {IP: "10.128.1.2", Port: 8080}},
						},
						{
							Source:  Addr{IP: "169.254.169.3", Port: 5},
							Targets: []Addr{{IP: "10.128.0.2", Port: 8080}},
						},
						{
							Source:  Addr{IP: "10.0.0.111", Port: 5},
							Targets: []Addr{{IP: "10.128.0.2", Port: 8080}, {IP: "10.128.1.2", Port: 8080}},
						},
						{
							Source:  Addr{IP: "4.2.2.2", Port: 80},
							Targets: []Addr{{IP: "10.128.0.2", Port: 8080}, {IP: "10.128.1.2", Port: 8080}},
						},
						{
							Source:  Addr{IP: "5.5.5.5", Port: 80},
							Targets: []Addr{{IP: "10.128.0.2", Port: 8080}, {IP: "10.128.1.2", Port: 8080}},
						},
					},
					Switches: []string{"switch-node-a"},
				},
				{
					Name:        "Service_testns/foo_TCP_node_local_router_node-b",
					Protocol:    "TCP",
					ExternalIDs: loadBalancerExternalIDs(namespacedServiceName(namespace, name)),
					Opts:        LBOpts{SkipSNAT: true, Reject: true},
					Rules: []LBRule{
						{
							Source:  Addr{IP: "10.0.0.2", Port: 5},
							Targets: []Addr{{IP: "10.128.1.2", Port: 8080}}, // local endpoint (ready)
						},
						{
							Source:  Addr{IP: "4.2.2.2", Port: 80},
							Targets: []Addr{{IP: "10.128.1.2", Port: 8080}}, // local endpoint (ready)
						},
						{
							Source:  Addr{IP: "5.5.5.5", Port: 80},
							Targets: []Addr{{IP: "10.128.1.2", Port: 8080}}, // local endpoint (ready)
						},
					},
					Routers: []string{"gr-node-b"},
				},
				{
					Name:        "Service_testns/foo_TCP_node_switch_node-b",
					Protocol:    "TCP",
					ExternalIDs: loadBalancerExternalIDs(namespacedServiceName(namespace, name)),
					Opts:        defaultOpts,
					Rules: []LBRule{
						{
							Source:  Addr{IP: "169.254.169.3", Port: 5},
							Targets: []Addr{{IP: "10.128.1.2", Port: 8080}},
						},
						{
							Source:  Addr{IP: "10.0.0.2", Port: 5},
							Targets: []Addr{{IP: "10.128.0.2", Port: 8080}, {IP: "10.128.1.2", Port: 8080}},
						},
						{
							Source:  Addr{IP: "4.2.2.2", Port: 80},
							Targets: []Addr{{IP: "10.128.0.2", Port: 8080}, {IP: "10.128.1.2", Port: 8080}},
						},
						{
							Source:  Addr{IP: "5.5.5.5", Port: 80},
							Targets: []Addr{{IP: "10.128.0.2", Port: 8080}, {IP: "10.128.1.2", Port: 8080}},
						},
					},
					Switches: []string{"switch-node-b"},
				},
			},
		},
		{
			name:    "LB service with NodePort, standard pods on different nodes, ExternalTrafficPolicy=local, one endpoint is ready, the other one is terminating and serving",
			service: defaultService,
			configs: []lbConfig{
				{
					vips:                 []string{"node"},
					protocol:             corev1.ProtocolTCP,
					inport:               5, // nodePort
					hasNodePort:          true,
					externalTrafficLocal: true,
					clusterEndpoints: lbEndpoints{
						V4IPs: []string{"10.128.0.2"},
						Port:  8080,
					},
					nodeEndpoints: map[string]lbEndpoints{
						nodeA: {V4IPs: []string{"10.128.0.2"}, Port: 8080},
						nodeB: {V4IPs: []string{"10.128.1.2"}, Port: 8080},
					},
				},
				{
					vips:                 []string{"4.2.2.2", "5.5.5.5"}, // externalIP + LB IP
					protocol:             corev1.ProtocolTCP,
					inport:               80,
					hasNodePort:          false,
					externalTrafficLocal: true,
					clusterEndpoints: lbEndpoints{
						V4IPs: []string{"10.128.0.2"},
						Port:  8080,
					},
					nodeEndpoints: map[string]lbEndpoints{
						nodeA: {V4IPs: []string{"10.128.0.2"}, Port: 8080},
						nodeB: {V4IPs: []string{"10.128.1.2"}, Port: 8080},
					},
				},
			},
			expectedShared: []LB{
				{
					Name:        "Service_testns/foo_TCP_node_local_router_node-a",
					Protocol:    "TCP",
					ExternalIDs: loadBalancerExternalIDs(namespacedServiceName(namespace, name)),
					Opts:        LBOpts{SkipSNAT: true, Reject: true},

					Rules: []LBRule{
						{
							Source:  Addr{IP: "10.0.0.1", Port: 5},
							Targets: []Addr{{IP: "10.128.0.2", Port: 8080}}, // local endpoint
						},
						{
							Source:  Addr{IP: "10.0.0.111", Port: 5},
							Targets: []Addr{{IP: "10.128.0.2", Port: 8080}}, // local endpoint
						},
						{
							Source:  Addr{IP: "4.2.2.2", Port: 80},
							Targets: []Addr{{IP: "10.128.0.2", Port: 8080}}, // local endpoint
						},
						{
							Source:  Addr{IP: "5.5.5.5", Port: 80},
							Targets: []Addr{{IP: "10.128.0.2", Port: 8080}}, // local endpoint
						},
					},
					Routers: []string{"gr-node-a"},
				},
				{
					Name:        "Service_testns/foo_TCP_node_switch_node-a",
					Protocol:    "TCP",
					ExternalIDs: loadBalancerExternalIDs(namespacedServiceName(namespace, name)),
					Opts:        defaultOpts,
					Rules: []LBRule{
						{
							Source:  Addr{IP: "169.254.169.3", Port: 5},
							Targets: []Addr{{IP: "10.128.0.2", Port: 8080}},
						},
						{
							Source:  Addr{IP: "10.0.0.1", Port: 5},
							Targets: []Addr{{IP: "10.128.0.2", Port: 8080}}, // prefer endpoint on node1 since it's ready
						},
						{
							Source:  Addr{IP: "169.254.169.3", Port: 5},
							Targets: []Addr{{IP: "10.128.0.2", Port: 8080}},
						},
						{
							Source:  Addr{IP: "10.0.0.111", Port: 5},
							Targets: []Addr{{IP: "10.128.0.2", Port: 8080}}, // prefer endpoint on node1 since it's ready
						},
						{
							Source:  Addr{IP: "4.2.2.2", Port: 80},
							Targets: []Addr{{IP: "10.128.0.2", Port: 8080}}, // prefer endpoint on node1 since it's ready
						},
						{
							Source:  Addr{IP: "5.5.5.5", Port: 80},
							Targets: []Addr{{IP: "10.128.0.2", Port: 8080}}, // prefer endpoint on node1 since it's ready
						},
					},
					Switches: []string{"switch-node-a"},
				},
				{
					Name:        "Service_testns/foo_TCP_node_local_router_node-b",
					Protocol:    "TCP",
					ExternalIDs: loadBalancerExternalIDs(namespacedServiceName(namespace, name)),
					Opts:        LBOpts{SkipSNAT: true, Reject: true},
					Rules: []LBRule{
						{
							Source:  Addr{IP: "10.0.0.2", Port: 5},
							Targets: []Addr{{IP: "10.128.1.2", Port: 8080}}, // local endpoint (fallback to terminating and serving)
						},
						{
							Source:  Addr{IP: "4.2.2.2", Port: 80},
							Targets: []Addr{{IP: "10.128.1.2", Port: 8080}}, // local endpoint (fallback to terminating and serving)
						},
						{
							Source:  Addr{IP: "5.5.5.5", Port: 80},
							Targets: []Addr{{IP: "10.128.1.2", Port: 8080}}, // local endpoint (fallback to terminating and serving)
						},
					},
					Routers: []string{"gr-node-b"},
				},
				{
					Name:        "Service_testns/foo_TCP_node_switch_node-b",
					Protocol:    "TCP",
					ExternalIDs: loadBalancerExternalIDs(namespacedServiceName(namespace, name)),
					Opts:        defaultOpts,
					Rules: []LBRule{
						{
							Source:  Addr{IP: "169.254.169.3", Port: 5},
							Targets: []Addr{{IP: "10.128.1.2", Port: 8080}},
						},
						{
							Source:  Addr{IP: "10.0.0.2", Port: 5},
							Targets: []Addr{{IP: "10.128.0.2", Port: 8080}}, // prefer endpoint on node1 since it's ready
						},
						{
							Source:  Addr{IP: "4.2.2.2", Port: 80},
							Targets: []Addr{{IP: "10.128.0.2", Port: 8080}}, // prefer endpoint on node1 since it's ready
						},
						{
							Source:  Addr{IP: "5.5.5.5", Port: 80},
							Targets: []Addr{{IP: "10.128.0.2", Port: 8080}}, // prefer endpoint on node1 since it's ready
						},
					},
					Switches: []string{"switch-node-b"},
				},
			},
		},
	}

	// needs separate configuration variables for a V6 cluster
	tcV6 := []struct {
		name           string
		service        *corev1.Service
		configs        []lbConfig
		expectedShared []LB
		expectedLocal  []LB
	}{
		// exactly the same as the v4 test under the same name
		{
			name:    "ipv6, nodeport service, standard pod",
			service: defaultService,
			configs: []lbConfig{
				{
					vips:     []string{"node"},
					protocol: corev1.ProtocolTCP,
					inport:   80,
					clusterEndpoints: lbEndpoints{
						V6IPs: []string{"fe00:0:0:0:1::2"},
						Port:  8080,
					},
					nodeEndpoints: map[string]lbEndpoints{
						nodeA: {V6IPs: []string{"fe00:0:0:0:1::2"}, Port: 8080},
					},
				},
			},
			expectedShared: []LB{
				{
					Name:        "Service_testns/foo_TCP_node_router+switch_node-a",
					ExternalIDs: loadBalancerExternalIDs(namespacedServiceName(namespace, name)),
					Routers:     []string{"gr-node-a"},
					Switches:    []string{"switch-node-a"},
					Protocol:    "TCP",
					Rules: []LBRule{
						{
							Source:  Addr{IP: "fd00::1", Port: 80},
							Targets: []Addr{{IP: "fe00:0:0:0:1::2", Port: 8080}},
						},
						{
							Source:  Addr{IP: "fd00::111", Port: 80},
							Targets: []Addr{{IP: "fe00:0:0:0:1::2", Port: 8080}},
						},
					},
					Opts: defaultOpts,
				},
				{
					Name:        "Service_testns/foo_TCP_node_router+switch_node-b",
					ExternalIDs: loadBalancerExternalIDs(namespacedServiceName(namespace, name)),
					Routers:     []string{"gr-node-b"},
					Switches:    []string{"switch-node-b"},
					Protocol:    "TCP",
					Rules: []LBRule{
						{
							Source:  Addr{IP: "fd00::2", Port: 80},
							Targets: []Addr{{IP: "fe00:0:0:0:1::2", Port: 8080}},
						},
					},
					Opts: defaultOpts,
				},
			},
			expectedLocal: []LB{
				{
					Name:        "Service_testns/foo_TCP_node_router+switch_node-a",
					ExternalIDs: loadBalancerExternalIDs(namespacedServiceName(namespace, name)),
					Routers:     []string{"gr-node-a"},
					Switches:    []string{"switch-node-a"},
					Protocol:    "TCP",
					Rules: []LBRule{
						{
							Source:  Addr{IP: "fd00::1", Port: 80},
							Targets: []Addr{{IP: "fe00:0:0:0:1::2", Port: 8080}},
						},
						{
							Source:  Addr{IP: "fd00::111", Port: 80},
							Targets: []Addr{{IP: "fe00:0:0:0:1::2", Port: 8080}},
						},
					},
					Opts: defaultOpts,
				},
				{
					Name:        "Service_testns/foo_TCP_node_router+switch_node-b",
					ExternalIDs: loadBalancerExternalIDs(namespacedServiceName(namespace, name)),
					Routers:     []string{"gr-node-b"},
					Switches:    []string{"switch-node-b"},
					Protocol:    "TCP",
					Rules: []LBRule{
						{
							Source:  Addr{IP: "fd00::2", Port: 80},
							Targets: []Addr{{IP: "fe00:0:0:0:1::2", Port: 8080}},
						},
					},
					Opts: defaultOpts,
				},
			},
		},
		{
			// exactly the same as last test case for IPv4 but IPv6
			name:    "IPv6, LB service with NodePort, standard pods on different nodes, ExternalTrafficPolicy=local, one endpoint is ready, the other one is terminating and serving",
			service: defaultService,
			configs: []lbConfig{
				{
					vips:                 []string{"node"},
					protocol:             corev1.ProtocolTCP,
					inport:               5, // nodePort
					hasNodePort:          true,
					externalTrafficLocal: true,
					clusterEndpoints: lbEndpoints{
						V6IPs: []string{"fe00:0:0:0:1::2"},
						Port:  8080,
					},
					nodeEndpoints: map[string]lbEndpoints{
						nodeA: {V6IPs: []string{"fe00:0:0:0:1::2"}, Port: 8080},
						nodeB: {V6IPs: []string{"fe00:0:0:0:2::2"}, Port: 8080},
					},
				},
				{
					vips:                 []string{"cafe::2", "abcd::5"}, // externalIP + LB IP
					protocol:             corev1.ProtocolTCP,
					inport:               80,
					hasNodePort:          false,
					externalTrafficLocal: true,
					clusterEndpoints: lbEndpoints{
						V6IPs: []string{"fe00:0:0:0:1::2"},
						Port:  8080,
					},
					nodeEndpoints: map[string]lbEndpoints{
						nodeA: {V6IPs: []string{"fe00:0:0:0:1::2"}, Port: 8080},
						nodeB: {V6IPs: []string{"fe00:0:0:0:2::2"}, Port: 8080},
					},
				},
			},
			expectedShared: []LB{
				{
					Name:        "Service_testns/foo_TCP_node_local_router_node-a",
					Protocol:    "TCP",
					ExternalIDs: loadBalancerExternalIDs(namespacedServiceName(namespace, name)),
					Opts:        LBOpts{SkipSNAT: true, Reject: true},

					Rules: []LBRule{
						{
							Source:  Addr{IP: "fd00::1", Port: 5},
							Targets: []Addr{{IP: "fe00:0:0:0:1::2", Port: 8080}}, // local endpoint
						},
						{
							Source:  Addr{IP: "fd00::111", Port: 5},
							Targets: []Addr{{IP: "fe00:0:0:0:1::2", Port: 8080}}, // local endpoint
						},
						{
							Source:  Addr{IP: "cafe::2", Port: 80},
							Targets: []Addr{{IP: "fe00:0:0:0:1::2", Port: 8080}}, // local endpoint
						},
						{
							Source:  Addr{IP: "abcd::5", Port: 80},
							Targets: []Addr{{IP: "fe00:0:0:0:1::2", Port: 8080}}, // local endpoint
						},
					},
					Routers: []string{"gr-node-a"},
				},
				{
					Name:        "Service_testns/foo_TCP_node_switch_node-a",
					Protocol:    "TCP",
					ExternalIDs: loadBalancerExternalIDs(namespacedServiceName(namespace, name)),
					Opts:        defaultOpts,
					Rules: []LBRule{
						{
							Source:  Addr{IP: "fd69::3", Port: 5},
							Targets: []Addr{{IP: "fe00:0:0:0:1::2", Port: 8080}},
						},
						{
							Source:  Addr{IP: "fd00::1", Port: 5},
							Targets: []Addr{{IP: "fe00:0:0:0:1::2", Port: 8080}}, // prefer endpoint on node1 since it's ready
						},
						{
							Source:  Addr{IP: "fd69::3", Port: 5},
							Targets: []Addr{{IP: "fe00:0:0:0:1::2", Port: 8080}},
						},
						{
							Source:  Addr{IP: "fd00::111", Port: 5},
							Targets: []Addr{{IP: "fe00:0:0:0:1::2", Port: 8080}}, // prefer endpoint on node1 since it's ready
						},
						{
							Source:  Addr{IP: "cafe::2", Port: 80},
							Targets: []Addr{{IP: "fe00:0:0:0:1::2", Port: 8080}}, // prefer endpoint on node1 since it's ready
						},
						{
							Source:  Addr{IP: "abcd::5", Port: 80},
							Targets: []Addr{{IP: "fe00:0:0:0:1::2", Port: 8080}}, // prefer endpoint on node1 since it's ready
						},
					},
					Switches: []string{"switch-node-a"},
				},
				{
					Name:        "Service_testns/foo_TCP_node_local_router_node-b",
					Protocol:    "TCP",
					ExternalIDs: loadBalancerExternalIDs(namespacedServiceName(namespace, name)),
					Opts:        LBOpts{SkipSNAT: true, Reject: true},
					Rules: []LBRule{
						{
							Source:  Addr{IP: "fd00::2", Port: 5},
							Targets: []Addr{{IP: "fe00:0:0:0:2::2", Port: 8080}}, // local endpoint (fallback to terminating and serving)
						},
						{
							Source:  Addr{IP: "cafe::2", Port: 80},
							Targets: []Addr{{IP: "fe00:0:0:0:2::2", Port: 8080}}, // local endpoint (fallback to terminating and serving)
						},
						{
							Source:  Addr{IP: "abcd::5", Port: 80},
							Targets: []Addr{{IP: "fe00:0:0:0:2::2", Port: 8080}}, // local endpoint (fallback to terminating and serving)
						},
					},
					Routers: []string{"gr-node-b"},
				},
				{
					Name:        "Service_testns/foo_TCP_node_switch_node-b",
					Protocol:    "TCP",
					ExternalIDs: loadBalancerExternalIDs(namespacedServiceName(namespace, name)),
					Opts:        defaultOpts,
					Rules: []LBRule{
						{
							Source:  Addr{IP: "fd69::3", Port: 5},
							Targets: []Addr{{IP: "fe00:0:0:0:2::2", Port: 8080}},
						},
						{
							Source:  Addr{IP: "fd00::2", Port: 5},
							Targets: []Addr{{IP: "fe00:0:0:0:1::2", Port: 8080}}, // prefer endpoint on node1 since it's ready
						},
						{
							Source:  Addr{IP: "cafe::2", Port: 80},
							Targets: []Addr{{IP: "fe00:0:0:0:1::2", Port: 8080}}, // prefer endpoint on node1 since it's ready
						},
						{
							Source:  Addr{IP: "abcd::5", Port: 80},
							Targets: []Addr{{IP: "fe00:0:0:0:1::2", Port: 8080}}, // prefer endpoint on node1 since it's ready
						},
					},
					Switches: []string{"switch-node-b"},
				},
			},
		},
	}

	// v4
	for i, tt := range tc {
		t.Run(fmt.Sprintf("%d_%s", i, tt.name), func(t *testing.T) {
			if tt.expectedShared != nil {
				globalconfig.Gateway.Mode = globalconfig.GatewayModeShared
				// cluster default network
				actual := buildPerNodeLBs(tt.service, tt.configs, defaultNodes, &util.DefaultNetInfo{})
				assert.Equal(t, tt.expectedShared, actual, "shared gateway mode not as expected")

				// UDN
				for _, udn := range udnNetworks {
					expectedShared := make([]LB, len(tt.expectedShared))
					copy(expectedShared, tt.expectedShared)
					for idx := range tt.expectedShared {
						expectedShared[idx].ExternalIDs = loadBalancerExternalIDsForNetwork(namespacedServiceName(namespace, name), udn.GetNetworkName())
						expectedShared[idx].Name = udn.GetNetworkScopedLoadBalancerName(tt.expectedShared[idx].Name)
					}
					actual = buildPerNodeLBs(tt.service, tt.configs, defaultNodes, udn)
					assert.Equal(t, expectedShared, actual, "shared gateway mode not as expected")
				}
			}

			if tt.expectedLocal != nil {
				globalconfig.Gateway.Mode = globalconfig.GatewayModeLocal

				// cluster default network
				actual := buildPerNodeLBs(tt.service, tt.configs, defaultNodes, &util.DefaultNetInfo{})
				assert.Equal(t, tt.expectedLocal, actual, "local gateway mode not as expected")

				// UDN
				for _, udn := range udnNetworks {
					expectedLocal := make([]LB, len(tt.expectedLocal))
					copy(expectedLocal, tt.expectedLocal)
					for idx := range tt.expectedLocal {
						expectedLocal[idx].ExternalIDs = loadBalancerExternalIDsForNetwork(namespacedServiceName(namespace, name), udn.GetNetworkName())
						expectedLocal[idx].Name = udn.GetNetworkScopedLoadBalancerName(tt.expectedLocal[idx].Name)
					}
					actual = buildPerNodeLBs(tt.service, tt.configs, defaultNodes, udn)
					assert.Equal(t, expectedLocal, actual, "local gateway mode not as expected")
				}
			}

		})
	}

	// v6
	globalconfig.Kubernetes.ServiceCIDRs = []*net.IPNet{svcCIDRv6}
	for i, tt := range tcV6 {
		t.Run(fmt.Sprintf("%d_%s", i, tt.name), func(t *testing.T) {

			if tt.expectedShared != nil {
				globalconfig.Gateway.Mode = globalconfig.GatewayModeShared

				// cluster default network
				actual := buildPerNodeLBs(tt.service, tt.configs, defaultNodesV6, &util.DefaultNetInfo{})
				assert.Equal(t, tt.expectedShared, actual, "shared gateway mode not as expected")

				// UDN
				for _, udn := range udnNetworks {
					expectedShared := make([]LB, len(tt.expectedShared))
					copy(expectedShared, tt.expectedShared)
					for idx := range tt.expectedShared {
						expectedShared[idx].ExternalIDs = loadBalancerExternalIDsForNetwork(namespacedServiceName(namespace, name), udn.GetNetworkName())
						expectedShared[idx].Name = udn.GetNetworkScopedLoadBalancerName(tt.expectedShared[idx].Name)
					}
					actual = buildPerNodeLBs(tt.service, tt.configs, defaultNodesV6, udn)
					assert.Equal(t, expectedShared, actual, "shared gateway mode not as expected for UDN")
				}
			}

			if tt.expectedLocal != nil {
				globalconfig.Gateway.Mode = globalconfig.GatewayModeLocal

				// cluster default network
				actual := buildPerNodeLBs(tt.service, tt.configs, defaultNodesV6, &util.DefaultNetInfo{})
				assert.Equal(t, tt.expectedLocal, actual, "local gateway mode not as expected")

				// UDN
				for _, udn := range udnNetworks {
					expectedLocal := make([]LB, len(tt.expectedLocal))
					copy(expectedLocal, tt.expectedLocal)
					for idx := range tt.expectedLocal {
						expectedLocal[idx].ExternalIDs = loadBalancerExternalIDsForNetwork(namespacedServiceName(namespace, name), udn.GetNetworkName())
						expectedLocal[idx].Name = udn.GetNetworkScopedLoadBalancerName(tt.expectedLocal[idx].Name)
					}
					actual = buildPerNodeLBs(tt.service, tt.configs, defaultNodesV6, udn)
					assert.Equal(t, expectedLocal, actual, "local gateway mode not as expected for UDN")
				}
			}

		})
	}

}

func Test_idledServices(t *testing.T) {
	serviceName := "foo"
	ns := "testns"
	tenSecondsAgo := time.Now().Add(-10 * time.Second).Format(time.RFC3339)
	oneHourAgo := time.Now().Add(-1 * time.Hour).Format(time.RFC3339)

	globalconfig.Kubernetes.OVNEmptyLbEvents = true
	defer func() {
		globalconfig.Kubernetes.OVNEmptyLbEvents = false
	}()

	tc := []struct {
		name     string
		service  *corev1.Service
		expected LBOpts
	}{
		{
			name: "active service",
			service: &corev1.Service{
				ObjectMeta: metav1.ObjectMeta{Name: serviceName, Namespace: ns, Annotations: map[string]string{}},
			},
			expected: LBOpts{
				Reject:        true,
				EmptyLBEvents: false,
			},
		},
		{
			name: "idled service",
			service: &corev1.Service{
				ObjectMeta: metav1.ObjectMeta{Name: serviceName, Namespace: ns, Annotations: map[string]string{
					"k8s.ovn.org/idled-at": "2023-01-01T13:14:15Z",
				}},
			},
			expected: LBOpts{
				Reject:        false,
				EmptyLBEvents: true,
			},
		},
		{
			name: "recently unidled service",
			service: &corev1.Service{
				ObjectMeta: metav1.ObjectMeta{Name: serviceName, Namespace: ns, Annotations: map[string]string{
					"k8s.ovn.org/unidled-at": tenSecondsAgo,
				}},
			},
			expected: LBOpts{
				Reject:        false,
				EmptyLBEvents: true,
			},
		},
		{
			name: "long time unidled service",
			service: &corev1.Service{
				ObjectMeta: metav1.ObjectMeta{Name: serviceName, Namespace: ns, Annotations: map[string]string{
					"k8s.ovn.org/unidled-at": oneHourAgo,
				}},
			},
			expected: LBOpts{
				Reject:        true,
				EmptyLBEvents: false,
			},
		},
	}

	for i, tt := range tc {
		t.Run(fmt.Sprintf("%d_%s", i, tt.name), func(t *testing.T) {
			actualLbOpts := lbOpts(tt.service)
			assert.Equal(t, tt.expected, actualLbOpts)
		})
	}
}

func Test_getEndpointsForService(t *testing.T) {
	type args struct {
		slices []*discovery.EndpointSlice
		svc    *corev1.Service
		nodes  sets.Set[string]
	}

	tests := []struct {
		name                 string
		args                 args
		wantClusterEndpoints map[string]lbEndpoints
		wantNodeEndpoints    map[string]map[string]lbEndpoints
	}{
		{
			name: "empty slices",
			args: args{
				slices: []*discovery.EndpointSlice{},
				svc:    getSampleServiceWithOnePort(httpPortName, httpPortValue, tcp),
			},
			wantClusterEndpoints: map[string]lbEndpoints{},            // no cluster-wide endpoints
			wantNodeEndpoints:    map[string]map[string]lbEndpoints{}, // no local endpoints
		},
		{
			name: "slice with one local endpoint",
			args: args{
				slices: []*discovery.EndpointSlice{
					{
						ObjectMeta: metav1.ObjectMeta{
							Name:      "svc-ab23",
							Namespace: "ns",
							Labels:    map[string]string{discovery.LabelServiceName: "svc"},
						},
						Ports: []discovery.EndpointPort{
							{
								Name:     ptr.To("tcp-example"),
								Protocol: &tcp,
								Port:     ptr.To(int32(80)),
							},
						},
						AddressType: discovery.AddressTypeIPv4,
						Endpoints:   kubetest.MakeReadyEndpointList(nodeA, "10.0.0.2"),
					},
				},
				svc:   getSampleServiceWithOnePort("tcp-example", 80, tcp),
				nodes: sets.New(nodeA), // one-node zone
			},
			wantClusterEndpoints: map[string]lbEndpoints{
				getServicePortKey(tcp, "tcp-example"): {V4IPs: []string{"10.0.0.2"}, Port: 80}}, // one cluster-wide endpoint
			wantNodeEndpoints: map[string]map[string]lbEndpoints{}, // no need for local endpoints, service is not ETP or ITP local
		},
		{
			name: "slice with one local endpoint, ETP=local",
			args: args{
				slices: []*discovery.EndpointSlice{
					{
						ObjectMeta: metav1.ObjectMeta{
							Name:      "svc-ab23",
							Namespace: "ns",
							Labels:    map[string]string{discovery.LabelServiceName: "svc"},
						},
						Ports: []discovery.EndpointPort{
							{
								Name:     ptr.To("tcp-example"),
								Protocol: &tcp,
								Port:     ptr.To(int32(80)),
							},
						},
						AddressType: discovery.AddressTypeIPv4,
						Endpoints:   kubetest.MakeReadyEndpointList(nodeA, "10.0.0.2"),
					},
				},
				svc:   getSampleServiceWithOnePortAndETPLocal("tcp-example", 80, tcp),
				nodes: sets.New(nodeA), // one-node zone
			},
			wantClusterEndpoints: map[string]lbEndpoints{
				getServicePortKey(tcp, "tcp-example"): {V4IPs: []string{"10.0.0.2"}, Port: 80}}, // one cluster-wide endpoint
			wantNodeEndpoints: map[string]map[string]lbEndpoints{
				getServicePortKey(tcp, "tcp-example"): {nodeA: lbEndpoints{V4IPs: []string{"10.0.0.2"}, Port: 80}}}, // ETP=local, one local endpoint
		},
		{
			name: "slice with one non-local endpoint, ETP=local",
			args: args{
				slices: []*discovery.EndpointSlice{
					{
						ObjectMeta: metav1.ObjectMeta{
							Name:      "svc-ab23",
							Namespace: "ns",
							Labels:    map[string]string{discovery.LabelServiceName: "svc"},
						},
						Ports: []discovery.EndpointPort{
							{
								Name:     ptr.To("tcp-example"),
								Protocol: &tcp,
								Port:     ptr.To(int32(80)),
							},
						},
						AddressType: discovery.AddressTypeIPv4,
						Endpoints:   kubetest.MakeReadyEndpointList(nodeB, "10.0.0.2"),
					},
				},
				svc:   getSampleServiceWithOnePortAndETPLocal("tcp-example", 80, tcp),
				nodes: sets.New(nodeA), // one-node zone
			},
			wantClusterEndpoints: map[string]lbEndpoints{
				getServicePortKey(tcp, "tcp-example"): {V4IPs: []string{"10.0.0.2"}, Port: 80}}, // one cluster-wide endpoint
			wantNodeEndpoints: map[string]map[string]lbEndpoints{}, // ETP=local but no local endpoint
		},
		{
			name: "slice of address type FQDN",
			args: args{
				slices: []*discovery.EndpointSlice{
					{
						ObjectMeta: metav1.ObjectMeta{
							Name:      "svc-ab23",
							Namespace: "ns",
							Labels:    map[string]string{discovery.LabelServiceName: "svc"},
						},
						Ports: []discovery.EndpointPort{
							{
								Name:     ptr.To("tcp-example"),
								Protocol: &tcp,
								Port:     ptr.To(int32(80)),
							},
						},
						AddressType: discovery.AddressTypeFQDN,
						Endpoints:   kubetest.MakeReadyEndpointList(nodeA, "example.com"),
					},
				},
				svc:   getSampleServiceWithOnePort("tcp-example", 80, tcp),
				nodes: sets.New(nodeA), // one-node zone
			},
			wantClusterEndpoints: map[string]lbEndpoints{},            // no endpoints
			wantNodeEndpoints:    map[string]map[string]lbEndpoints{}, // no local endpoint
		},
		{
			name: "slice with one endpoint, OVN zone with two nodes, ETP=local",
			args: args{
				slices: []*discovery.EndpointSlice{
					{
						ObjectMeta: metav1.ObjectMeta{
							Name:      "svc-ab23",
							Namespace: "ns",
							Labels:    map[string]string{discovery.LabelServiceName: "svc"},
						},
						Ports: []discovery.EndpointPort{
							{
								Name:     ptr.To("tcp-example"),
								Protocol: &tcp,
								Port:     ptr.To(int32(80)),
							},
						},
						AddressType: discovery.AddressTypeIPv4,
						Endpoints:   kubetest.MakeReadyEndpointList(nodeB, "10.0.0.2"),
					},
				},
				svc:   getSampleServiceWithOnePortAndETPLocal("tcp-example", 80, tcp),
				nodes: sets.New(nodeA, nodeB), // one-node zone
			},
			wantClusterEndpoints: map[string]lbEndpoints{
				getServicePortKey(tcp, "tcp-example"): {V4IPs: []string{"10.0.0.2"}, Port: 80}}, // one cluster-wide endpoint
			wantNodeEndpoints: map[string]map[string]lbEndpoints{
				getServicePortKey(tcp, "tcp-example"): {nodeB: lbEndpoints{V4IPs: []string{"10.0.0.2"}, Port: 80}}}, // endpoint on nodeB
		},
		{
			name: "slice with different port name than the service",
			args: args{
				slices: []*discovery.EndpointSlice{
					{
						ObjectMeta: metav1.ObjectMeta{
							Name:      "svc-ab23",
							Namespace: "ns",
							Labels:    map[string]string{discovery.LabelServiceName: "svc"},
						},
						Ports: []discovery.EndpointPort{
							{
								Name:     ptr.To("tcp-example-wrong"),
								Protocol: ptr.To(corev1.ProtocolTCP),
								Port:     ptr.To(int32(8080)),
							},
						},
						AddressType: discovery.AddressTypeIPv4,
						Endpoints:   kubetest.MakeReadyEndpointList(nodeA, "10.0.0.2"),
					},
				},
				svc:   getSampleServiceWithOnePort("tcp-example", 80, tcp),
				nodes: sets.New(nodeA), // one-node zone
			},
			wantClusterEndpoints: map[string]lbEndpoints{},            // no cluster-wide endpoints
			wantNodeEndpoints:    map[string]map[string]lbEndpoints{}, // no local endpoints
		},
		{
			name: "slice and service without a port name, ETP=local",
			args: args{
				slices: []*discovery.EndpointSlice{
					{
						ObjectMeta: metav1.ObjectMeta{
							Name:      "svc-ab23",
							Namespace: "ns",
							Labels:    map[string]string{discovery.LabelServiceName: "svc"},
						},
						Ports: []discovery.EndpointPort{
							{
								Protocol: &tcp,
								Port:     ptr.To(int32(8080)),
							},
						},
						AddressType: discovery.AddressTypeIPv4,
						Endpoints:   kubetest.MakeReadyEndpointList(nodeA, "10.0.0.2"),
					},
				},
				svc:   getSampleServiceWithOnePortAndETPLocal("", 80, tcp), // port with no name
				nodes: sets.New(nodeA),                                     // one-node zone

			},
			wantClusterEndpoints: map[string]lbEndpoints{
				getServicePortKey(tcp, ""): {V4IPs: []string{"10.0.0.2"}, Port: 8080}}, // one cluster-wide endpoint
			wantNodeEndpoints: map[string]map[string]lbEndpoints{
				getServicePortKey(tcp, ""): {nodeA: lbEndpoints{V4IPs: []string{"10.0.0.2"}, Port: 8080}}}, // one local endpoint
		},
		{
			name: "slice with an IPv6 endpoint",
			args: args{
				slices: []*discovery.EndpointSlice{
					{
						ObjectMeta: metav1.ObjectMeta{
							Name:      "svc-ab23",
							Namespace: "ns",
							Labels:    map[string]string{discovery.LabelServiceName: "svc"},
						},
						Ports: []discovery.EndpointPort{
							{
								Name:     ptr.To("tcp-example"),
								Protocol: ptr.To(corev1.ProtocolTCP),
								Port:     ptr.To(int32(80)),
							},
						},
						AddressType: discovery.AddressTypeIPv6,
						Endpoints:   kubetest.MakeReadyEndpointList(nodeA, "2001:db2::2"),
					},
				},
				svc:   getSampleServiceWithOnePort("tcp-example", 80, tcp),
				nodes: sets.New(nodeA), // one-node zone
			},
			wantClusterEndpoints: map[string]lbEndpoints{
				getServicePortKey(tcp, "tcp-example"): {V6IPs: []string{"2001:db2::2"}, Port: 80}}, // one cluster-wide endpoint
			wantNodeEndpoints: map[string]map[string]lbEndpoints{}, //  local endpoints not filled in, since service is not ETP or ITP local
		},
		{
			name: "a slice with an IPv4 endpoint and a slice with an IPv6 endpoint (dualstack cluster), ETP=local",
			args: args{
				slices: []*discovery.EndpointSlice{
					{
						ObjectMeta: metav1.ObjectMeta{
							Name:      "svc-ab23",
							Namespace: "ns",
							Labels:    map[string]string{discovery.LabelServiceName: "svc"},
						},
						Ports: []discovery.EndpointPort{
							{
								Name:     ptr.To("tcp-example"),
								Protocol: ptr.To(corev1.ProtocolTCP),
								Port:     ptr.To(int32(80)),
							},
						},
						AddressType: discovery.AddressTypeIPv4,
						Endpoints:   kubetest.MakeReadyEndpointList(nodeA, "10.0.0.2"),
					},
					{
						ObjectMeta: metav1.ObjectMeta{
							Name:      "svc-ab24",
							Namespace: "ns",
							Labels:    map[string]string{discovery.LabelServiceName: "svc"},
						},
						Ports: []discovery.EndpointPort{
							{
								Name:     ptr.To("tcp-example"),
								Protocol: ptr.To(corev1.ProtocolTCP),
								Port:     ptr.To(int32(80)),
							},
						},
						AddressType: discovery.AddressTypeIPv6,
						Endpoints:   kubetest.MakeReadyEndpointList(nodeA, "2001:db2::2"),
					},
				},
				svc:   getSampleServiceWithOnePortAndETPLocal("tcp-example", 80, tcp),
				nodes: sets.New(nodeA), // one-node zone
			},
			wantClusterEndpoints: map[string]lbEndpoints{
				getServicePortKey(tcp, "tcp-example"): {V4IPs: []string{"10.0.0.2"}, V6IPs: []string{"2001:db2::2"}, Port: 80}},
			wantNodeEndpoints: map[string]map[string]lbEndpoints{
				getServicePortKey(tcp, "tcp-example"): {nodeA: lbEndpoints{V4IPs: []string{"10.0.0.2"}, V6IPs: []string{"2001:db2::2"}, Port: 80}}},
		},
		{
			name: "one slice with a duplicate address in the same endpoint",
			args: args{
				slices: []*discovery.EndpointSlice{
					{
						ObjectMeta: metav1.ObjectMeta{
							Name:      "svc-ab23",
							Namespace: "ns",
							Labels:    map[string]string{discovery.LabelServiceName: "svc"},
						},
						Ports: []discovery.EndpointPort{
							{
								Name:     ptr.To("tcp-example"),
								Protocol: ptr.To(corev1.ProtocolTCP),
								Port:     ptr.To(int32(80)),
							},
						},
						AddressType: discovery.AddressTypeIPv4,
						Endpoints:   kubetest.MakeReadyEndpointList(nodeA, "10.0.0.2", "10.0.0.2"),
					},
				},
				svc:   getSampleServiceWithOnePort("tcp-example", 80, tcp),
				nodes: sets.New(nodeA), // one-node zone
			},
			wantClusterEndpoints: map[string]lbEndpoints{
				getServicePortKey(tcp, "tcp-example"): {V4IPs: []string{"10.0.0.2"}, Port: 80}},
			wantNodeEndpoints: map[string]map[string]lbEndpoints{}, // local endpoints not filled in, since service is not ETP or ITP local
		},
		{
			name: "one slice with a duplicate address across two endpoints",
			args: args{
				slices: []*discovery.EndpointSlice{
					{
						ObjectMeta: metav1.ObjectMeta{
							Name:      "svc-ab23",
							Namespace: "ns",
							Labels:    map[string]string{discovery.LabelServiceName: "svc"},
						},
						Ports: []discovery.EndpointPort{
							{
								Name:     ptr.To("tcp-example"),
								Protocol: ptr.To(corev1.ProtocolTCP),
								Port:     ptr.To(int32(80)),
							},
						},
						AddressType: discovery.AddressTypeIPv4,
						Endpoints:   []discovery.Endpoint{kubetest.MakeReadyEndpoint(nodeA, "10.0.0.2"), kubetest.MakeReadyEndpoint(nodeA, "10.0.0.2")},
					},
				},
				svc:   getSampleServiceWithOnePort("tcp-example", 80, tcp),
				nodes: sets.New(nodeA), // one-node zone
			},
			wantClusterEndpoints: map[string]lbEndpoints{
				getServicePortKey(tcp, "tcp-example"): {V4IPs: []string{"10.0.0.2"}, Port: 80}},
			wantNodeEndpoints: map[string]map[string]lbEndpoints{}, // local endpoints not filled in, since service is not ETP or ITP local
		},
		{
			name: "multiples slices with a duplicate address, with both address being ready",
			args: args{
				slices: []*discovery.EndpointSlice{
					{
						ObjectMeta: metav1.ObjectMeta{
							Name:      "svc-ab23",
							Namespace: "ns",
							Labels:    map[string]string{discovery.LabelServiceName: "svc"},
						},
						Ports: []discovery.EndpointPort{
							{
								Name:     ptr.To("tcp-example"),
								Protocol: ptr.To(corev1.ProtocolTCP),
								Port:     ptr.To(int32(80)),
							},
						},
						AddressType: discovery.AddressTypeIPv4,
						Endpoints:   kubetest.MakeReadyEndpointList(nodeA, "10.0.0.2", "10.1.1.2"),
					},
					{
						ObjectMeta: metav1.ObjectMeta{
							Name:      "svc-ab24",
							Namespace: "ns",
							Labels:    map[string]string{discovery.LabelServiceName: "svc"},
						},
						Ports: []discovery.EndpointPort{
							{
								Name:     ptr.To("tcp-example"),
								Protocol: ptr.To(corev1.ProtocolTCP),
								Port:     ptr.To(int32(80)),
							},
						},
						AddressType: discovery.AddressTypeIPv4,
						Endpoints:   kubetest.MakeReadyEndpointList(nodeA, "10.0.0.2", "10.2.2.2"),
					},
				},
				svc:   getSampleServiceWithOnePort("tcp-example", 80, tcp),
				nodes: sets.New(nodeA), // one-node zone
			},
			wantClusterEndpoints: map[string]lbEndpoints{
				getServicePortKey(tcp, "tcp-example"): {V4IPs: []string{"10.0.0.2", "10.1.1.2", "10.2.2.2"}, Port: 80}},
			wantNodeEndpoints: map[string]map[string]lbEndpoints{}, // local endpoints not filled in, since service is not ETP or ITP local
		},
		{
			name: "multiples slices with different ports, ETP=local",
			args: args{
				slices: []*discovery.EndpointSlice{
					{
						ObjectMeta: metav1.ObjectMeta{
							Name:      "svc-ab23",
							Namespace: "ns",
							Labels:    map[string]string{discovery.LabelServiceName: "svc"},
						},
						Ports: []discovery.EndpointPort{
							{
								Name:     ptr.To("tcp-example"),
								Protocol: ptr.To(corev1.ProtocolTCP),
								Port:     ptr.To(int32(80)),
							},
						},
						AddressType: discovery.AddressTypeIPv4,
						Endpoints:   kubetest.MakeReadyEndpointList(nodeA, "10.0.0.2", "10.1.1.2"),
					},
					{
						ObjectMeta: metav1.ObjectMeta{
							Name:      "svc-ab24",
							Namespace: "ns",
							Labels:    map[string]string{discovery.LabelServiceName: "svc"},
						},
						Ports: []discovery.EndpointPort{
							{
								Name:     ptr.To("other-port"),
								Protocol: ptr.To(corev1.ProtocolTCP),
								Port:     ptr.To(int32(8080)),
							},
						},
						AddressType: discovery.AddressTypeIPv4,
						Endpoints:   kubetest.MakeReadyEndpointList(nodeA, "10.0.0.3", "10.2.2.3"),
					},
				},
				svc:   getSampleServiceWithTwoPortsAndETPLocal("tcp-example", "other-port", 80, 8080, tcp, tcp),
				nodes: sets.New(nodeA), // one-node zone
			},
			wantClusterEndpoints: map[string]lbEndpoints{
				getServicePortKey(tcp, "tcp-example"): {V4IPs: []string{"10.0.0.2", "10.1.1.2"}, Port: 80},
				getServicePortKey(tcp, "other-port"):  {V4IPs: []string{"10.0.0.3", "10.2.2.3"}, Port: 8080}},
			wantNodeEndpoints: map[string]map[string]lbEndpoints{
				getServicePortKey(tcp, "tcp-example"): {nodeA: lbEndpoints{V4IPs: []string{"10.0.0.2", "10.1.1.2"}, Port: 80}},
				getServicePortKey(tcp, "other-port"):  {nodeA: lbEndpoints{V4IPs: []string{"10.0.0.3", "10.2.2.3"}, Port: 8080}}},
		},
		{
			name: "multiples slices with different ports, OVN zone with two nodes, ETP=local",
			args: args{
				slices: []*discovery.EndpointSlice{
					{
						ObjectMeta: metav1.ObjectMeta{
							Name:      "svc-ab23",
							Namespace: "ns",
							Labels:    map[string]string{discovery.LabelServiceName: "svc"},
						},
						Ports: []discovery.EndpointPort{
							{
								Name:     ptr.To("tcp-example"),
								Protocol: ptr.To(corev1.ProtocolTCP),
								Port:     ptr.To(int32(80)),
							},
						},
						AddressType: discovery.AddressTypeIPv4,
						Endpoints:   kubetest.MakeReadyEndpointList(nodeA, "10.0.0.2", "10.1.1.2"),
					},
					{
						ObjectMeta: metav1.ObjectMeta{
							Name:      "svc-ab24",
							Namespace: "ns",
							Labels:    map[string]string{discovery.LabelServiceName: "svc"},
						},
						Ports: []discovery.EndpointPort{
							{
								Name:     ptr.To("other-port"),
								Protocol: ptr.To(corev1.ProtocolTCP),
								Port:     ptr.To(int32(8080)),
							},
						},
						AddressType: discovery.AddressTypeIPv4,
						Endpoints:   kubetest.MakeReadyEndpointList(nodeB, "10.0.0.3", "10.2.2.3"),
					},
				},
				svc:   getSampleServiceWithTwoPortsAndETPLocal("tcp-example", "other-port", 80, 8080, tcp, tcp),
				nodes: sets.New(nodeA, nodeB), // zone with two nodes
			},
			wantClusterEndpoints: map[string]lbEndpoints{
				getServicePortKey(tcp, "tcp-example"): {V4IPs: []string{"10.0.0.2", "10.1.1.2"}, Port: 80},
				getServicePortKey(tcp, "other-port"):  {V4IPs: []string{"10.0.0.3", "10.2.2.3"}, Port: 8080}},
			wantNodeEndpoints: map[string]map[string]lbEndpoints{
				getServicePortKey(tcp, "tcp-example"): {nodeA: lbEndpoints{V4IPs: []string{"10.0.0.2", "10.1.1.2"}, Port: 80}},
				getServicePortKey(tcp, "other-port"):  {nodeB: lbEndpoints{V4IPs: []string{"10.0.0.3", "10.2.2.3"}, Port: 8080}}},
		},
		{
			name: "slice with a mix of ready and terminating (serving and non-serving) endpoints",
			args: args{
				slices: []*discovery.EndpointSlice{
					{
						ObjectMeta: metav1.ObjectMeta{
							Name:      "svc-ab23",
							Namespace: "ns",
							Labels:    map[string]string{discovery.LabelServiceName: "svc"},
						},
						Ports: []discovery.EndpointPort{
							{
								Name:     ptr.To("tcp-example"),
								Protocol: ptr.To(corev1.ProtocolTCP),
								Port:     ptr.To(int32(80)),
							},
						},
						AddressType: discovery.AddressTypeIPv6,
						Endpoints: []discovery.Endpoint{
							kubetest.MakeReadyEndpoint(nodeA, "2001:db2::2"),
							kubetest.MakeReadyEndpoint(nodeA, "2001:db2::3"),
							kubetest.MakeTerminatingServingEndpoint(nodeA, "2001:db2::4"),
							kubetest.MakeTerminatingServingEndpoint(nodeA, "2001:db2::5"),
							kubetest.MakeTerminatingNonServingEndpoint(nodeA, "2001:db2::6"), // ignored
						},
					},
				},
				svc:   getSampleServiceWithOnePort("tcp-example", 80, tcp),
				nodes: sets.New(nodeA), // one-node zone

			},
			wantClusterEndpoints: map[string]lbEndpoints{
				getServicePortKey(tcp, "tcp-example"): {V6IPs: []string{"2001:db2::2", "2001:db2::3"}, Port: 80}},
			wantNodeEndpoints: map[string]map[string]lbEndpoints{}, // local endpoints not filled in, since service is not ETP or ITP local
		},
		{
			name: "slice with a mix of terminating (serving and non-serving) endpoints and no ready endpoints",
			args: args{
				slices: []*discovery.EndpointSlice{
					{
						ObjectMeta: metav1.ObjectMeta{
							Name:      "svc-ab23",
							Namespace: "ns",
							Labels:    map[string]string{discovery.LabelServiceName: "svc"},
						},
						Ports: []discovery.EndpointPort{
							{
								Name:     ptr.To("tcp-example"),
								Protocol: ptr.To(corev1.ProtocolTCP),
								Port:     ptr.To(int32(80)),
							},
						},
						AddressType: discovery.AddressTypeIPv6,
						Endpoints: []discovery.Endpoint{
							kubetest.MakeTerminatingServingEndpoint(nodeA, "2001:db2::4"),
							kubetest.MakeTerminatingServingEndpoint(nodeA, "2001:db2::5"),
							kubetest.MakeTerminatingNonServingEndpoint(nodeA, "2001:db2::6"),
							kubetest.MakeTerminatingNonServingEndpoint(nodeA, "2001:db2::7"),
						},
					},
				},
				svc:   getSampleServiceWithOnePort("tcp-example", 80, tcp),
				nodes: sets.New(nodeA), // one-node zone
			},
			wantClusterEndpoints: map[string]lbEndpoints{
				getServicePortKey(tcp, "tcp-example"): {V6IPs: []string{"2001:db2::4", "2001:db2::5"}, Port: 80}},
			wantNodeEndpoints: map[string]map[string]lbEndpoints{}, // local endpoints not filled in, since service is not ETP or ITP local
		},
		{
			name: "slice with only terminating non-serving endpoints",
			args: args{
				slices: []*discovery.EndpointSlice{
					{
						ObjectMeta: metav1.ObjectMeta{
							Name:      "svc-ab23",
							Namespace: "ns",
							Labels:    map[string]string{discovery.LabelServiceName: "svc"},
						},
						Ports: []discovery.EndpointPort{
							{
								Name:     ptr.To("tcp-example"),
								Protocol: ptr.To(corev1.ProtocolTCP),
								Port:     ptr.To(int32(80)),
							},
						},
						AddressType: discovery.AddressTypeIPv6,
						Endpoints: []discovery.Endpoint{
							kubetest.MakeTerminatingNonServingEndpoint(nodeA, "2001:db2::6"),
							kubetest.MakeTerminatingNonServingEndpoint(nodeA, "2001:db2::7"),
						},
					},
				},
				svc:   getSampleServiceWithOnePort("tcp-example", 80, tcp),
				nodes: sets.New(nodeA), // one-node zone
			},
			wantClusterEndpoints: map[string]lbEndpoints{},            // no cluster-wide endpoints
			wantNodeEndpoints:    map[string]map[string]lbEndpoints{}, // local endpoints not filled in, since service is not ETP or ITP local

		},
		{
			name: "multiple slices with a mix of terminating (serving and non-serving) endpoints and no ready endpoints",
			args: args{
				slices: []*discovery.EndpointSlice{
					{
						ObjectMeta: metav1.ObjectMeta{
							Name:      "svc-ab23",
							Namespace: "ns",
							Labels:    map[string]string{discovery.LabelServiceName: "svc"},
						},
						Ports: []discovery.EndpointPort{
							{
								Name:     ptr.To("tcp-example"),
								Protocol: ptr.To(corev1.ProtocolTCP),
								Port:     ptr.To(int32(80)),
							},
						},
						AddressType: discovery.AddressTypeIPv6,
						Endpoints: []discovery.Endpoint{
							kubetest.MakeTerminatingNonServingEndpoint(nodeA, "2001:db2::2"), // ignored
							kubetest.MakeTerminatingServingEndpoint(nodeA, "2001:db2::3"),
						},
					},
					{
						ObjectMeta: metav1.ObjectMeta{
							Name:      "svc-ab24",
							Namespace: "ns",
							Labels:    map[string]string{discovery.LabelServiceName: "svc"},
						},
						Ports: []discovery.EndpointPort{
							{
								Name:     ptr.To("tcp-example"),
								Protocol: ptr.To(corev1.ProtocolTCP),
								Port:     ptr.To(int32(80)),
							},
						},
						AddressType: discovery.AddressTypeIPv6,
						Endpoints: []discovery.Endpoint{
							kubetest.MakeTerminatingServingEndpoint(nodeA, "2001:db2::4"),
							kubetest.MakeTerminatingNonServingEndpoint(nodeA, "2001:db2::5"), // ignored
						},
					},
				},
				svc:   getSampleServiceWithOnePort("tcp-example", 80, tcp),
				nodes: sets.New(nodeA), // one-node zone
			},
			wantClusterEndpoints: map[string]lbEndpoints{
				getServicePortKey(tcp, "tcp-example"): {V6IPs: []string{"2001:db2::3", "2001:db2::4"}, Port: 80}},
			wantNodeEndpoints: map[string]map[string]lbEndpoints{}, // local endpoints not filled in, since service is not ETP or ITP local
		},
		{
			name: "multiple slices with only terminating non-serving endpoints",
			args: args{
				slices: []*discovery.EndpointSlice{
					{
						ObjectMeta: metav1.ObjectMeta{
							Name:      "svc-ab23",
							Namespace: "ns",
							Labels:    map[string]string{discovery.LabelServiceName: "svc"},
						},
						Ports: []discovery.EndpointPort{
							{
								Name:     ptr.To("tcp-example"),
								Protocol: ptr.To(corev1.ProtocolTCP),
								Port:     ptr.To(int32(80)),
							},
						},
						AddressType: discovery.AddressTypeIPv6,
						Endpoints: []discovery.Endpoint{
							kubetest.MakeTerminatingNonServingEndpoint(nodeA, "2001:db2::2"),
						},
					},
					{
						ObjectMeta: metav1.ObjectMeta{
							Name:      "svc-ab24",
							Namespace: "ns",
							Labels:    map[string]string{discovery.LabelServiceName: "svc"},
						},
						Ports: []discovery.EndpointPort{
							{
								Name:     ptr.To("tcp-example"),
								Protocol: ptr.To(corev1.ProtocolTCP),
								Port:     ptr.To(int32(80)),
							},
						},
						AddressType: discovery.AddressTypeIPv6,
						Endpoints: []discovery.Endpoint{
							kubetest.MakeTerminatingNonServingEndpoint(nodeA, "2001:db2::5"),
						},
					},
				},
				svc:   getSampleServiceWithOnePort("tcp-example", 80, tcp),
				nodes: sets.New(nodeA), // one-node zone
			},
			wantClusterEndpoints: map[string]lbEndpoints{},            // no cluster-wide endpoints
			wantNodeEndpoints:    map[string]map[string]lbEndpoints{}, // no local endpoints

		},
		{
			name: "multiple slices with a mix of IPv4 and IPv6 ready and terminating (serving and non-serving) endpoints (dualstack cluster)",
			args: args{
				slices: []*discovery.EndpointSlice{
					{
						ObjectMeta: metav1.ObjectMeta{
							Name:      "svc-ab23",
							Namespace: "ns",
							Labels:    map[string]string{discovery.LabelServiceName: "svc"},
						},
						Ports: []discovery.EndpointPort{
							{
								Name:     ptr.To("tcp-example"),
								Protocol: ptr.To(corev1.ProtocolTCP),
								Port:     ptr.To(int32(80)),
							},
						},
						AddressType: discovery.AddressTypeIPv4,
						Endpoints: []discovery.Endpoint{
							kubetest.MakeReadyEndpoint(nodeA, "10.0.0.2"),
							kubetest.MakeTerminatingServingEndpoint(nodeA, "10.0.0.3"),
							kubetest.MakeTerminatingNonServingEndpoint(nodeA, "10.0.0.4"), // ignored
						},
					},
					{
						ObjectMeta: metav1.ObjectMeta{
							Name:      "svc-ab24",
							Namespace: "ns",
							Labels:    map[string]string{discovery.LabelServiceName: "svc"},
						},
						Ports: []discovery.EndpointPort{
							{
								Name:     ptr.To("tcp-example"),
								Protocol: ptr.To(corev1.ProtocolTCP),
								Port:     ptr.To(int32(80)),
							},
						},
						AddressType: discovery.AddressTypeIPv6,
						Endpoints: []discovery.Endpoint{
							kubetest.MakeReadyEndpoint(nodeA, "2001:db2::2"),
							kubetest.MakeTerminatingServingEndpoint(nodeA, "2001:db2::3"),
							kubetest.MakeTerminatingNonServingEndpoint(nodeA, "2001:db2::4"), // ignored
						},
					},
				},
				svc:   getSampleServiceWithOnePort("tcp-example", 80, tcp),
				nodes: sets.New(nodeA), // one-node zone
			},
			wantClusterEndpoints: map[string]lbEndpoints{
				getServicePortKey(tcp, "tcp-example"): {V4IPs: []string{"10.0.0.2"}, V6IPs: []string{"2001:db2::2"}, Port: 80}},
			wantNodeEndpoints: map[string]map[string]lbEndpoints{}, // local endpoints not filled in, since service is not ETP or ITP local
		},
		{
			name: "multiple slices with a mix of IPv4 and IPv6 terminating (serving and non-serving) endpoints and no ready endpoints (dualstack cluster)",
			args: args{
				slices: []*discovery.EndpointSlice{
					{
						ObjectMeta: metav1.ObjectMeta{
							Name:      "svc-ab23",
							Namespace: "ns",
							Labels:    map[string]string{discovery.LabelServiceName: "svc"},
						},
						Ports: []discovery.EndpointPort{
							{
								Name:     ptr.To("tcp-example"),
								Protocol: ptr.To(corev1.ProtocolTCP),
								Port:     ptr.To(int32(80)),
							},
						},
						AddressType: discovery.AddressTypeIPv4,
						Endpoints: []discovery.Endpoint{
							kubetest.MakeTerminatingServingEndpoint(nodeA, "10.0.0.3"),
							kubetest.MakeTerminatingNonServingEndpoint(nodeA, "10.0.0.4"),
						},
					},
					{
						ObjectMeta: metav1.ObjectMeta{
							Name:      "svc-ab24",
							Namespace: "ns",
							Labels:    map[string]string{discovery.LabelServiceName: "svc"},
						},
						Ports: []discovery.EndpointPort{
							{
								Name:     ptr.To("tcp-example"),
								Protocol: ptr.To(corev1.ProtocolTCP),
								Port:     ptr.To(int32(80)),
							},
						},
						AddressType: discovery.AddressTypeIPv6,
						Endpoints: []discovery.Endpoint{
							kubetest.MakeTerminatingServingEndpoint(nodeA, "2001:db2::3"),
							kubetest.MakeTerminatingNonServingEndpoint(nodeA, "2001:db2::4"),
						},
					},
				},
				svc:   getSampleServiceWithOnePort("tcp-example", 80, tcp),
				nodes: sets.New(nodeA), // one-node zone
			},
			wantClusterEndpoints: map[string]lbEndpoints{
				getServicePortKey(tcp, "tcp-example"): {V4IPs: []string{"10.0.0.3"}, V6IPs: []string{"2001:db2::3"}, Port: 80}},
			wantNodeEndpoints: map[string]map[string]lbEndpoints{}, // local endpoints not filled in, since service is not ETP or ITP local
		},
		{
			name: "multiple slices with a mix of IPv4 and IPv6 terminating non-serving endpoints (dualstack cluster)",
			args: args{
				slices: []*discovery.EndpointSlice{
					{
						ObjectMeta: metav1.ObjectMeta{
							Name:      "svc-ab23",
							Namespace: "ns",
							Labels:    map[string]string{discovery.LabelServiceName: "svc"},
						},
						Ports: []discovery.EndpointPort{
							{
								Name:     ptr.To("tcp-example"),
								Protocol: ptr.To(corev1.ProtocolTCP),
								Port:     ptr.To(int32(80)),
							},
						},
						AddressType: discovery.AddressTypeIPv4,
						Endpoints: []discovery.Endpoint{
							kubetest.MakeTerminatingNonServingEndpoint(nodeA, "10.0.0.4"), // ignored
						},
					},
					{
						ObjectMeta: metav1.ObjectMeta{
							Name:      "svc-ab24",
							Namespace: "ns",
							Labels:    map[string]string{discovery.LabelServiceName: "svc"},
						},
						Ports: []discovery.EndpointPort{
							{
								Name:     ptr.To("tcp-example"),
								Protocol: ptr.To(corev1.ProtocolTCP),
								Port:     ptr.To(int32(80)),
							},
						},
						AddressType: discovery.AddressTypeIPv6,
						Endpoints: []discovery.Endpoint{
							kubetest.MakeTerminatingNonServingEndpoint(nodeA, "2001:db2::4"), // ignored
						},
					},
				},
				svc:   getSampleServiceWithOnePort("tcp-example", 80, tcp),
				nodes: sets.New(nodeA), // one-node zone

			},
			wantClusterEndpoints: map[string]lbEndpoints{},            // no endpoints
			wantNodeEndpoints:    map[string]map[string]lbEndpoints{}, // no endpoints
		},
		{
			name: "multiple slices with a mix of IPv4 and IPv6 ready and terminating (serving and non-serving) endpoints (dualstack cluster) and service.PublishNotReadyAddresses=true",
			args: args{
				slices: []*discovery.EndpointSlice{
					{
						ObjectMeta: metav1.ObjectMeta{
							Name:      "svc-ab23",
							Namespace: "ns",
							Labels:    map[string]string{discovery.LabelServiceName: "svc"},
						},
						Ports: []discovery.EndpointPort{
							{
								Name:     ptr.To("tcp-example"),
								Protocol: ptr.To(corev1.ProtocolTCP),
								Port:     ptr.To(int32(80)),
							},
						},
						AddressType: discovery.AddressTypeIPv4,
						Endpoints: []discovery.Endpoint{
							kubetest.MakeReadyEndpoint(nodeA, "10.0.0.2"),                 // included
							kubetest.MakeTerminatingServingEndpoint(nodeA, "10.0.0.3"),    // included
							kubetest.MakeTerminatingNonServingEndpoint(nodeA, "10.0.0.4"), // included
						},
					},
					{
						ObjectMeta: metav1.ObjectMeta{
							Name:      "svc-ab24",
							Namespace: "ns",
							Labels:    map[string]string{discovery.LabelServiceName: "svc"},
						},
						Ports: []discovery.EndpointPort{
							{
								Name:     ptr.To("tcp-example"),
								Protocol: ptr.To(corev1.ProtocolTCP),
								Port:     ptr.To(int32(80)),
							},
						},
						AddressType: discovery.AddressTypeIPv6,
						Endpoints: []discovery.Endpoint{
							kubetest.MakeReadyEndpoint(nodeA, "2001:db2::2"),                 // included
							kubetest.MakeTerminatingServingEndpoint(nodeA, "2001:db2::3"),    // included
							kubetest.MakeTerminatingNonServingEndpoint(nodeA, "2001:db2::4"), // included
						},
					},
				},
				svc:   getSampleServiceWithOnePortAndPublishNotReadyAddresses("tcp-example", 80, tcp), // <-- publishNotReadyAddresses=true
				nodes: sets.New(nodeA),                                                                // one-node zone
			},
			wantClusterEndpoints: map[string]lbEndpoints{
				getServicePortKey(tcp, "tcp-example"): {
					V4IPs: []string{"10.0.0.2", "10.0.0.3", "10.0.0.4"},
					V6IPs: []string{"2001:db2::2", "2001:db2::3", "2001:db2::4"}, Port: 80}},

			wantNodeEndpoints: map[string]map[string]lbEndpoints{}, // local endpoints not filled in, since service is not ETP or ITP local
		},
	}
	for _, tt := range tests {
		t.Run(tt.name, func(t *testing.T) {
			portToClusterEndpoints, portToNodeToEndpoints := getEndpointsForService(
				tt.args.slices, tt.args.svc, tt.args.nodes, types.DefaultNetworkName)
			assert.Equal(t, tt.wantClusterEndpoints, portToClusterEndpoints)
			assert.Equal(t, tt.wantNodeEndpoints, portToNodeToEndpoints)

		})
	}
}

func Test_makeNodeSwitchTargetIPs(t *testing.T) {
	// OCP HACK BEGIN
	name := "foo"
	namespace := "testns"

<<<<<<< HEAD
	defaultService := &v1.Service{
		ObjectMeta: metav1.ObjectMeta{Name: name, Namespace: namespace},
		Spec: v1.ServiceSpec{
			Type: v1.ServiceTypeClusterIP,
		},
	}

	addFallbackAnnotationToService := func(s *v1.Service) *v1.Service {
=======
	defaultService := &corev1.Service{
		ObjectMeta: metav1.ObjectMeta{Name: name, Namespace: namespace},
		Spec: corev1.ServiceSpec{
			Type: corev1.ServiceTypeClusterIP,
		},
	}

	addFallbackAnnotationToService := func(s *corev1.Service) *corev1.Service {
>>>>>>> 0945de7b
		s.Annotations = map[string]string{localWithFallbackAnnotation: ""}
		return s
	}
	// OCP HACK END

	tc := []struct {
		name                string
<<<<<<< HEAD
		service             *v1.Service
=======
		service             *corev1.Service
>>>>>>> 0945de7b
		config              *lbConfig
		node                string
		expectedTargetIPsV4 []string
		expectedTargetIPsV6 []string
		expectedV4Changed   bool
		expectedV6Changed   bool
	}{
		{
			name:    "cluster ip service", //ETP=cluster by default on all services
			service: defaultService,
			config: &lbConfig{
				vips:     []string{"1.2.3.4", "fe10::1"},
				protocol: corev1.ProtocolTCP,
				inport:   80,
				clusterEndpoints: lbEndpoints{
					V4IPs: []string{"192.168.0.1"},
					V6IPs: []string{"fe00:0:0:0:1::2"},
					Port:  8080,
				},
				nodeEndpoints: map[string]lbEndpoints{
					nodeA: {
						V4IPs: []string{"192.168.0.1"},
						V6IPs: []string{"fe00:0:0:0:1::2"},
						Port:  8080,
					},
				},
			},
			node:                nodeA,
			expectedTargetIPsV4: []string{"192.168.0.1"},
			expectedTargetIPsV6: []string{"fe00:0:0:0:1::2"},
			expectedV4Changed:   false,
			expectedV6Changed:   false,
		},
		{
			name:    "LB service with ETP=local, endpoint count changes",
			service: getSampleServiceWithOnePortAndETPLocal("tcp-example", 80, tcp),
			config: &lbConfig{
				vips:     []string{"1.2.3.4", "fe10::1"},
				protocol: corev1.ProtocolTCP,
				inport:   80,
				clusterEndpoints: lbEndpoints{
					V4IPs: []string{"192.168.0.1", "192.168.1.1"},
					V6IPs: []string{"fe00:0:0:0:1::2", "fe00:0:0:0:2::2"},

					Port: 8080,
				},
				nodeEndpoints: map[string]lbEndpoints{
					nodeA: {
						V4IPs: []string{"192.168.0.1"},
						V6IPs: []string{"fe00:0:0:0:1::2"},
						Port:  8080,
					},
				},
				externalTrafficLocal: true,
			},
			node:                nodeA,
			expectedTargetIPsV4: []string{"192.168.0.1"}, // only the endpoint on nodeA is kept
			expectedTargetIPsV6: []string{"fe00:0:0:0:1::2"},
			expectedV4Changed:   true,
			expectedV6Changed:   true,
		},
		{
			name:    "LB service with ETP=local, endpoint count is the same",
			service: getSampleServiceWithOnePortAndETPLocal("tcp-example", 80, tcp),
			config: &lbConfig{
				vips:     []string{"1.2.3.4", "fe10::1"},
				protocol: corev1.ProtocolTCP,
				inport:   80,
				clusterEndpoints: lbEndpoints{
					V4IPs: []string{"192.168.0.1"},
					V6IPs: []string{"fe00:0:0:0:1::2"},

					Port: 8080,
				},
				nodeEndpoints: map[string]lbEndpoints{
					nodeA: {
						V4IPs: []string{"192.168.0.1"},
						V6IPs: []string{"fe00:0:0:0:1::2"},
						Port:  8080,
					},
				},
				externalTrafficLocal: true,
			},
			node:                nodeA,
			expectedTargetIPsV4: []string{"192.168.0.1"},
			expectedTargetIPsV6: []string{"fe00:0:0:0:1::2"},
			expectedV4Changed:   false,
		},
		{
			name:    "LB service with ETP=local, no local endpoints left",
			service: getSampleServiceWithOnePortAndETPLocal("tcp-example", 80, tcp),
			config: &lbConfig{
				vips:     []string{"1.2.3.4", "fe10::1"},
				protocol: corev1.ProtocolTCP,
				inport:   80,
				clusterEndpoints: lbEndpoints{
					V4IPs: []string{"192.168.1.1"},     // on nodeB
					V6IPs: []string{"fe00:0:0:0:2::2"}, // on nodeB
					Port:  8080,
				},
				// nothing on nodeA
				externalTrafficLocal: true,
			},
			node:                nodeA,
			expectedTargetIPsV4: []string{},
			expectedTargetIPsV6: []string{}, // no local endpoints
			expectedV4Changed:   true,
			expectedV6Changed:   true,
		},
		// OCP HACK BEGIN
		{
			name:    "LB service with ETP=local, no local endpoints left, localWithFallback annotation",
			service: addFallbackAnnotationToService(getSampleServiceWithOnePortAndETPLocal("tcp-example", 80, tcp)),
			config: &lbConfig{
				vips:     []string{"1.2.3.4", "fe10::1"},
<<<<<<< HEAD
				protocol: v1.ProtocolTCP,
=======
				protocol: corev1.ProtocolTCP,
>>>>>>> 0945de7b
				inport:   80,
				clusterEndpoints: lbEndpoints{
					V4IPs: []string{"192.168.1.1"},     // on nodeB
					V6IPs: []string{"fe00:0:0:0:2::2"}, // on nodeB
					Port:  8080,
				},
				// nothing on nodeA
				externalTrafficLocal: true,
			},
			node:                nodeA,
			expectedTargetIPsV4: []string{"192.168.1.1"},     // fallback to cluster endpoints
			expectedTargetIPsV6: []string{"fe00:0:0:0:2::2"}, // fallback to cluster endpoints
			expectedV4Changed:   false,
			expectedV6Changed:   false,
		},
		// OCP HACK END
	}
	for i, tt := range tc {
		t.Run(fmt.Sprintf("%d_%s", i, tt.name), func(t *testing.T) {
			actualTargetIPsV4, actualTargetIPsV6, actualV4Changed, actualV6Changed := makeNodeSwitchTargetIPs(tt.service, tt.node, tt.config)
			assert.Equal(t, tt.expectedTargetIPsV4, actualTargetIPsV4)
			assert.Equal(t, tt.expectedTargetIPsV6, actualTargetIPsV6)
			assert.Equal(t, tt.expectedV4Changed, actualV4Changed)
			assert.Equal(t, tt.expectedV6Changed, actualV6Changed)

		})
	}
}<|MERGE_RESOLUTION|>--- conflicted
+++ resolved
@@ -4179,16 +4179,6 @@
 	name := "foo"
 	namespace := "testns"
 
-<<<<<<< HEAD
-	defaultService := &v1.Service{
-		ObjectMeta: metav1.ObjectMeta{Name: name, Namespace: namespace},
-		Spec: v1.ServiceSpec{
-			Type: v1.ServiceTypeClusterIP,
-		},
-	}
-
-	addFallbackAnnotationToService := func(s *v1.Service) *v1.Service {
-=======
 	defaultService := &corev1.Service{
 		ObjectMeta: metav1.ObjectMeta{Name: name, Namespace: namespace},
 		Spec: corev1.ServiceSpec{
@@ -4197,7 +4187,6 @@
 	}
 
 	addFallbackAnnotationToService := func(s *corev1.Service) *corev1.Service {
->>>>>>> 0945de7b
 		s.Annotations = map[string]string{localWithFallbackAnnotation: ""}
 		return s
 	}
@@ -4205,11 +4194,7 @@
 
 	tc := []struct {
 		name                string
-<<<<<<< HEAD
-		service             *v1.Service
-=======
 		service             *corev1.Service
->>>>>>> 0945de7b
 		config              *lbConfig
 		node                string
 		expectedTargetIPsV4 []string
@@ -4325,11 +4310,7 @@
 			service: addFallbackAnnotationToService(getSampleServiceWithOnePortAndETPLocal("tcp-example", 80, tcp)),
 			config: &lbConfig{
 				vips:     []string{"1.2.3.4", "fe10::1"},
-<<<<<<< HEAD
-				protocol: v1.ProtocolTCP,
-=======
 				protocol: corev1.ProtocolTCP,
->>>>>>> 0945de7b
 				inport:   80,
 				clusterEndpoints: lbEndpoints{
 					V4IPs: []string{"192.168.1.1"},     // on nodeB

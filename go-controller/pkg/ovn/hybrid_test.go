package ovn

import (
	"context"
<<<<<<< HEAD
	"fmt"
	"k8s.io/apimachinery/pkg/runtime"
	k8stypes "k8s.io/apimachinery/pkg/types"
=======
>>>>>>> d1c69758
	"net"
	"reflect"
	"sync"

	"github.com/urfave/cli/v2"

	v1 "k8s.io/api/core/v1"
	metav1 "k8s.io/apimachinery/pkg/apis/meta/v1"
	"k8s.io/apimachinery/pkg/util/sets"
	"k8s.io/client-go/kubernetes/fake"
	"k8s.io/client-go/tools/record"

	libovsdbclient "github.com/ovn-org/libovsdb/client"
	hotypes "github.com/ovn-org/ovn-kubernetes/go-controller/hybrid-overlay/pkg/types"
	"github.com/ovn-org/ovn-kubernetes/go-controller/pkg/config"
	"github.com/ovn-org/ovn-kubernetes/go-controller/pkg/factory"
	"github.com/ovn-org/ovn-kubernetes/go-controller/pkg/kube"
	"github.com/ovn-org/ovn-kubernetes/go-controller/pkg/libovsdbops"
	"github.com/ovn-org/ovn-kubernetes/go-controller/pkg/nbdb"
	addressset "github.com/ovn-org/ovn-kubernetes/go-controller/pkg/ovn/address_set"
	lsm "github.com/ovn-org/ovn-kubernetes/go-controller/pkg/ovn/logical_switch_manager"
	"github.com/ovn-org/ovn-kubernetes/go-controller/pkg/sbdb"
	"github.com/ovn-org/ovn-kubernetes/go-controller/pkg/types"
	"github.com/ovn-org/ovn-kubernetes/go-controller/pkg/util"

	egressfirewallfake "github.com/ovn-org/ovn-kubernetes/go-controller/pkg/crd/egressfirewall/v1/apis/clientset/versioned/fake"
	egressipfake "github.com/ovn-org/ovn-kubernetes/go-controller/pkg/crd/egressip/v1/apis/clientset/versioned/fake"
	egressqosfake "github.com/ovn-org/ovn-kubernetes/go-controller/pkg/crd/egressqos/v1/apis/clientset/versioned/fake"

	ovntest "github.com/ovn-org/ovn-kubernetes/go-controller/pkg/testing"
	libovsdbtest "github.com/ovn-org/ovn-kubernetes/go-controller/pkg/testing/libovsdb"

	"github.com/onsi/ginkgo"
	"github.com/onsi/gomega"
)

func newTestNode(name, os, ovnHostSubnet, hybridHostSubnet, drMAC string) v1.Node {
	var err error
	annotations := make(map[string]string)
	if ovnHostSubnet != "" {
		annotations, err = util.UpdateNodeHostSubnetAnnotation(annotations, ovntest.MustParseIPNets(ovnHostSubnet), types.DefaultNetworkName)
		gomega.Expect(err).NotTo(gomega.HaveOccurred())
	}
	if hybridHostSubnet != "" {
		annotations[hotypes.HybridOverlayNodeSubnet] = hybridHostSubnet
	}
	if drMAC != "" {
		annotations[hotypes.HybridOverlayDRMAC] = drMAC
	}
	return v1.Node{
		ObjectMeta: metav1.ObjectMeta{
			Name:        name,
			Labels:      map[string]string{v1.LabelOSStable: os},
			Annotations: annotations,
		},
	}
}

func newTestWinNode(name, os, ovnHostSubnet, hybridHostSubnet, drMAC string) v1.Node {
	var err error
	annotations := make(map[string]string)
	if ovnHostSubnet != "" {
		annotations, err = util.UpdateNodeHostSubnetAnnotation(annotations, ovntest.MustParseIPNets(ovnHostSubnet), types.DefaultNetworkName)
		gomega.Expect(err).NotTo(gomega.HaveOccurred())
	}
	if hybridHostSubnet != "" {
		annotations[hotypes.HybridOverlayNodeSubnet] = hybridHostSubnet
	}
	if drMAC != "" {
		annotations[hotypes.HybridOverlayDRMAC] = drMAC
	}
	return v1.Node{
		ObjectMeta: metav1.ObjectMeta{
			Name:        name,
			Labels:      map[string]string{v1.LabelOSStable: os},
			Annotations: annotations,
		},
	}
}

func setupHybridOverlayOVNObjects(node tNode, hoSubnet, nodeHOIP, nodeHOMAC string) (*nbdb.LogicalRouterStaticRoute, *nbdb.LogicalRouterStaticRoute, *nbdb.LogicalRouterPolicy, *nbdb.LogicalRouterPolicy, *nbdb.LogicalSwitchPort) {
	hybridOverlayLRSR1 := &nbdb.LogicalRouterStaticRoute{
		UUID: types.HybridSubnetPrefix + node.Name + "LRSR1-UUID",
		ExternalIDs: map[string]string{
			"name": types.HybridSubnetPrefix + node.Name,
		},
		IPPrefix: hoSubnet,
		Nexthop:  nodeHOIP,
	}
	hybridOverlayLRSR2 := &nbdb.LogicalRouterStaticRoute{
		UUID: types.HybridSubnetPrefix + node.Name + "-gr-UUID",
		ExternalIDs: map[string]string{
			"name": types.HybridSubnetPrefix + node.Name + "-gr",
		},
		IPPrefix: hoSubnet,
		Nexthop:  node.DrLrpIP,
	}
	hybridOverlayLRP1 := &nbdb.LogicalRouterPolicy{
		UUID:   types.HybridSubnetPrefix + node.Name + "-LRP1-UUID",
		Action: "reroute",
		ExternalIDs: map[string]string{
			"name": types.HybridSubnetPrefix + node.Name,
		},
		Match:    "inport == \"" + types.RouterToSwitchPrefix + node.Name + "\" && ip4.dst == " + hoSubnet,
		Nexthops: []string{nodeHOIP},
		Priority: types.HybridOverlaySubnetPriority,
	}
	hybridOverlayLRP2 := &nbdb.LogicalRouterPolicy{
		UUID:   types.HybridOverlayPrefix + node.Name + "-LRP2-UUID",
		Action: "reroute",
		ExternalIDs: map[string]string{
			"name": types.HybridSubnetPrefix + node.Name + "-gr",
		},
		Match:    "ip4.src == " + node.LrpIP + " && ip4.dst == " + hoSubnet,
		Nexthops: []string{nodeHOIP},
		Priority: types.HybridOverlaySubnetPriority,
	}
	hybridOverlayLSP := &nbdb.LogicalSwitchPort{
		UUID:      types.HybridOverlayPrefix + node.Name + "-UUID",
		Name:      types.HybridOverlayPrefix + node.Name,
		Addresses: []string{nodeHOMAC},
	}
	return hybridOverlayLRSR1, hybridOverlayLRSR2, hybridOverlayLRP1, hybridOverlayLRP2, hybridOverlayLSP

}

func setupClusterController(clusterController *Controller, clusterLBUUID, expectedNodeSwitchUUID, node1Name string) {
	var err error
	for _, clusterEntry := range config.HybridOverlay.ClusterSubnets {
		clusterController.hybridOverlaySubnetAllocator.AddNetworkRange(clusterEntry.CIDR, clusterEntry.HostSubnetLength)
	}

	for _, clusterEntry := range config.Default.ClusterSubnets {
		clusterController.masterSubnetAllocator.AddNetworkRange(clusterEntry.CIDR, clusterEntry.HostSubnetLength)
	}
	clusterController.SCTPSupport = true
	clusterController.loadBalancerGroupUUID = clusterLBUUID
	clusterController.defaultGatewayCOPPUUID, err = EnsureDefaultCOPP(clusterController.nbClient)
	gomega.Expect(err).NotTo(gomega.HaveOccurred())
	clusterController.joinSwIPManager, _ = lsm.NewJoinLogicalSwitchIPManager(clusterController.nbClient, expectedNodeSwitchUUID, []string{node1Name})

}

var _ = ginkgo.Describe("Hybrid SDN Master Operations", func() {
	var (
		app             *cli.App
		stopChan        chan struct{}
		wg              *sync.WaitGroup
		fexec           *ovntest.FakeExec
		libovsdbCleanup *libovsdbtest.Cleanup

		f *factory.WatchFactory
	)

	const (
		clusterIPNet string = "10.1.0.0"
		clusterCIDR  string = clusterIPNet + "/16"
	)

	ginkgo.BeforeEach(func() {
		// Restore global default values before each testcase
		config.PrepareTestConfig()

		app = cli.NewApp()
		app.Name = "test"
		app.Flags = config.Flags
		stopChan = make(chan struct{})
		wg = &sync.WaitGroup{}
		fexec = ovntest.NewFakeExec()
		err := util.SetExec(fexec)
		gomega.Expect(err).NotTo(gomega.HaveOccurred())

		libovsdbCleanup = nil
	})

	ginkgo.AfterEach(func() {

		close(stopChan)
		wg.Wait()
		if libovsdbCleanup != nil {
			libovsdbCleanup.Cleanup()
		}
		f.Shutdown()
		wg.Wait()
	})

	const hybridOverlayClusterCIDR string = "11.1.0.0/16/24"

	ginkgo.It("allocates and assigns a hybrid-overlay subnet to a Windows node that doesn't have one", func() {
		app.Action = func(ctx *cli.Context) error {
			const (
				nodeName   string = "node1"
				nodeSubnet string = "11.1.0.0/24"
			)

			_, err := config.InitConfig(ctx, nil, nil)
			gomega.Expect(err).NotTo(gomega.HaveOccurred())

			dbSetup := libovsdbtest.TestSetup{}
			kubeFakeClient := fake.NewSimpleClientset(&v1.NodeList{
				Items: []v1.Node{
					newTestNode(nodeName, "windows", "", "", ""),
				},
			})
			egressFirewallFakeClient := &egressfirewallfake.Clientset{}
			egressIPFakeClient := &egressipfake.Clientset{}
			egressQoSFakeClient := &egressqosfake.Clientset{}
			fakeClient := &util.OVNClientset{
				KubeClient:           kubeFakeClient,
				EgressIPClient:       egressIPFakeClient,
				EgressFirewallClient: egressFirewallFakeClient,
				EgressQoSClient:      egressQoSFakeClient,
			}

			f, err = factory.NewMasterWatchFactory(fakeClient)
			gomega.Expect(err).NotTo(gomega.HaveOccurred())
			err = f.Start()
			gomega.Expect(err).NotTo(gomega.HaveOccurred())

			var libovsdbOvnNBClient, libovsdbOvnSBClient libovsdbclient.Client
			libovsdbOvnNBClient, libovsdbOvnSBClient, libovsdbCleanup, err = libovsdbtest.NewNBSBTestHarness(dbSetup)
			gomega.Expect(err).NotTo(gomega.HaveOccurred())

			clusterController := NewOvnController(fakeClient, f, stopChan, addressset.NewFakeAddressSetFactory(),
				libovsdbOvnNBClient, libovsdbOvnSBClient,
				record.NewFakeRecorder(0))
			gomega.Expect(clusterController).NotTo(gomega.BeNil())
			for _, clusterEntry := range config.HybridOverlay.ClusterSubnets {
				clusterController.hybridOverlaySubnetAllocator.AddNetworkRange(clusterEntry.CIDR, clusterEntry.HostSubnetLength)
			}

			// Let the real code run and ensure OVN database sync
			gomega.Expect(clusterController.WatchNodes()).To(gomega.Succeed())

			// Windows node should be allocated a subnet
			gomega.Eventually(func() (map[string]string, error) {
				updatedNode, err := fakeClient.KubeClient.CoreV1().Nodes().Get(context.TODO(), nodeName, metav1.GetOptions{})
				if err != nil {
					return nil, err
				}
				return updatedNode.Annotations, nil
			}, 2).Should(gomega.HaveKeyWithValue(hotypes.HybridOverlayNodeSubnet, nodeSubnet))

			gomega.Eventually(func() error {
				updatedNode, err := fakeClient.KubeClient.CoreV1().Nodes().Get(context.TODO(), nodeName, metav1.GetOptions{})
				if err != nil {
					return err
				}
				_, err = util.ParseNodeHostSubnetAnnotation(updatedNode, types.DefaultNetworkName)
				return err
			}, 2).Should(gomega.MatchError("could not find \"k8s.ovn.org/node-subnets\" annotation"))

			gomega.Eventually(fexec.CalledMatchesExpected, 2).Should(gomega.BeTrue(), fexec.ErrorDesc)

			// nothing should be done in OVN dbs from HO running on windows node
			gomega.Eventually(clusterController.nbClient).Should(libovsdbtest.HaveDataIgnoringUUIDs(dbSetup.NBData))
			gomega.Eventually(clusterController.sbClient).Should(libovsdbtest.HaveDataIgnoringUUIDs(dbSetup.SBData))
			return nil
		}

		err := app.Run([]string{
			app.Name,
			"-loglevel=5",
			"-no-hostsubnet-nodes=" + v1.LabelOSStable + "=windows",
			"-enable-hybrid-overlay",
			"-hybrid-overlay-cluster-subnets=" + hybridOverlayClusterCIDR,
			"-init-gateways",
		})
		gomega.Expect(err).NotTo(gomega.HaveOccurred())
	})

	ginkgo.It("sets up and cleans up a Linux node with a OVN hostsubnet annotation", func() {
		app.Action = func(ctx *cli.Context) error {
			const (
				nodeHOMAC string = "0a:58:0a:01:01:03"
				hoSubnet  string = "11.1.0.0/16"
				nodeHOIP  string = "10.1.1.3"
			)
			node1 := tNode{
				Name:                 "node1",
				NodeIP:               "1.2.3.4",
				NodeLRPMAC:           "0a:58:0a:01:01:01",
				LrpMAC:               "0a:58:64:40:00:03",
				LrpIP:                "100.64.0.2",
				DrLrpIP:              "100.64.0.1",
				PhysicalBridgeMAC:    "11:22:33:44:55:66",
				SystemID:             "cb9ec8fa-b409-4ef3-9f42-d9283c47aac6",
				NodeSubnet:           "10.1.1.0/24",
				GWRouter:             types.GWRouterPrefix + "node1",
				GatewayRouterIPMask:  "172.16.16.2/24",
				GatewayRouterIP:      "172.16.16.2",
				GatewayRouterNextHop: "172.16.16.1",
				PhysicalBridgeName:   "br-eth0",
				NodeHostAddress:      []string{"9.9.9.9"},
				NodeGWIP:             "10.1.1.1/24",
				NodeMgmtPortIP:       "10.1.1.2",
				//NodeMgmtPortMAC:      "0a:58:0a:01:01:02",
				NodeMgmtPortMAC: "0a:58:64:40:00:03",
				DnatSnatIP:      "169.254.0.1",
			}
			testNode := node1.k8sNode()

			kubeFakeClient := fake.NewSimpleClientset(&v1.NodeList{
				Items: []v1.Node{testNode},
			})
			egressFirewallFakeClient := &egressfirewallfake.Clientset{}
			egressIPFakeClient := &egressipfake.Clientset{}
			egressQoSFakeClient := &egressqosfake.Clientset{}
			fakeClient := &util.OVNClientset{
				KubeClient:           kubeFakeClient,
				EgressIPClient:       egressIPFakeClient,
				EgressFirewallClient: egressFirewallFakeClient,
				EgressQoSClient:      egressQoSFakeClient,
			}

			vlanID := 1024
			_, err := config.InitConfig(ctx, nil, nil)
			gomega.Expect(err).NotTo(gomega.HaveOccurred())
			config.Kubernetes.HostNetworkNamespace = ""
			nodeAnnotator := kube.NewNodeAnnotator(&kube.Kube{kubeFakeClient, egressIPFakeClient, egressFirewallFakeClient, nil}, testNode.Name)
			l3Config := node1.gatewayConfig(config.GatewayModeShared, uint(vlanID))
			err = util.SetL3GatewayConfig(nodeAnnotator, l3Config)
			err = util.SetNodeManagementPortMACAddress(nodeAnnotator, ovntest.MustParseMAC(node1.NodeMgmtPortMAC))
			gomega.Expect(err).NotTo(gomega.HaveOccurred())
			err = util.SetNodeHostSubnetAnnotation(nodeAnnotator, ovntest.MustParseIPNets(node1.NodeSubnet))
			gomega.Expect(err).NotTo(gomega.HaveOccurred())
			err = util.SetNodeHostAddresses(nodeAnnotator, sets.NewString("9.9.9.9"))
			gomega.Expect(err).NotTo(gomega.HaveOccurred())
			err = nodeAnnotator.Run()
			gomega.Expect(err).NotTo(gomega.HaveOccurred())

			updatedNode, err := fakeClient.KubeClient.CoreV1().Nodes().Get(context.TODO(), testNode.Name, metav1.GetOptions{})
			gomega.Expect(err).NotTo(gomega.HaveOccurred())
			l3GatewayConfig, err := util.ParseNodeL3GatewayAnnotation(updatedNode)
			gomega.Expect(err).NotTo(gomega.HaveOccurred())
			hostAddrs, err := util.ParseNodeHostAddresses(updatedNode)
			gomega.Expect(err).NotTo(gomega.HaveOccurred())

			f, err = factory.NewMasterWatchFactory(fakeClient)
			gomega.Expect(err).NotTo(gomega.HaveOccurred())
			err = f.Start()
			gomega.Expect(err).NotTo(gomega.HaveOccurred())

			expectedClusterLBGroup := newLoadBalancerGroup()
			expectedOVNClusterRouter := newOVNClusterRouter()
			ovnClusterRouterLRP := &nbdb.LogicalRouterPort{
				Name:     types.GWRouterToJoinSwitchPrefix + types.OVNClusterRouter,
				Networks: []string{"100.64.0.1/16"},
				UUID:     types.GWRouterToJoinSwitchPrefix + types.OVNClusterRouter + "-UUID",
			}
			expectedOVNClusterRouter.Ports = []string{ovnClusterRouterLRP.UUID}
			expectedNodeSwitch := node1.logicalSwitch(expectedClusterLBGroup.UUID)
			expectedClusterRouterPortGroup := newRouterPortGroup()
			expectedClusterPortGroup := newClusterPortGroup()

			clusterRouterDatapath := &sbdb.DatapathBinding{
				UUID:        types.OVNClusterRouter + "-UUID",
				ExternalIDs: map[string]string{"logical-router": expectedOVNClusterRouter.UUID, "name": types.OVNClusterRouter},
			}

			dbSetup := libovsdbtest.TestSetup{
				NBData: []libovsdbtest.TestData{
					newClusterJoinSwitch(),
					expectedNodeSwitch,
					ovnClusterRouterLRP,
					expectedOVNClusterRouter,
					expectedClusterRouterPortGroup,
					expectedClusterPortGroup,
					expectedClusterLBGroup,
				},
				SBData: []libovsdbtest.TestData{
					clusterRouterDatapath,
				},
			}
			var libovsdbOvnNBClient, libovsdbOvnSBClient libovsdbclient.Client
			libovsdbOvnNBClient, libovsdbOvnSBClient, libovsdbCleanup, err = libovsdbtest.NewNBSBTestHarness(dbSetup)
			gomega.Expect(err).NotTo(gomega.HaveOccurred())

			expectedDatabaseState := []libovsdbtest.TestData{ovnClusterRouterLRP}
			expectedDatabaseState = addNodeLogicalFlows(expectedDatabaseState, expectedOVNClusterRouter, expectedNodeSwitch, expectedClusterRouterPortGroup, expectedClusterPortGroup, &node1)

			clusterController := NewOvnController(fakeClient, f, stopChan, addressset.NewFakeAddressSetFactory(),
				libovsdbOvnNBClient, libovsdbOvnSBClient,
				record.NewFakeRecorder(0))
			gomega.Expect(clusterController).NotTo(gomega.BeNil())
			setupClusterController(clusterController, expectedClusterLBGroup.UUID, expectedNodeSwitch.UUID, node1.Name)

			_, _ = clusterController.joinSwIPManager.EnsureJoinLRPIPs(types.OVNClusterRouter)

			// Let the real code run and ensure OVN database sync
			gomega.Expect(clusterController.WatchNodes()).To(gomega.Succeed())

			gomega.Eventually(func() (map[string]string, error) {
				updatedNode, err := fakeClient.KubeClient.CoreV1().Nodes().Get(context.TODO(), testNode.Name, metav1.GetOptions{})
				if err != nil {
					return nil, err
				}
				return updatedNode.Annotations, nil
			}, 2).Should(gomega.HaveKeyWithValue(hotypes.HybridOverlayDRMAC, nodeHOMAC))

			subnet := ovntest.MustParseIPNet(node1.NodeSubnet)
			err = clusterController.syncGatewayLogicalNetwork(updatedNode, l3GatewayConfig, []*net.IPNet{subnet}, hostAddrs)
			gomega.Expect(err).NotTo(gomega.HaveOccurred())

			var clusterSubnets []*net.IPNet
			for _, clusterSubnet := range config.Default.ClusterSubnets {
				clusterSubnets = append(clusterSubnets, clusterSubnet.CIDR)
			}

			skipSnat := false
			expectedDatabaseState = generateGatewayInitExpectedNB(expectedDatabaseState, expectedOVNClusterRouter, expectedNodeSwitch, node1.Name, clusterSubnets, []*net.IPNet{subnet}, l3Config, []*net.IPNet{classBIPAddress(node1.LrpIP)}, []*net.IPNet{classBIPAddress(node1.DrLrpIP)}, skipSnat, node1.NodeMgmtPortIP)

			hybridSubnetStaticRoute1, hybridLogicalRouterStaticRoute, hybridSubnetLRP1, hybridSubnetLRP2, hybridLogicalSwitchPort := setupHybridOverlayOVNObjects(node1, hoSubnet, nodeHOIP, nodeHOMAC)

			for _, obj := range expectedDatabaseState {
				if logicalRouter, ok := obj.(*nbdb.LogicalRouter); ok {
					if logicalRouter.Name == "GR_node1" {
						logicalRouter.StaticRoutes = append(logicalRouter.StaticRoutes, hybridLogicalRouterStaticRoute.UUID)
					}
				}
			}

			expectedNodeSwitch.Ports = append(expectedNodeSwitch.Ports, hybridLogicalSwitchPort.UUID)
			expectedOVNClusterRouter.Policies = append(expectedOVNClusterRouter.Policies, hybridSubnetLRP1.UUID, hybridSubnetLRP2.UUID)
			expectedOVNClusterRouter.StaticRoutes = append(expectedOVNClusterRouter.StaticRoutes, hybridSubnetStaticRoute1.UUID)

			expectedDatabaseStateWithHybridNode := append([]libovsdbtest.TestData{hybridSubnetStaticRoute1, hybridSubnetLRP2, hybridSubnetLRP1, hybridLogicalSwitchPort, hybridLogicalRouterStaticRoute}, expectedDatabaseState...)

			expectedMACBinding := &sbdb.MACBinding{
				UUID:        "MAC-binding-UUID",
				Datapath:    clusterRouterDatapath.UUID,
				IP:          nodeHOIP,
				LogicalPort: "rtos-node1",
				MAC:         nodeHOMAC,
			}

			expectedSBDatabaseState := []libovsdbtest.TestData{
				expectedMACBinding,
				clusterRouterDatapath,
			}

			gomega.Eventually(libovsdbOvnNBClient).Should(libovsdbtest.HaveData(expectedDatabaseStateWithHybridNode))
			gomega.Eventually(libovsdbOvnSBClient).Should(libovsdbtest.HaveData(expectedSBDatabaseState))

			err = fakeClient.KubeClient.CoreV1().Nodes().Delete(context.TODO(), node1.Name, *metav1.NewDeleteOptions(0))
			gomega.Expect(err).NotTo(gomega.HaveOccurred())

			// the best way to check if a node is deleted is to check some of the explicitly deleted elements
			gomega.Eventually(func() ([]string, error) {
				clusterRouter, err := libovsdbops.GetLogicalRouter(clusterController.nbClient, &nbdb.LogicalRouter{Name: types.OVNClusterRouter})
				if err != nil {
					return nil, err
				}
				return clusterRouter.Policies, nil
			}, 2).Should(gomega.Equal([]string{}))

			gomega.Eventually(func() error {
				_, err := libovsdbops.GetLogicalSwitchPort(clusterController.nbClient, &nbdb.LogicalSwitchPort{Name: "jtor-GR_node1"})
				if err != nil {
					return err
				}
				return nil

			}, 2).Should(gomega.Equal(libovsdbclient.ErrNotFound))

			gomega.Eventually(func() ([]string, error) {
				ovnJoinSwitch, err := libovsdbops.GetLogicalSwitch(clusterController.nbClient, &nbdb.LogicalSwitch{Name: "join"})
				if err != nil {
					return nil, err
				}
				return ovnJoinSwitch.Ports, err

			}, 2).Should(gomega.Equal([]string{}))

			//check if the hybrid overlay elements have been cleaned up
			gomega.Eventually(func() ([]*nbdb.LogicalRouterStaticRoute, error) {
				p := func(item *nbdb.LogicalRouterStaticRoute) bool {
					if item.ExternalIDs["name"] == "hybrid-subnet-node1-gr" ||
						item.ExternalIDs["name"] == "hybrid-subnet-node1" {
						return true
					}
					return false
				}
				logicalRouterStaticRoutes, err := libovsdbops.FindLogicalRouterStaticRoutesWithPredicate(clusterController.nbClient, p)
				if err != nil {
					return nil, err
				}
				return logicalRouterStaticRoutes, nil
			}, 2).Should(gomega.Equal([]*nbdb.LogicalRouterStaticRoute{}))

			gomega.Eventually(func() ([]*nbdb.LogicalRouterPolicy, error) {
				p := func(item *nbdb.LogicalRouterPolicy) bool {
					if item.ExternalIDs["name"] == "hybrid-subnet-node1" ||
						item.ExternalIDs["name"] == "hybrid-subnet-node1-gr" {
						return true
					}
					return false
				}
				logicalRouterPolicies, err := libovsdbops.FindLogicalRouterPoliciesWithPredicate(clusterController.nbClient, p)
				if err != nil {
					return nil, err
				}
				return logicalRouterPolicies, nil

			}, 2).Should(gomega.Equal([]*nbdb.LogicalRouterPolicy{}))

			gomega.Eventually(func() error {
				_, err := libovsdbops.GetLogicalSwitchPort(clusterController.nbClient, &nbdb.LogicalSwitchPort{Name: "int-node1"})
				if err != nil {
					return err
				}
				return nil
			}, 2).Should(gomega.Equal(libovsdbclient.ErrNotFound))

			gomega.Eventually(libovsdbOvnSBClient).Should(libovsdbtest.HaveDataIgnoringUUIDs(expectedSBDatabaseState))

			return nil
		}
		err := app.Run([]string{
			app.Name,
			"-cluster-subnets=" + clusterCIDR,
			"-gateway-mode=shared",
			"-enable-hybrid-overlay",
			"-hybrid-overlay-cluster-subnets=" + hybridOverlayClusterCIDR,
		})
		gomega.Expect(err).NotTo(gomega.HaveOccurred())
	})

	ginkgo.It("handles a Linux node with no annotation but an existing port and lrp", func() {
		app.Action = func(ctx *cli.Context) error {
			const (
				nodeHOMAC string = "0a:58:0a:01:01:03"
				hoSubnet  string = "11.1.0.0/16"
				nodeHOIP  string = "10.1.1.3"
			)
			node1 := tNode{
				Name:                 "node1",
				NodeIP:               "1.2.3.4",
				NodeLRPMAC:           "0a:58:0a:01:01:01",
				LrpMAC:               "0a:58:64:40:00:02",
				LrpIP:                "100.64.0.2",
				DrLrpIP:              "100.64.0.1",
				PhysicalBridgeMAC:    "11:22:33:44:55:66",
				SystemID:             "cb9ec8fa-b409-4ef3-9f42-d9283c47aac6",
				NodeSubnet:           "10.1.1.0/24",
				GWRouter:             types.GWRouterPrefix + "node1",
				GatewayRouterIPMask:  "172.16.16.2/24",
				GatewayRouterIP:      "172.16.16.2",
				GatewayRouterNextHop: "172.16.16.1",
				PhysicalBridgeName:   "br-eth0",
				NodeHostAddress:      []string{"9.9.9.9"},
				NodeGWIP:             "10.1.1.1/24",
				NodeMgmtPortIP:       "10.1.1.2",
				NodeMgmtPortMAC:      "0a:58:0a:01:01:02",
				DnatSnatIP:           "169.254.0.1",
			}

			testNode := node1.k8sNode()

			kubeFakeClient := fake.NewSimpleClientset(&v1.NodeList{
				Items: []v1.Node{testNode},
			})
			egressFirewallFakeClient := &egressfirewallfake.Clientset{}
			egressIPFakeClient := &egressipfake.Clientset{}
			egressQoSFakeClient := &egressqosfake.Clientset{}
			fakeClient := &util.OVNClientset{
				KubeClient:           kubeFakeClient,
				EgressIPClient:       egressIPFakeClient,
				EgressFirewallClient: egressFirewallFakeClient,
				EgressQoSClient:      egressQoSFakeClient,
			}

			vlanID := 1024
			_, err := config.InitConfig(ctx, nil, nil)
			gomega.Expect(err).NotTo(gomega.HaveOccurred())
			config.Kubernetes.HostNetworkNamespace = ""
			nodeAnnotator := kube.NewNodeAnnotator(&kube.Kube{kubeFakeClient, egressIPFakeClient, egressFirewallFakeClient, nil}, testNode.Name)
			l3Config := node1.gatewayConfig(config.GatewayModeShared, uint(vlanID))
			err = util.SetL3GatewayConfig(nodeAnnotator, l3Config)
			err = util.SetNodeManagementPortMACAddress(nodeAnnotator, ovntest.MustParseMAC(node1.NodeMgmtPortMAC))
			gomega.Expect(err).NotTo(gomega.HaveOccurred())

			err = util.SetNodeHostSubnetAnnotation(nodeAnnotator, ovntest.MustParseIPNets(node1.NodeSubnet))
			gomega.Expect(err).NotTo(gomega.HaveOccurred())
			err = util.SetNodeHostAddresses(nodeAnnotator, sets.NewString("9.9.9.9"))
			gomega.Expect(err).NotTo(gomega.HaveOccurred())
			err = nodeAnnotator.Run()
			gomega.Expect(err).NotTo(gomega.HaveOccurred())

			updatedNode, err := fakeClient.KubeClient.CoreV1().Nodes().Get(context.TODO(), testNode.Name, metav1.GetOptions{})
			gomega.Expect(err).NotTo(gomega.HaveOccurred())
			l3GatewayConfig, err := util.ParseNodeL3GatewayAnnotation(updatedNode)
			gomega.Expect(err).NotTo(gomega.HaveOccurred())
			hostAddrs, err := util.ParseNodeHostAddresses(updatedNode)
			gomega.Expect(err).NotTo(gomega.HaveOccurred())

			f, err = factory.NewMasterWatchFactory(fakeClient)
			gomega.Expect(err).NotTo(gomega.HaveOccurred())
			err = f.Start()
			gomega.Expect(err).NotTo(gomega.HaveOccurred())

			expectedClusterLBGroup := newLoadBalancerGroup()
			expectedOVNClusterRouter := newOVNClusterRouter()
			ovnClusterRouterLRP := &nbdb.LogicalRouterPort{
				Name:     types.GWRouterToJoinSwitchPrefix + types.OVNClusterRouter,
				Networks: []string{"100.64.0.1/16"},
				UUID:     types.GWRouterToJoinSwitchPrefix + types.OVNClusterRouter + "-UUID",
			}
			expectedOVNClusterRouter.Ports = []string{ovnClusterRouterLRP.UUID}
			expectedNodeSwitch := node1.logicalSwitch(expectedClusterLBGroup.UUID)
			expectedClusterRouterPortGroup := newRouterPortGroup()
			expectedClusterPortGroup := newClusterPortGroup()

			clusterRouterDatapath := &sbdb.DatapathBinding{
				UUID:        types.OVNClusterRouter + "-UUID",
				ExternalIDs: map[string]string{"logical-router": expectedOVNClusterRouter.UUID, "name": types.OVNClusterRouter},
			}

			expectedDatabaseState := []libovsdbtest.TestData{ovnClusterRouterLRP}
			expectedDatabaseState = addNodeLogicalFlows(expectedDatabaseState, expectedOVNClusterRouter, expectedNodeSwitch, expectedClusterRouterPortGroup, expectedClusterPortGroup, &node1)

			subnet := ovntest.MustParseIPNet(node1.NodeSubnet)

			var clusterSubnets []*net.IPNet
			for _, clusterSubnet := range config.Default.ClusterSubnets {
				clusterSubnets = append(clusterSubnets, clusterSubnet.CIDR)
			}

			skipSnat := false
			expectedDatabaseState = generateGatewayInitExpectedNB(expectedDatabaseState, expectedOVNClusterRouter, expectedNodeSwitch, node1.Name, clusterSubnets, []*net.IPNet{subnet}, l3Config, []*net.IPNet{classBIPAddress(node1.LrpIP)}, []*net.IPNet{classBIPAddress(node1.DrLrpIP)}, skipSnat, node1.NodeMgmtPortIP)

			hybridSubnetStaticRoute1, hybridLogicalRouterStaticRoute, hybridSubnetLRP1, hybridSubnetLRP2, hybridLogicalSwitchPort := setupHybridOverlayOVNObjects(node1, hoSubnet, nodeHOIP, nodeHOMAC)

			for _, obj := range expectedDatabaseState {
				if logicalRouter, ok := obj.(*nbdb.LogicalRouter); ok {
					if logicalRouter.Name == "GR_node1" {
						logicalRouter.StaticRoutes = append(logicalRouter.StaticRoutes, hybridLogicalRouterStaticRoute.UUID)
					}
				}
			}

			expectedNodeSwitch.Ports = append(expectedNodeSwitch.Ports, hybridLogicalSwitchPort.UUID)
			expectedOVNClusterRouter.Policies = append(expectedOVNClusterRouter.Policies, hybridSubnetLRP1.UUID, hybridSubnetLRP2.UUID)
			expectedOVNClusterRouter.StaticRoutes = append(expectedOVNClusterRouter.StaticRoutes, hybridSubnetStaticRoute1.UUID)

			expectedDatabaseStateWithHybridNode := append([]libovsdbtest.TestData{hybridSubnetStaticRoute1, hybridSubnetLRP2, hybridSubnetLRP1, hybridLogicalSwitchPort, hybridLogicalRouterStaticRoute}, expectedDatabaseState...)

			expectedMACBinding := &sbdb.MACBinding{
				UUID:        "MAC-binding-UUID",
				Datapath:    clusterRouterDatapath.UUID,
				IP:          nodeHOIP,
				LogicalPort: "rtos-node1",
				MAC:         nodeHOMAC,
			}

			expectedSBDatabaseState := []libovsdbtest.TestData{
				clusterRouterDatapath,
				expectedMACBinding,
			}

			dbSetup := libovsdbtest.TestSetup{
				NBData: expectedDatabaseStateWithHybridNode,
				SBData: expectedSBDatabaseState,
			}
			var libovsdbOvnNBClient, libovsdbOvnSBClient libovsdbclient.Client
			libovsdbOvnNBClient, libovsdbOvnSBClient, libovsdbCleanup, err = libovsdbtest.NewNBSBTestHarness(dbSetup)
			gomega.Expect(err).NotTo(gomega.HaveOccurred())

			clusterController := NewOvnController(fakeClient, f, stopChan, addressset.NewFakeAddressSetFactory(),
				libovsdbOvnNBClient, libovsdbOvnSBClient,
				record.NewFakeRecorder(0))
			gomega.Expect(clusterController).NotTo(gomega.BeNil())
			setupClusterController(clusterController, expectedClusterLBGroup.UUID, expectedNodeSwitch.UUID, node1.Name)

			_, _ = clusterController.joinSwIPManager.EnsureJoinLRPIPs(types.OVNClusterRouter)
			err = clusterController.syncGatewayLogicalNetwork(updatedNode, l3GatewayConfig, []*net.IPNet{subnet}, hostAddrs)
			gomega.Expect(err).NotTo(gomega.HaveOccurred())

			// Let the real code run and ensure OVN database sync
			gomega.Expect(clusterController.WatchNodes()).To(gomega.Succeed())

			gomega.Eventually(func() (map[string]string, error) {
				updatedNode, err := fakeClient.KubeClient.CoreV1().Nodes().Get(context.TODO(), testNode.Name, metav1.GetOptions{})
				if err != nil {
					return nil, err
				}
				return updatedNode.Annotations, nil
			}, 2).Should(gomega.HaveKeyWithValue(hotypes.HybridOverlayDRMAC, nodeHOMAC))

			gomega.Consistently(libovsdbOvnNBClient, 2).Should(libovsdbtest.HaveData(expectedDatabaseStateWithHybridNode))
			gomega.Eventually(libovsdbOvnSBClient).Should(libovsdbtest.HaveData(expectedSBDatabaseState))

			return nil

		}
		err := app.Run([]string{
			app.Name,
			"-cluster-subnets=" + clusterCIDR,
			"-gateway-mode=shared",
			"-enable-hybrid-overlay",
			"-hybrid-overlay-cluster-subnets=" + hybridOverlayClusterCIDR,
		})
		gomega.Expect(err).NotTo(gomega.HaveOccurred())
	})

	ginkgo.It("cluster handles a linux node when hybridOverlayClusterCIDR in unset but the HO annotations are available on windows nodes", func() {
		app.Action = func(ctx *cli.Context) error {
			const (
				//linNodeName   string = "node-linux"
				winNodeName string = "node-windows"
				//linNodeSubnet string = "10.1.2.0/24"
				winNodeSubnet string = "10.1.3.0/24"
				//linNodeHOIP   string = "10.1.2.3"
				//linNodeHOMAC  string = "0a:58:0a:01:02:03"
				nodeHOMAC string = "0a:58:0a:01:01:03"
				hoSubnet  string = "11.1.0.0/16"
				nodeHOIP  string = "10.1.1.3"
			)
			node1 := tNode{
				Name:                 "node1",
				NodeIP:               "1.2.3.4",
				NodeLRPMAC:           "0a:58:0a:01:01:01",
				LrpMAC:               "0a:58:64:40:00:02",
				LrpIP:                "100.64.0.2",
				DrLrpIP:              "100.64.0.1",
				PhysicalBridgeMAC:    "11:22:33:44:55:66",
				SystemID:             "cb9ec8fa-b409-4ef3-9f42-d9283c47aac6",
				NodeSubnet:           "10.1.1.0/24",
				GWRouter:             types.GWRouterPrefix + "node1",
				GatewayRouterIPMask:  "172.16.16.2/24",
				GatewayRouterIP:      "172.16.16.2",
				GatewayRouterNextHop: "172.16.16.1",
				PhysicalBridgeName:   "br-eth0",
				NodeHostAddress:      []string{"9.9.9.9"},
				NodeGWIP:             "10.1.1.1/24",
				NodeMgmtPortIP:       "10.1.1.2",
				NodeMgmtPortMAC:      "0a:58:0a:01:01:02",
				DnatSnatIP:           "169.254.0.1",
			}
			testNode := node1.k8sNode()

			kubeFakeClient := fake.NewSimpleClientset(&v1.NodeList{
				Items: []v1.Node{

					{
						ObjectMeta: metav1.ObjectMeta{
							Name:   winNodeName,
							Labels: map[string]string{v1.LabelOSStable: "windows"},
							Annotations: map[string]string{
								hotypes.HybridOverlayNodeSubnet: winNodeSubnet,
							},
						},
					},
					testNode,
				},
			})
			egressFirewallFakeClient := &egressfirewallfake.Clientset{}
			egressIPFakeClient := &egressipfake.Clientset{}
			egressQoSFakeClient := &egressqosfake.Clientset{}
			fakeClient := &util.OVNClientset{
				KubeClient:           kubeFakeClient,
				EgressIPClient:       egressIPFakeClient,
				EgressFirewallClient: egressFirewallFakeClient,
				EgressQoSClient:      egressQoSFakeClient,
			}

			vlanID := 1024
			_, err := config.InitConfig(ctx, nil, nil)
			gomega.Expect(err).NotTo(gomega.HaveOccurred())
			config.Kubernetes.HostNetworkNamespace = ""
			nodeAnnotator := kube.NewNodeAnnotator(&kube.Kube{kubeFakeClient, egressIPFakeClient, egressFirewallFakeClient, nil}, testNode.Name)
			l3Config := node1.gatewayConfig(config.GatewayModeShared, uint(vlanID))
			err = util.SetL3GatewayConfig(nodeAnnotator, l3Config)
			err = util.SetNodeManagementPortMACAddress(nodeAnnotator, ovntest.MustParseMAC(node1.NodeMgmtPortMAC))
			gomega.Expect(err).NotTo(gomega.HaveOccurred())
			err = util.SetNodeHostSubnetAnnotation(nodeAnnotator, ovntest.MustParseIPNets(node1.NodeSubnet))
			gomega.Expect(err).NotTo(gomega.HaveOccurred())
			err = util.SetNodeHostAddresses(nodeAnnotator, sets.NewString("9.9.9.9"))
			gomega.Expect(err).NotTo(gomega.HaveOccurred())
			err = nodeAnnotator.Run()
			gomega.Expect(err).NotTo(gomega.HaveOccurred())

			updatedNode, err := fakeClient.KubeClient.CoreV1().Nodes().Get(context.TODO(), testNode.Name, metav1.GetOptions{})
			gomega.Expect(err).NotTo(gomega.HaveOccurred())
			l3GatewayConfig, err := util.ParseNodeL3GatewayAnnotation(updatedNode)
			gomega.Expect(err).NotTo(gomega.HaveOccurred())
			hostAddrs, err := util.ParseNodeHostAddresses(updatedNode)
			gomega.Expect(err).NotTo(gomega.HaveOccurred())

			f, err = factory.NewMasterWatchFactory(fakeClient)
			gomega.Expect(err).NotTo(gomega.HaveOccurred())
			err = f.Start()
			gomega.Expect(err).NotTo(gomega.HaveOccurred())

			expectedClusterLBGroup := newLoadBalancerGroup()
			expectedOVNClusterRouter := newOVNClusterRouter()
			ovnClusterRouterLRP := &nbdb.LogicalRouterPort{
				Name:     types.GWRouterToJoinSwitchPrefix + types.OVNClusterRouter,
				Networks: []string{"100.64.0.1/16"},
				UUID:     types.GWRouterToJoinSwitchPrefix + types.OVNClusterRouter + "-UUID",
			}
			expectedOVNClusterRouter.Ports = []string{ovnClusterRouterLRP.UUID}
			expectedNodeSwitch := node1.logicalSwitch(expectedClusterLBGroup.UUID)
			expectedClusterRouterPortGroup := newRouterPortGroup()
			expectedClusterPortGroup := newClusterPortGroup()

			clusterRouterDatapath := &sbdb.DatapathBinding{
				UUID:        types.OVNClusterRouter + "-UUID",
				ExternalIDs: map[string]string{"logical-router": expectedOVNClusterRouter.UUID, "name": types.OVNClusterRouter},
			}

			dbSetup := libovsdbtest.TestSetup{
				NBData: []libovsdbtest.TestData{
					newClusterJoinSwitch(),
					expectedNodeSwitch,
					ovnClusterRouterLRP,
					expectedOVNClusterRouter,
					expectedClusterRouterPortGroup,
					expectedClusterPortGroup,
					expectedClusterLBGroup,
				},
				SBData: []libovsdbtest.TestData{
					clusterRouterDatapath,
				},
			}
			var libovsdbOvnNBClient, libovsdbOvnSBClient libovsdbclient.Client
			libovsdbOvnNBClient, libovsdbOvnSBClient, libovsdbCleanup, err = libovsdbtest.NewNBSBTestHarness(dbSetup)
			gomega.Expect(err).NotTo(gomega.HaveOccurred())

			expectedDatabaseState := []libovsdbtest.TestData{ovnClusterRouterLRP}
			expectedDatabaseState = addNodeLogicalFlows(expectedDatabaseState, expectedOVNClusterRouter, expectedNodeSwitch, expectedClusterRouterPortGroup, expectedClusterPortGroup, &node1)

			clusterController := NewOvnController(fakeClient, f, stopChan, addressset.NewFakeAddressSetFactory(),
				libovsdbOvnNBClient, libovsdbOvnSBClient,
				record.NewFakeRecorder(0))
			gomega.Expect(clusterController).NotTo(gomega.BeNil())
			setupClusterController(clusterController, expectedClusterLBGroup.UUID, expectedNodeSwitch.UUID, node1.Name)

			_, _ = clusterController.joinSwIPManager.EnsureJoinLRPIPs(types.OVNClusterRouter)

			// Let the real code run and ensure OVN database sync
			gomega.Expect(clusterController.WatchNodes()).To(gomega.Succeed())

			gomega.Eventually(func() (map[string]string, error) {
				updatedNode, err := fakeClient.KubeClient.CoreV1().Nodes().Get(context.TODO(), testNode.Name, metav1.GetOptions{})
				if err != nil {
					return nil, err
				}
				return updatedNode.Annotations, nil
			}, 2).Should(gomega.HaveKeyWithValue(hotypes.HybridOverlayDRMAC, nodeHOMAC))

			subnet := ovntest.MustParseIPNet(node1.NodeSubnet)
			err = clusterController.syncGatewayLogicalNetwork(updatedNode, l3GatewayConfig, []*net.IPNet{subnet}, hostAddrs)
			gomega.Expect(err).NotTo(gomega.HaveOccurred())

			var clusterSubnets []*net.IPNet
			for _, clusterSubnet := range config.Default.ClusterSubnets {
				clusterSubnets = append(clusterSubnets, clusterSubnet.CIDR)
			}

			skipSnat := false
			expectedDatabaseState = generateGatewayInitExpectedNB(expectedDatabaseState, expectedOVNClusterRouter, expectedNodeSwitch, node1.Name, clusterSubnets, []*net.IPNet{subnet}, l3Config, []*net.IPNet{classBIPAddress(node1.LrpIP)}, []*net.IPNet{classBIPAddress(node1.DrLrpIP)}, skipSnat, node1.NodeMgmtPortIP)

			hybridSubnetStaticRoute1, hybridLogicalRouterStaticRoute, hybridSubnetLRP1, hybridSubnetLRP2, hybridLogicalSwitchPort := setupHybridOverlayOVNObjects(node1, winNodeSubnet, nodeHOIP, nodeHOMAC)

			for _, obj := range expectedDatabaseState {
				if logicalRouter, ok := obj.(*nbdb.LogicalRouter); ok {
					if logicalRouter.Name == "GR_node1" {
						logicalRouter.StaticRoutes = append(logicalRouter.StaticRoutes, hybridLogicalRouterStaticRoute.UUID)
					}
				}
			}

			expectedNodeSwitch.Ports = append(expectedNodeSwitch.Ports, hybridLogicalSwitchPort.UUID)
			expectedOVNClusterRouter.Policies = append(expectedOVNClusterRouter.Policies, hybridSubnetLRP1.UUID, hybridSubnetLRP2.UUID)
			expectedOVNClusterRouter.StaticRoutes = append(expectedOVNClusterRouter.StaticRoutes, hybridSubnetStaticRoute1.UUID)

			expectedDatabaseStateWithHybridNode := append([]libovsdbtest.TestData{hybridSubnetStaticRoute1, hybridSubnetLRP2, hybridSubnetLRP1, hybridLogicalSwitchPort, hybridLogicalRouterStaticRoute}, expectedDatabaseState...)

			expectedMACBinding := &sbdb.MACBinding{
				UUID:        "MAC-binding-UUID",
				Datapath:    clusterRouterDatapath.UUID,
				IP:          nodeHOIP,
				LogicalPort: "rtos-node1",
				MAC:         nodeHOMAC,
			}

			expectedSBDatabaseState := []libovsdbtest.TestData{
				expectedMACBinding,
				clusterRouterDatapath,
			}

			gomega.Eventually(libovsdbOvnNBClient).Should(libovsdbtest.HaveData(expectedDatabaseStateWithHybridNode))
			gomega.Eventually(libovsdbOvnSBClient).Should(libovsdbtest.HaveData(expectedSBDatabaseState))

			err = fakeClient.KubeClient.CoreV1().Nodes().Delete(context.TODO(), node1.Name, *metav1.NewDeleteOptions(0))
			gomega.Expect(err).NotTo(gomega.HaveOccurred())

			// the best way to check if a node is deleted is to check some of the explicitly deleted elements
			gomega.Eventually(func() ([]string, error) {
				clusterRouter, err := libovsdbops.GetLogicalRouter(clusterController.nbClient, &nbdb.LogicalRouter{Name: types.OVNClusterRouter})
				if err != nil {
					return nil, err
				}
				return clusterRouter.Policies, nil
			}, 2).Should(gomega.Equal([]string{}))

			gomega.Eventually(func() error {
				_, err := libovsdbops.GetLogicalSwitchPort(clusterController.nbClient, &nbdb.LogicalSwitchPort{Name: "jtor-GR_node1"})
				if err != nil {
					return err
				}
				return nil

			}, 2).Should(gomega.Equal(libovsdbclient.ErrNotFound))

			gomega.Eventually(func() ([]string, error) {
				ovnJoinSwitch, err := libovsdbops.GetLogicalSwitch(clusterController.nbClient, &nbdb.LogicalSwitch{Name: "join"})
				if err != nil {
					return nil, err
				}
				return ovnJoinSwitch.Ports, err

			}, 2).Should(gomega.Equal([]string{}))

			//check if the hybrid overlay elements have been cleaned up
			gomega.Eventually(func() ([]*nbdb.LogicalRouterStaticRoute, error) {
				p := func(item *nbdb.LogicalRouterStaticRoute) bool {
					if item.ExternalIDs["name"] == "hybrid-subnet-node1-gr" ||
						item.ExternalIDs["name"] == "hybrid-subnet-node1" {
						return true
					}
					return false
				}
				logicalRouterStaticRoutes, err := libovsdbops.FindLogicalRouterStaticRoutesWithPredicate(clusterController.nbClient, p)
				if err != nil {
					return nil, err
				}
				return logicalRouterStaticRoutes, nil
			}, 2).Should(gomega.Equal([]*nbdb.LogicalRouterStaticRoute{}))

			gomega.Eventually(func() ([]*nbdb.LogicalRouterPolicy, error) {
				p := func(item *nbdb.LogicalRouterPolicy) bool {
					if item.ExternalIDs["name"] == "hybrid-subnet-node1" ||
						item.ExternalIDs["name"] == "hybrid-subnet-node1-gr" {
						return true
					}
					return false
				}
				logicalRouterPolicies, err := libovsdbops.FindLogicalRouterPoliciesWithPredicate(clusterController.nbClient, p)
				if err != nil {
					return nil, err
				}
				return logicalRouterPolicies, nil

			}, 2).Should(gomega.Equal([]*nbdb.LogicalRouterPolicy{}))

			gomega.Eventually(func() error {
				_, err := libovsdbops.GetLogicalSwitchPort(clusterController.nbClient, &nbdb.LogicalSwitchPort{Name: "int-node1"})
				if err != nil {
					return err
				}
				return nil
			}, 2).Should(gomega.Equal(libovsdbclient.ErrNotFound))

			gomega.Eventually(libovsdbOvnSBClient).Should(libovsdbtest.HaveDataIgnoringUUIDs(expectedSBDatabaseState))

			return nil
		}
		err := app.Run([]string{
			app.Name,
			"--no-hostsubnet-nodes=kubernetes.io/os=windows",
			"-cluster-subnets=" + clusterCIDR,
			"-gateway-mode=shared",
			"-enable-hybrid-overlay",
		})
		gomega.Expect(err).NotTo(gomega.HaveOccurred())

	})

	ginkgo.It("cleans up a Linux node when the OVN hostsubnet annotation is removed", func() {
		app.Action = func(ctx *cli.Context) error {
			const (
				nodeHOMAC string = "0a:58:0a:01:01:03"
				hoSubnet  string = "11.1.0.0/16"
				nodeHOIP  string = "10.1.1.3"
			)
			node1 := tNode{
				Name:                 "node1",
				NodeIP:               "1.2.3.4",
				NodeLRPMAC:           "0a:58:0a:01:01:01",
				LrpMAC:               "0a:58:64:40:00:03",
				LrpIP:                "100.64.0.2",
				DrLrpIP:              "100.64.0.1",
				PhysicalBridgeMAC:    "11:22:33:44:55:66",
				SystemID:             "cb9ec8fa-b409-4ef3-9f42-d9283c47aac6",
				NodeSubnet:           "10.1.1.0/24",
				GWRouter:             types.GWRouterPrefix + "node1",
				GatewayRouterIPMask:  "172.16.16.2/24",
				GatewayRouterIP:      "172.16.16.2",
				GatewayRouterNextHop: "172.16.16.1",
				PhysicalBridgeName:   "br-eth0",
				NodeHostAddress:      []string{"9.9.9.9"},
				NodeGWIP:             "10.1.1.1/24",
				NodeMgmtPortIP:       "10.1.1.2",
				//NodeMgmtPortMAC:      "0a:58:0a:01:01:02",
				NodeMgmtPortMAC: "0a:58:64:40:00:03",
				DnatSnatIP:      "169.254.0.1",
			}
			testNode := node1.k8sNode()

			kubeFakeClient := fake.NewSimpleClientset(&v1.NodeList{
				Items: []v1.Node{testNode},
			})
			egressFirewallFakeClient := &egressfirewallfake.Clientset{}
			egressIPFakeClient := &egressipfake.Clientset{}
			egressQoSFakeClient := &egressqosfake.Clientset{}
			fakeClient := &util.OVNClientset{
				KubeClient:           kubeFakeClient,
				EgressIPClient:       egressIPFakeClient,
				EgressFirewallClient: egressFirewallFakeClient,
				EgressQoSClient:      egressQoSFakeClient,
			}

			vlanID := 1024
			_, err := config.InitConfig(ctx, nil, nil)
			gomega.Expect(err).NotTo(gomega.HaveOccurred())
			config.Kubernetes.HostNetworkNamespace = ""
			nodeAnnotator := kube.NewNodeAnnotator(&kube.Kube{kubeFakeClient, egressIPFakeClient, egressFirewallFakeClient, nil}, testNode.Name)
			l3Config := node1.gatewayConfig(config.GatewayModeShared, uint(vlanID))
			err = util.SetL3GatewayConfig(nodeAnnotator, l3Config)
			err = util.SetNodeManagementPortMACAddress(nodeAnnotator, ovntest.MustParseMAC(node1.NodeMgmtPortMAC))
			gomega.Expect(err).NotTo(gomega.HaveOccurred())
			err = util.SetNodeHostSubnetAnnotation(nodeAnnotator, ovntest.MustParseIPNets(node1.NodeSubnet))
			gomega.Expect(err).NotTo(gomega.HaveOccurred())
			err = util.SetNodeHostAddresses(nodeAnnotator, sets.NewString("9.9.9.9"))
			gomega.Expect(err).NotTo(gomega.HaveOccurred())
			err = nodeAnnotator.Run()
			gomega.Expect(err).NotTo(gomega.HaveOccurred())

			updatedNode, err := fakeClient.KubeClient.CoreV1().Nodes().Get(context.TODO(), testNode.Name, metav1.GetOptions{})
			gomega.Expect(err).NotTo(gomega.HaveOccurred())
			l3GatewayConfig, err := util.ParseNodeL3GatewayAnnotation(updatedNode)
			gomega.Expect(err).NotTo(gomega.HaveOccurred())
			hostAddrs, err := util.ParseNodeHostAddresses(updatedNode)
			gomega.Expect(err).NotTo(gomega.HaveOccurred())

			f, err = factory.NewMasterWatchFactory(fakeClient)
			gomega.Expect(err).NotTo(gomega.HaveOccurred())
			err = f.Start()
			gomega.Expect(err).NotTo(gomega.HaveOccurred())

			expectedClusterLBGroup := newLoadBalancerGroup()
			expectedOVNClusterRouter := newOVNClusterRouter()
			ovnClusterRouterLRP := &nbdb.LogicalRouterPort{
				Name:     types.GWRouterToJoinSwitchPrefix + types.OVNClusterRouter,
				Networks: []string{"100.64.0.1/16"},
				UUID:     types.GWRouterToJoinSwitchPrefix + types.OVNClusterRouter + "-UUID",
			}
			expectedOVNClusterRouter.Ports = []string{ovnClusterRouterLRP.UUID}
			expectedNodeSwitch := node1.logicalSwitch(expectedClusterLBGroup.UUID)
			expectedClusterRouterPortGroup := newRouterPortGroup()
			expectedClusterPortGroup := newClusterPortGroup()

			clusterRouterDatapath := &sbdb.DatapathBinding{
				UUID:        types.OVNClusterRouter + "-UUID",
				ExternalIDs: map[string]string{"logical-router": expectedOVNClusterRouter.UUID, "name": types.OVNClusterRouter},
			}

			dbSetup := libovsdbtest.TestSetup{
				NBData: []libovsdbtest.TestData{
					newClusterJoinSwitch(),
					expectedNodeSwitch,
					ovnClusterRouterLRP,
					expectedOVNClusterRouter,
					expectedClusterRouterPortGroup,
					expectedClusterPortGroup,
					expectedClusterLBGroup,
				},
				SBData: []libovsdbtest.TestData{
					clusterRouterDatapath,
				},
			}
			var libovsdbOvnNBClient, libovsdbOvnSBClient libovsdbclient.Client
			libovsdbOvnNBClient, libovsdbOvnSBClient, libovsdbCleanup, err = libovsdbtest.NewNBSBTestHarness(dbSetup)
			gomega.Expect(err).NotTo(gomega.HaveOccurred())

			expectedDatabaseState := []libovsdbtest.TestData{ovnClusterRouterLRP}
			expectedDatabaseState = addNodeLogicalFlows(expectedDatabaseState, expectedOVNClusterRouter, expectedNodeSwitch, expectedClusterRouterPortGroup, expectedClusterPortGroup, &node1)

			clusterController := NewOvnController(fakeClient, f, stopChan, addressset.NewFakeAddressSetFactory(),
				libovsdbOvnNBClient, libovsdbOvnSBClient,
				record.NewFakeRecorder(0))
			gomega.Expect(clusterController).NotTo(gomega.BeNil())
			setupClusterController(clusterController, expectedClusterLBGroup.UUID, expectedNodeSwitch.UUID, node1.Name)

			_, _ = clusterController.joinSwIPManager.EnsureJoinLRPIPs(types.OVNClusterRouter)

			// Let the real code run and ensure OVN database sync
			gomega.Expect(clusterController.WatchNodes()).To(gomega.Succeed())

			gomega.Eventually(func() (map[string]string, error) {
				updatedNode, err := fakeClient.KubeClient.CoreV1().Nodes().Get(context.TODO(), testNode.Name, metav1.GetOptions{})
				if err != nil {
					return nil, err
				}
				return updatedNode.Annotations, nil
			}, 2).Should(gomega.HaveKeyWithValue(hotypes.HybridOverlayDRMAC, nodeHOMAC))

			subnet := ovntest.MustParseIPNet(node1.NodeSubnet)
			err = clusterController.syncGatewayLogicalNetwork(updatedNode, l3GatewayConfig, []*net.IPNet{subnet}, hostAddrs)
			gomega.Expect(err).NotTo(gomega.HaveOccurred())

			var clusterSubnets []*net.IPNet
			for _, clusterSubnet := range config.Default.ClusterSubnets {
				clusterSubnets = append(clusterSubnets, clusterSubnet.CIDR)
			}

			skipSnat := false
			expectedDatabaseState = generateGatewayInitExpectedNB(expectedDatabaseState, expectedOVNClusterRouter, expectedNodeSwitch, node1.Name, clusterSubnets, []*net.IPNet{subnet}, l3Config, []*net.IPNet{classBIPAddress(node1.LrpIP)}, []*net.IPNet{classBIPAddress(node1.DrLrpIP)}, skipSnat, node1.NodeMgmtPortIP)

			hybridSubnetStaticRoute1, hybridLogicalRouterStaticRoute, hybridSubnetLRP1, hybridSubnetLRP2, hybridLogicalSwitchPort := setupHybridOverlayOVNObjects(node1, hoSubnet, nodeHOIP, nodeHOMAC)

			for _, obj := range expectedDatabaseState {
				if logicalRouter, ok := obj.(*nbdb.LogicalRouter); ok {
					if logicalRouter.Name == "GR_node1" {
						logicalRouter.StaticRoutes = append(logicalRouter.StaticRoutes, hybridLogicalRouterStaticRoute.UUID)
					}
				}
			}

			basicExpectedNodeSwitchPorts := expectedNodeSwitch.Ports
			expectedNodeSwitch.Ports = append(expectedNodeSwitch.Ports, hybridLogicalSwitchPort.UUID)
			expectedOVNClusterRouter.Policies = append(expectedOVNClusterRouter.Policies, hybridSubnetLRP1.UUID, hybridSubnetLRP2.UUID)
			expectedOVNClusterRouter.StaticRoutes = append(expectedOVNClusterRouter.StaticRoutes, hybridSubnetStaticRoute1.UUID)

			expectedDatabaseStateWithHybridNode := append([]libovsdbtest.TestData{hybridSubnetStaticRoute1, hybridSubnetLRP2, hybridSubnetLRP1, hybridLogicalSwitchPort, hybridLogicalRouterStaticRoute}, expectedDatabaseState...)

			expectedMACBinding := &sbdb.MACBinding{
				UUID:        "MAC-binding-UUID",
				Datapath:    clusterRouterDatapath.UUID,
				IP:          nodeHOIP,
				LogicalPort: "rtos-node1",
				MAC:         nodeHOMAC,
			}

			expectedSBDatabaseState := []libovsdbtest.TestData{
				expectedMACBinding,
				clusterRouterDatapath,
			}

			gomega.Eventually(libovsdbOvnNBClient).Should(libovsdbtest.HaveData(expectedDatabaseStateWithHybridNode))
			gomega.Eventually(libovsdbOvnSBClient).Should(libovsdbtest.HaveData(expectedSBDatabaseState))

			nodeAnnotator = kube.NewNodeAnnotator(&kube.Kube{kubeFakeClient, egressIPFakeClient, egressFirewallFakeClient, nil}, testNode.Name)
			util.DeleteNodeHostSubnetAnnotation(nodeAnnotator)
			err = nodeAnnotator.Run()
			gomega.Expect(err).NotTo(gomega.HaveOccurred())

			gomega.Eventually(func() (map[string]string, error) {
				updatedNode, err := fakeClient.KubeClient.CoreV1().Nodes().Get(context.TODO(), testNode.Name, metav1.GetOptions{})
				if err != nil {
					return nil, err
				}
				return updatedNode.Annotations, nil
			}, 5).ShouldNot(gomega.HaveKey(hotypes.HybridOverlayDRMAC))

			expectedNodeSwitch.Ports = basicExpectedNodeSwitchPorts

			// Even though we  the hybrid overlay routes and policies would normally be deleted in the fake database that is not done for us
			expectedDatabaseState = append(expectedDatabaseState, hybridSubnetStaticRoute1, hybridLogicalRouterStaticRoute, hybridSubnetLRP1, hybridSubnetLRP2)
			gomega.Eventually(libovsdbOvnNBClient).Should(libovsdbtest.HaveData(expectedDatabaseState))

			return nil
		}
		err := app.Run([]string{
			app.Name,
			"-cluster-subnets=" + clusterCIDR,
			"-gateway-mode=shared",
			"-enable-hybrid-overlay",
			"-hybrid-overlay-cluster-subnets=" + hybridOverlayClusterCIDR,
		})
		gomega.Expect(err).NotTo(gomega.HaveOccurred())
	})

	ginkgo.It("copies namespace annotations when a pod is added", func() {
		app.Action = func(ctx *cli.Context) error {
			const (
				nsName     string = "nstest"
				nsVTEP            = "1.1.1.1"
				nsExGw            = "2.2.2.2"
				nodeName   string = "node1"
				nodeSubnet string = "10.1.2.0/24"
				nodeHOIP   string = "10.1.2.3"
				nodeHOMAC  string = "00:00:00:52:19:d2"
				pod1Name   string = "pod1"
				pod1IP     string = "1.2.3.5"
				pod1CIDR   string = pod1IP + "/24"
				pod1MAC    string = "aa:bb:cc:dd:ee:ff"
			)

			ns := &v1.Namespace{
				ObjectMeta: metav1.ObjectMeta{
					UID:  k8stypes.UID(nsName),
					Name: nsName,
					Annotations: map[string]string{
						hotypes.HybridOverlayVTEP:       nsVTEP,
						hotypes.HybridOverlayExternalGw: nsExGw,
					},
				},
				Spec:   v1.NamespaceSpec{},
				Status: v1.NamespaceStatus{},
			}

			_, err := config.InitConfig(ctx, nil, nil)
			gomega.Expect(err).NotTo(gomega.HaveOccurred())

			node1 := tNode{
				Name:                 "node1",
				NodeIP:               "1.2.3.4",
				NodeLRPMAC:           "0a:58:0a:01:01:01",
				LrpMAC:               "0a:58:64:40:00:03",
				LrpIP:                "100.64.0.2",
				DrLrpIP:              "100.64.0.1",
				PhysicalBridgeMAC:    "11:22:33:44:55:66",
				SystemID:             "cb9ec8fa-b409-4ef3-9f42-d9283c47aac6",
				NodeSubnet:           "10.1.1.0/24",
				GWRouter:             types.GWRouterPrefix + "node1",
				GatewayRouterIPMask:  "172.16.16.2/24",
				GatewayRouterIP:      "172.16.16.2",
				GatewayRouterNextHop: "172.16.16.1",
				PhysicalBridgeName:   "br-eth0",
				NodeGWIP:             "10.1.1.1/24",
				NodeMgmtPortIP:       "10.1.1.2",
				//NodeMgmtPortMAC:      "0a:58:0a:01:01:02",
				NodeMgmtPortMAC: "0a:58:64:40:00:03",
				DnatSnatIP:      "169.254.0.1",
			}
			expectedClusterLBGroup := newLoadBalancerGroup()
			expectedOVNClusterRouter := newOVNClusterRouter()
			ovnClusterRouterLRP := &nbdb.LogicalRouterPort{
				Name:     types.GWRouterToJoinSwitchPrefix + types.OVNClusterRouter,
				Networks: []string{"100.64.0.1/16"},
				UUID:     types.GWRouterToJoinSwitchPrefix + types.OVNClusterRouter + "-UUID",
			}
			expectedOVNClusterRouter.Ports = []string{ovnClusterRouterLRP.UUID}
			expectedNodeSwitch := node1.logicalSwitch(expectedClusterLBGroup.UUID)
			expectedClusterRouterPortGroup := newRouterPortGroup()
			expectedClusterPortGroup := newClusterPortGroup()
			clusterRouterDatapath := &sbdb.DatapathBinding{
				UUID:        types.OVNClusterRouter + "-UUID",
				ExternalIDs: map[string]string{"logical-router": expectedOVNClusterRouter.UUID, "name": types.OVNClusterRouter},
			}
			// TODO(trozet) actually check some expected data in the DB?
			dbSetup := libovsdbtest.TestSetup{
				NBData: []libovsdbtest.TestData{
					newClusterJoinSwitch(),
					expectedNodeSwitch,
					ovnClusterRouterLRP,
					expectedOVNClusterRouter,
					expectedClusterRouterPortGroup,
					expectedClusterPortGroup,
					expectedClusterLBGroup,
				},
				SBData: []libovsdbtest.TestData{
					clusterRouterDatapath,
				},
			}
			var libovsdbOvnNBClient libovsdbclient.Client
			var libovsdbOvnSBClient libovsdbclient.Client
			libovsdbOvnNBClient, libovsdbOvnSBClient, libovsdbCleanup, err = libovsdbtest.NewNBSBTestHarness(dbSetup)
			gomega.Expect(err).NotTo(gomega.HaveOccurred())
			kubeFakeClient := fake.NewSimpleClientset([]runtime.Object{
				ns,
				createPod(nsName, pod1Name, nodeName, pod1CIDR, pod1MAC),
				&v1.NodeList{Items: []v1.Node{newTestNode(nodeName, "linux", nodeSubnet, "", nodeHOMAC)}},
			}...)
			egressFirewallFakeClient := &egressfirewallfake.Clientset{}
			egressIPFakeClient := &egressipfake.Clientset{}
			egressQoSFakeClient := &egressqosfake.Clientset{}
			fakeClient := &util.OVNClientset{
				KubeClient:           kubeFakeClient,
				EgressIPClient:       egressIPFakeClient,
				EgressFirewallClient: egressFirewallFakeClient,
				EgressQoSClient:      egressQoSFakeClient,
			}
			f, err = factory.NewMasterWatchFactory(fakeClient)
			gomega.Expect(err).NotTo(gomega.HaveOccurred())
			err = f.Start()
			gomega.Expect(err).NotTo(gomega.HaveOccurred())
			clusterController := NewOvnController(fakeClient, f, stopChan, addressset.NewFakeAddressSetFactory(),
				libovsdbOvnNBClient, libovsdbOvnSBClient,
				record.NewFakeRecorder(0))
			gomega.Expect(clusterController).NotTo(gomega.BeNil())
			setupClusterController(clusterController, expectedClusterLBGroup.UUID, expectedNodeSwitch.UUID, node1.Name)
			_, _ = clusterController.joinSwIPManager.EnsureJoinLRPIPs(types.OVNClusterRouter)

			gomega.Expect(clusterController.WatchNamespaces()).To(gomega.Succeed())
			gomega.Expect(clusterController.WatchNodes()).To(gomega.Succeed())
			gomega.Expect(clusterController.WatchPods()).To(gomega.Succeed())
			gomega.Eventually(func() error {
				pod, err := fakeClient.KubeClient.CoreV1().Pods(nsName).Get(context.TODO(), pod1Name, metav1.GetOptions{})
				if err != nil {
					return err
				}
				if pod.Annotations[hotypes.HybridOverlayVTEP] != nsVTEP {
					return fmt.Errorf("error with annotation %s. expected: %s, got: %s", hotypes.HybridOverlayVTEP, nsVTEP, pod.Annotations[hotypes.HybridOverlayVTEP])
				}
				if pod.Annotations[hotypes.HybridOverlayExternalGw] != nsExGw {
					return fmt.Errorf("error with annotation %s. expected: %s, got: %s", hotypes.HybridOverlayVTEP, nsExGw, pod.Annotations[hotypes.HybridOverlayExternalGw])
				}
				return nil
			}, 2).Should(gomega.Succeed())

			return nil
		}

		err := app.Run([]string{
			app.Name,
			"-loglevel=5",
			"-cluster-subnets=" + clusterCIDR,
			"-enable-hybrid-overlay",
			"-hybrid-overlay-cluster-subnets=" + hybridOverlayClusterCIDR,
		})
		gomega.Expect(err).NotTo(gomega.HaveOccurred())
	})

	ginkgo.It("update pod annotations when a namespace is updated", func() {
		app.Action = func(ctx *cli.Context) error {
			const (
				nsName        string = "nstest"
				nsVTEP        string = "1.1.1.1"
				nsVTEPUpdated string = "3.3.3.3"
				nsExGw        string = "2.2.2.2"
				nsExGwUpdated string = "4.4.4.4"
				nodeName      string = "node1"
				nodeSubnet    string = "10.1.2.0/24"
				nodeHOMAC     string = "00:00:00:52:19:d2"
				nodeHOIP      string = "10.1.2.3"
				pod1Name      string = "pod1"
				pod1IP        string = "1.2.3.5"
				pod1CIDR      string = pod1IP + "/24"
				pod1MAC       string = "aa:bb:cc:dd:ee:ff"
			)

			ns := &v1.Namespace{
				ObjectMeta: metav1.ObjectMeta{
					UID:  k8stypes.UID(nsName),
					Name: nsName,
					Annotations: map[string]string{
						hotypes.HybridOverlayVTEP:       nsVTEP,
						hotypes.HybridOverlayExternalGw: nsExGw,
					},
				},
				Spec:   v1.NamespaceSpec{},
				Status: v1.NamespaceStatus{},
			}
			kubeFakeClient := fake.NewSimpleClientset([]runtime.Object{
				ns,
				&v1.NodeList{Items: []v1.Node{newTestNode(nodeName, "linux", nodeSubnet, "", nodeHOMAC)}},
				createPod(nsName, pod1Name, nodeName, pod1CIDR, pod1MAC),
			}...)

			addLinuxNodeCommands(fexec, nodeHOMAC, nodeName, nodeHOIP)
			_, err := config.InitConfig(ctx, nil, nil)
			gomega.Expect(err).NotTo(gomega.HaveOccurred())

			node1 := tNode{
				Name:                 "node1",
				NodeIP:               "1.2.3.4",
				NodeLRPMAC:           "0a:58:0a:01:01:01",
				LrpMAC:               "0a:58:64:40:00:03",
				LrpIP:                "100.64.0.2",
				DrLrpIP:              "100.64.0.1",
				PhysicalBridgeMAC:    "11:22:33:44:55:66",
				SystemID:             "cb9ec8fa-b409-4ef3-9f42-d9283c47aac6",
				NodeSubnet:           "10.1.1.0/24",
				GWRouter:             types.GWRouterPrefix + "node1",
				GatewayRouterIPMask:  "172.16.16.2/24",
				GatewayRouterIP:      "172.16.16.2",
				GatewayRouterNextHop: "172.16.16.1",
				PhysicalBridgeName:   "br-eth0",
				NodeGWIP:             "10.1.1.1/24",
				NodeMgmtPortIP:       "10.1.1.2",
				//NodeMgmtPortMAC:      "0a:58:0a:01:01:02",
				NodeMgmtPortMAC: "0a:58:64:40:00:03",
				DnatSnatIP:      "169.254.0.1",
			}
			expectedClusterLBGroup := newLoadBalancerGroup()
			expectedOVNClusterRouter := newOVNClusterRouter()
			ovnClusterRouterLRP := &nbdb.LogicalRouterPort{
				Name:     types.GWRouterToJoinSwitchPrefix + types.OVNClusterRouter,
				Networks: []string{"100.64.0.1/16"},
				UUID:     types.GWRouterToJoinSwitchPrefix + types.OVNClusterRouter + "-UUID",
			}
			expectedOVNClusterRouter.Ports = []string{ovnClusterRouterLRP.UUID}
			expectedNodeSwitch := node1.logicalSwitch(expectedClusterLBGroup.UUID)
			expectedClusterRouterPortGroup := newRouterPortGroup()
			expectedClusterPortGroup := newClusterPortGroup()
			clusterRouterDatapath := &sbdb.DatapathBinding{
				UUID:        types.OVNClusterRouter + "-UUID",
				ExternalIDs: map[string]string{"logical-router": expectedOVNClusterRouter.UUID, "name": types.OVNClusterRouter},
			}
			// TODO(trozet) actually check some expected data in the DB?
			dbSetup := libovsdbtest.TestSetup{
				NBData: []libovsdbtest.TestData{
					newClusterJoinSwitch(),
					expectedNodeSwitch,
					ovnClusterRouterLRP,
					expectedOVNClusterRouter,
					expectedClusterRouterPortGroup,
					expectedClusterPortGroup,
					expectedClusterLBGroup,
				},
				SBData: []libovsdbtest.TestData{
					clusterRouterDatapath,
				},
			}

			var libovsdbOvnNBClient libovsdbclient.Client
			var libovsdbOvnSBClient libovsdbclient.Client
			libovsdbOvnNBClient, libovsdbOvnSBClient, libovsdbCleanup, err = libovsdbtest.NewNBSBTestHarness(dbSetup)
			gomega.Expect(err).NotTo(gomega.HaveOccurred())

			k := &kube.Kube{KClient: kubeFakeClient}
			egressFirewallFakeClient := &egressfirewallfake.Clientset{}
			egressIPFakeClient := &egressipfake.Clientset{}
			egressQoSFakeClient := &egressqosfake.Clientset{}
			fakeClient := &util.OVNClientset{
				KubeClient:           kubeFakeClient,
				EgressIPClient:       egressIPFakeClient,
				EgressFirewallClient: egressFirewallFakeClient,
				EgressQoSClient:      egressQoSFakeClient,
			}
			f, err = factory.NewMasterWatchFactory(fakeClient)
			gomega.Expect(err).NotTo(gomega.HaveOccurred())
			err = f.Start()
			gomega.Expect(err).NotTo(gomega.HaveOccurred())
			clusterController := NewOvnController(fakeClient, f, stopChan, addressset.NewFakeAddressSetFactory(),
				libovsdbOvnNBClient, libovsdbOvnSBClient,
				record.NewFakeRecorder(0))
			gomega.Expect(clusterController).NotTo(gomega.BeNil())
			setupClusterController(clusterController, expectedClusterLBGroup.UUID, expectedNodeSwitch.UUID, node1.Name)
			_, _ = clusterController.joinSwIPManager.EnsureJoinLRPIPs(types.OVNClusterRouter)

			gomega.Expect(clusterController.WatchNamespaces()).To(gomega.Succeed())
			gomega.Expect(clusterController.WatchNodes()).To(gomega.Succeed())
			gomega.Expect(clusterController.WatchPods()).To(gomega.Succeed())

			updatedNs, err := fakeClient.KubeClient.CoreV1().Namespaces().Get(context.TODO(), nsName, metav1.GetOptions{})
			gomega.Expect(err).NotTo(gomega.HaveOccurred())
			nsAnnotator := kube.NewNamespaceAnnotator(k, updatedNs.Name)
			nsAnnotator.Set(hotypes.HybridOverlayVTEP, nsVTEPUpdated)
			nsAnnotator.Set(hotypes.HybridOverlayExternalGw, nsExGwUpdated)
			err = nsAnnotator.Run()
			gomega.Expect(err).NotTo(gomega.HaveOccurred())

			gomega.Eventually(func() error {
				pod, err := fakeClient.KubeClient.CoreV1().Pods(nsName).Get(context.TODO(), pod1Name, metav1.GetOptions{})
				if err != nil {
					return err
				}
				if reflect.DeepEqual(pod.Annotations[hotypes.HybridOverlayVTEP], nsVTEP) {
					return fmt.Errorf("error with annotation %s. expected: %s, got: %s", hotypes.HybridOverlayVTEP, nsVTEPUpdated, pod.Annotations[hotypes.HybridOverlayVTEP])
				}
				if reflect.DeepEqual(pod.Annotations[hotypes.HybridOverlayExternalGw], nsExGw) {
					return fmt.Errorf("error with annotation %s. expected: %s, got: %s", hotypes.HybridOverlayExternalGw, nsExGwUpdated, pod.Annotations[hotypes.HybridOverlayExternalGw])
				}
				return nil
			}, 2).Should(gomega.Succeed())

			return nil
		}

		err := app.Run([]string{
			app.Name,
			"-loglevel=5",
			"-cluster-subnets=" + clusterCIDR,
			"-enable-hybrid-overlay",
			"-hybrid-overlay-cluster-subnets=" + hybridOverlayClusterCIDR,
		})
		gomega.Expect(err).NotTo(gomega.HaveOccurred())
	})

})

func addLinuxNodeCommands(fexec *ovntest.FakeExec, nodeHOMAC, nodeName, nodeHOIP string) {
	updateLogicalRouterPolicy(fexec)

	fexec.AddFakeCmdsNoOutputNoError([]string{
		// Setting the mac on the lsp
		"ovn-nbctl --timeout=15 -- " +
			"--may-exist lsp-add node1 int-node1 -- " +
			"lsp-set-addresses int-node1 " + nodeHOMAC,
	})

	fexec.AddFakeCmd(&ovntest.ExpectedCmd{
		Cmd:    "ovn-nbctl --timeout=15 lsp-list " + nodeName,
		Output: "29df5ce5-2802-4ee5-891f-4fb27ca776e9 (" + types.K8sPrefix + nodeName + ")",
	})
	fexec.AddFakeCmdsNoOutputNoError([]string{
		"ovn-nbctl --timeout=15 -- --if-exists set logical_switch " + nodeName + " other-config:exclude_ips=" + nodeHOIP,
	})
}

func createPod(namespace, name, node, podIP, podMAC string) *v1.Pod {
	annotations := map[string]string{}
	if podIP != "" || podMAC != "" {
		ipn := ovntest.MustParseIPNet(podIP)
		gatewayIP := util.NextIP(ipn.IP)
		annotations[util.OvnPodAnnotationName] = fmt.Sprintf(`{"default": {"ip_address":"` + podIP + `", "mac_address":"` + podMAC + `", "gateway_ip": "` + gatewayIP.String() + `"}}`)
	}

	return &v1.Pod{
		ObjectMeta: metav1.ObjectMeta{
			Namespace:   namespace,
			Name:        name,
			Annotations: annotations,
		},
		Spec: v1.PodSpec{
			NodeName: node,
		},
		Status: v1.PodStatus{
			Phase: v1.PodRunning,
		},
	}
}

func updateLogicalRouterPolicy(fexec *ovntest.FakeExec) {
	fexec.AddFakeCmd(&ovntest.ExpectedCmd{
		// Find if policy exists already
		Cmd: "ovn-nbctl --timeout=15 --columns _uuid --no-headings find logical_router_policy priority=1002 " +
			"external_ids=name=hybrid-subnet-node1 action=reroute nexthops=\"10.1.2.3\" " +
			`match="inport == \"rtos-node1\" && ip4.dst == 11.1.0.0/16"`,
		Output: "19df5ce5-2802-4ee5-891f-4fb27ca776e9",
	})
}<|MERGE_RESOLUTION|>--- conflicted
+++ resolved
@@ -2,12 +2,9 @@
 
 import (
 	"context"
-<<<<<<< HEAD
 	"fmt"
 	"k8s.io/apimachinery/pkg/runtime"
 	k8stypes "k8s.io/apimachinery/pkg/types"
-=======
->>>>>>> d1c69758
 	"net"
 	"reflect"
 	"sync"

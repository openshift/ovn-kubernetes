--- conflicted
+++ resolved
@@ -59,14 +59,8 @@
 	o.watcher, err = factory.NewWatchFactory(o.fakeClient, o.stopChan)
 	Expect(err).NotTo(HaveOccurred())
 
-<<<<<<< HEAD
 	o.controller = NewOvnController(o.fakeClient, o.watcher, nil)
-	o.controller.portGroupSupport = true
-	o.controller.multicastSupport = true
-=======
-	o.controller = NewOvnController(o.fakeClient, o.watcher)
 	o.controller.portGroupSupport = o.portGroups
 	// Multicast depends on port groups
 	o.controller.multicastSupport = o.portGroups
->>>>>>> ed0afb58
 }
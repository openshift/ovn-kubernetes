--- conflicted
+++ resolved
@@ -265,42 +265,17 @@
 	multiNetPolicyHandler *factory.Handler
 }
 
-<<<<<<< HEAD
-func (oc *BaseSecondaryNetworkController) Reconcile(netInfo util.NetInfo) error {
-	reconcilePendingPods := !oc.ReconcilableNetInfo.EqualNADs(netInfo.GetNADs()...)
-	err := util.ReconcileNetInfo(oc.ReconcilableNetInfo, netInfo)
-	if err != nil {
-		return err
-	}
-	if reconcilePendingPods {
-		if err := ovnretry.RequeuePendingPods(oc.kube, oc.GetNetInfo(), oc.retryPods); err != nil {
-			klog.Errorf("Failed to requeue pending pods for network %s: %v", oc.GetNetworkName(), err)
-		}
-	}
-	return nil
-}
-
-func (oc *BaseSecondaryNetworkController) FilterOutResource(objType reflect.Type, obj interface{}) bool {
-	switch objType {
-	case factory.NamespaceType:
-		ns, ok := obj.(*kapi.Namespace)
-=======
 func (oc *BaseSecondaryNetworkController) FilterOutResource(objType reflect.Type, obj interface{}) bool {
 	switch objType {
 	case factory.NamespaceType:
 		ns, ok := obj.(*corev1.Namespace)
->>>>>>> eb91e43c
 		if !ok {
 			klog.Errorf("Failed to cast the provided object to a namespace")
 			return false
 		}
 		return !util.CanServeNamespace(oc.GetNetInfo(), ns.Name)
 	case factory.PodType:
-<<<<<<< HEAD
-		pod, ok := obj.(*kapi.Pod)
-=======
 		pod, ok := obj.(*corev1.Pod)
->>>>>>> eb91e43c
 		if !ok {
 			klog.Errorf("Failed to cast the provided object to a pod")
 			return false
@@ -955,11 +930,7 @@
 }
 
 // GetNetworkRole returns the role of this controller's network for the given pod
-<<<<<<< HEAD
-func (bnc *BaseNetworkController) GetNetworkRole(pod *kapi.Pod) (string, error) {
-=======
 func (bnc *BaseNetworkController) GetNetworkRole(pod *corev1.Pod) (string, error) {
->>>>>>> eb91e43c
 
 	role, err := util.GetNetworkRole(bnc.GetNetInfo(), bnc.networkManager.GetActiveNetworkForNamespace, pod)
 	if err != nil {

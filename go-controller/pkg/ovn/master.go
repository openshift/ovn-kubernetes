package ovn

import (
	"context"
	"encoding/json"
	"fmt"
	"net"
	"os"
	"reflect"
	"strings"
	"time"

	kapi "k8s.io/api/core/v1"
	metav1 "k8s.io/apimachinery/pkg/apis/meta/v1"
	utilruntime "k8s.io/apimachinery/pkg/util/runtime"
	"k8s.io/client-go/kubernetes"
	"k8s.io/client-go/tools/leaderelection"
	"k8s.io/client-go/tools/leaderelection/resourcelock"
	"k8s.io/client-go/util/retry"
	"k8s.io/klog"
	utilnet "k8s.io/utils/net"

	homaster "github.com/ovn-org/ovn-kubernetes/go-controller/hybrid-overlay/pkg/controller"
	"github.com/ovn-org/ovn-kubernetes/go-controller/pkg/config"
	"github.com/ovn-org/ovn-kubernetes/go-controller/pkg/metrics"
	"github.com/ovn-org/ovn-kubernetes/go-controller/pkg/util"
)

const (
	// OvnServiceIdledAt is a constant string representing the Service annotation key
	// whose value indicates the time stamp in RFC3339 format when a Service was idled
	OvnServiceIdledAt = "k8s.ovn.org/idled-at"
)

// Start waits until this process is the leader before starting master functions
func (oc *Controller) Start(kClient kubernetes.Interface, nodeName string) error {
	// Set up leader election process first
	rl, err := resourcelock.New(
		resourcelock.ConfigMapsResourceLock,
		config.Kubernetes.OVNConfigNamespace,
		"ovn-kubernetes-master",
		kClient.CoreV1(),
		nil,
		resourcelock.ResourceLockConfig{Identity: nodeName},
	)
	if err != nil {
		return err
	}

	lec := leaderelection.LeaderElectionConfig{
		Lock:          rl,
		LeaseDuration: time.Duration(config.MasterHA.ElectionLeaseDuration) * time.Second,
		RenewDeadline: time.Duration(config.MasterHA.ElectionRenewDeadline) * time.Second,
		RetryPeriod:   time.Duration(config.MasterHA.ElectionRetryPeriod) * time.Second,
		Callbacks: leaderelection.LeaderCallbacks{
			OnStartedLeading: func(ctx context.Context) {
				klog.Infof("won leader election; in active mode")
				// run the cluster controller to init the master
				start := time.Now()
				defer func() {
					end := time.Since(start)
					metrics.MetricMasterReadyDuration.Set(end.Seconds())
				}()
				if err := oc.StartClusterMaster(nodeName); err != nil {
					panic(err.Error())
				}
				if err := oc.Run(); err != nil {
					panic(err.Error())
				}
			},
			OnStoppedLeading: func() {
				//This node was leader and it lost the election.
				// Whenever the node transitions from leader to follower,
				// we need to handle the transition properly like clearing
				// the cache. It is better to exit for now.
				// kube will restart and this will become a follower.
				klog.Infof("no longer leader; exiting")
				os.Exit(1)
			},
			OnNewLeader: func(newLeaderName string) {
				if newLeaderName != nodeName {
					klog.Infof("lost the election to %s; in standby mode", newLeaderName)
				}
			},
		},
	}

	leaderElector, err := leaderelection.NewLeaderElector(lec)
	if err != nil {
		return err
	}

	go leaderElector.Run(context.Background())

	return nil
}

// StartClusterMaster runs a subnet IPAM and a controller that watches arrival/departure
// of nodes in the cluster
// On an addition to the cluster (node create), a new subnet is created for it that will translate
// to creation of a logical switch (done by the node, but could be created here at the master process too)
// Upon deletion of a node, the switch will be deleted
//
// TODO: Verify that the cluster was not already called with a different global subnet
//  If true, then either quit or perform a complete reconfiguration of the cluster (recreate switches/routers with new subnet values)
func (oc *Controller) StartClusterMaster(masterNodeName string) error {
	// The gateway router need to be connected to the distributed router via a per-node join switch.
	// We need a subnet allocator that allocates subnet for this per-node join switch. Use the 100.64.0.0/16
	// or fd98::/64 network range with host bits set to 3. The allocator will start allocating subnet that has upto 6
	// host IPs)
	joinSubnet := config.V4JoinSubnet
	if config.IPv6Mode {
		joinSubnet = config.V6JoinSubnet
	}
	_, joinSubnetCIDR, _ := net.ParseCIDR(joinSubnet)
	_ = oc.joinSubnetAllocator.AddNetworkRange(joinSubnetCIDR, 3)

	existingNodes, err := oc.kube.GetNodes()
	if err != nil {
		klog.Errorf("Error in initializing/fetching subnets: %v", err)
		return err
	}
	for _, clusterEntry := range config.Default.ClusterSubnets {
		err := oc.masterSubnetAllocator.AddNetworkRange(clusterEntry.CIDR, clusterEntry.HostBits())
		if err != nil {
			return err
		}
	}
	for _, node := range existingNodes.Items {
		hostSubnets, _ := util.ParseNodeHostSubnetAnnotation(&node)
		for _, hostSubnet := range hostSubnets {
			err := oc.masterSubnetAllocator.MarkAllocatedNetwork(hostSubnet)
			if err != nil {
				utilruntime.HandleError(err)
			}
		}
		joinsubnets, _ := util.ParseNodeJoinSubnetAnnotation(&node)
		for _, joinsubnet := range joinsubnets {
			err := oc.joinSubnetAllocator.MarkAllocatedNetwork(joinsubnet)
			if err != nil {
				utilruntime.HandleError(err)
			}
		}
	}

	if _, _, err := util.RunOVNNbctl("--columns=_uuid", "list", "port_group"); err != nil {
		klog.Fatal("ovn version too old; does not support port groups")
	}

	if oc.multicastSupport {
		if _, _, err := util.RunOVNSbctl("--columns=_uuid", "list", "IGMP_Group"); err != nil {
			klog.Warningf("Multicast support enabled, however version of OVN in use does not support IGMP Group. " +
				"Disabling Multicast Support")
			oc.multicastSupport = false
		}
		if config.IPv6Mode {
			klog.Warningf("Multicast support enabled, but can not be used along with IPv6. Disabling Multicast Support")
			oc.multicastSupport = false
		}
	}

	if err := oc.SetupMaster(masterNodeName); err != nil {
		klog.Errorf("Failed to setup master (%v)", err)
		return err
	}

	if config.HybridOverlay.Enabled {
		if err := homaster.StartMaster(oc.kube, oc.watchFactory); err != nil {
			klog.Errorf("Failed to set up hybrid overlay master: %v", err)
			return err
		}
	}

	return nil
}

// SetupMaster creates the central router and load-balancers for the network
func (oc *Controller) SetupMaster(masterNodeName string) error {
	// Create a single common distributed router for the cluster.
	stdout, stderr, err := util.RunOVNNbctl("--", "--may-exist", "lr-add", ovnClusterRouter,
		"--", "set", "logical_router", ovnClusterRouter, "external_ids:k8s-cluster-router=yes")
	if err != nil {
		klog.Errorf("Failed to create a single common distributed router for the cluster, "+
			"stdout: %q, stderr: %q, error: %v", stdout, stderr, err)
		return err
	}

	// Determine SCTP support
	oc.SCTPSupport, err = util.DetectSCTPSupport()
	if err != nil {
		return err
	}
	if !oc.SCTPSupport {
		klog.Warningf("SCTP unsupported by this version of OVN. Kubernetes service creation with SCTP will not work ")
	} else {
		klog.Info("SCTP support detected in OVN")
	}

	// If supported, enable IGMP relay on the router to forward multicast
	// traffic between nodes.
	if oc.multicastSupport {
		stdout, stderr, err = util.RunOVNNbctl("--", "set", "logical_router",
			ovnClusterRouter, "options:mcast_relay=\"true\"")
		if err != nil {
			klog.Errorf("Failed to enable IGMP relay on the cluster router, "+
				"stdout: %q, stderr: %q, error: %v", stdout, stderr, err)
			return err
		}

		// Drop IP multicast globally. Multicast is allowed only if explicitly
		// enabled in a namespace.
		err = createDefaultDenyMulticastPolicy()
		if err != nil {
			klog.Errorf("Failed to create default deny multicast policy, error: %v",
				err)
			return err
		}
	}

	// Create 3 load-balancers for east-west traffic for UDP, TCP, SCTP
	oc.TCPLoadBalancerUUID, stderr, err = util.RunOVNNbctl("--data=bare", "--no-heading", "--columns=_uuid", "find", "load_balancer", "external_ids:k8s-cluster-lb-tcp=yes")
	if err != nil {
		klog.Errorf("Failed to get tcp load-balancer, stderr: %q, error: %v", stderr, err)
		return err
	}

	if oc.TCPLoadBalancerUUID == "" {
		oc.TCPLoadBalancerUUID, stderr, err = util.RunOVNNbctl("--", "create", "load_balancer", "external_ids:k8s-cluster-lb-tcp=yes", "protocol=tcp")
		if err != nil {
			klog.Errorf("Failed to create tcp load-balancer, stdout: %q, stderr: %q, error: %v", stdout, stderr, err)
			return err
		}
	}

	oc.UDPLoadBalancerUUID, stderr, err = util.RunOVNNbctl("--data=bare", "--no-heading", "--columns=_uuid", "find", "load_balancer", "external_ids:k8s-cluster-lb-udp=yes")
	if err != nil {
		klog.Errorf("Failed to get udp load-balancer, stderr: %q, error: %v", stderr, err)
		return err
	}
	if oc.UDPLoadBalancerUUID == "" {
		oc.UDPLoadBalancerUUID, stderr, err = util.RunOVNNbctl("--", "create", "load_balancer", "external_ids:k8s-cluster-lb-udp=yes", "protocol=udp")
		if err != nil {
			klog.Errorf("Failed to create udp load-balancer, stdout: %q, stderr: %q, error: %v", stdout, stderr, err)
			return err
		}
	}

	oc.SCTPLoadBalancerUUID, stderr, err = util.RunOVNNbctl("--data=bare", "--no-heading", "--columns=_uuid", "find", "load_balancer", "external_ids:k8s-cluster-lb-sctp=yes")
	if err != nil {
		klog.Errorf("Failed to get sctp load-balancer, stderr: %q, error: %v", stderr, err)
		return err
	}
	if oc.SCTPLoadBalancerUUID == "" && oc.SCTPSupport {
		oc.SCTPLoadBalancerUUID, stderr, err = util.RunOVNNbctl("--", "create", "load_balancer", "external_ids:k8s-cluster-lb-sctp=yes", "protocol=sctp")
		if err != nil {
			klog.Errorf("Failed to create sctp load-balancer, stdout: %q, stderr: %q, error: %v", stdout, stderr, err)
			return err
		}
	}
	return nil
}

func (oc *Controller) addNodeJoinSubnetAnnotations(node *kapi.Node, subnets []*net.IPNet) error {
	nodeAnnotations, err := util.CreateNodeJoinSubnetAnnotation(subnets)
	if err != nil {
		return fmt.Errorf("failed to marshal node %q join subnets annotation for subnet %s",
			node.Name, util.JoinIPNets(subnets, ","))
	}
	err = oc.kube.SetAnnotationsOnNode(node, nodeAnnotations)
	if err != nil {
		return fmt.Errorf("failed to set node-join-subnets annotation on node %s: %v",
			node.Name, err)
	}
	return nil
}

func (oc *Controller) allocateJoinSubnet(node *kapi.Node) ([]*net.IPNet, error) {
	joinSubnets, err := util.ParseNodeJoinSubnetAnnotation(node)
	if err == nil {
		return joinSubnets, nil
	}

	// Allocate a new network for the join switch
	joinSubnets, err = oc.joinSubnetAllocator.AllocateNetworks()
	if err != nil {
		return nil, fmt.Errorf("Error allocating subnet for join switch for node %s: %v", node.Name, err)
	}

	defer func() {
		// Release the allocation on error
		if err != nil {
			for _, joinSubnet := range joinSubnets {
				_ = oc.joinSubnetAllocator.ReleaseNetwork(joinSubnet)
			}
		}
	}()

	// Set annotation on the node
	err = oc.addNodeJoinSubnetAnnotations(node, joinSubnets)
	if err != nil {
		return nil, err
	}

	klog.Infof("Allocated join subnet %q for node %q", util.JoinIPNets(joinSubnets, ","), node.Name)
	return joinSubnets, nil
}

func (oc *Controller) deleteNodeJoinSubnet(nodeName string, subnet *net.IPNet) error {
	err := oc.joinSubnetAllocator.ReleaseNetwork(subnet)
	if err != nil {
		return fmt.Errorf("Error deleting join subnet %v for node %q: %s", subnet, nodeName, err)
	}
	klog.Infof("Deleted JoinSubnet %v for node %s", subnet, nodeName)
	return nil
}

func (oc *Controller) syncNodeManagementPort(node *kapi.Node, hostSubnets []*net.IPNet) error {
	macAddress, err := util.ParseNodeManagementPortMACAddress(node)
	if err != nil {
		return err
	}

	if macAddress == nil {
		// When macAddress was removed, delete the switch port
		stdout, stderr, err := util.RunOVNNbctl("--", "--if-exists", "lsp-del", "k8s-"+node.Name)
		if err != nil {
			klog.Errorf("Failed to delete logical port to switch, stdout: %q, stderr: %q, error: %v", stdout, stderr, err)
		}

		return nil
	}

	if hostSubnets == nil {
		hostSubnets, err = util.ParseNodeHostSubnetAnnotation(node)
		if err != nil {
			return err
		}
	}

	var v4Subnet *net.IPNet
	addresses := macAddress.String()
	for _, hostSubnet := range hostSubnets {
		mgmtIfAddr := util.GetNodeManagementIfAddr(hostSubnet)
		addresses += " " + mgmtIfAddr.IP.String()

		if err := addAllowACLFromNode(node.Name, mgmtIfAddr.IP); err != nil {
			return err
		}

		if !utilnet.IsIPv6CIDR(hostSubnet) {
			v4Subnet = hostSubnet
		}
	}

	// Create this node's management logical port on the node switch
	stdout, stderr, err := util.RunOVNNbctl(
		"--", "--may-exist", "lsp-add", node.Name, "k8s-"+node.Name,
		"--", "lsp-set-addresses", "k8s-"+node.Name, addresses)
	if err != nil {
		klog.Errorf("Failed to add logical port to switch, stdout: %q, stderr: %q, error: %v", stdout, stderr, err)
		return err
	}

	if v4Subnet != nil {
		if err := util.UpdateNodeSwitchExcludeIPs(node.Name, v4Subnet); err != nil {
			return err
		}
	}

	return nil
}

func (oc *Controller) syncGatewayLogicalNetwork(node *kapi.Node, l3GatewayConfig *util.L3GatewayConfig, hostSubnets []*net.IPNet) error {
	var err error
	var clusterSubnets []*net.IPNet
	for _, clusterSubnet := range config.Default.ClusterSubnets {
		clusterSubnets = append(clusterSubnets, clusterSubnet.CIDR)
	}

	// get a subnet for the per-node join switch
	joinSubnets, err := oc.allocateJoinSubnet(node)
	if err != nil {
		return err
	}

	err = gatewayInit(node.Name, clusterSubnets, hostSubnets, joinSubnets, l3GatewayConfig, oc.SCTPSupport)
	if err != nil {
		return fmt.Errorf("failed to init shared interface gateway: %v", err)
	}

	if l3GatewayConfig.Mode == config.GatewayModeShared {
		// Add static routes to OVN Cluster Router to enable pods on this Node to
		// reach the host IP
		err = addStaticRoutesToHost(node, l3GatewayConfig.IPAddresses)
		if err != nil {
			return err
		}
	}

	if l3GatewayConfig.NodePortEnable {
		err = oc.handleNodePortLB(node)
	} else {
		// nodePort disabled, delete gateway load balancers for this node.
		physicalGateway := "GR_" + node.Name
		for _, proto := range []kapi.Protocol{kapi.ProtocolTCP, kapi.ProtocolUDP, kapi.ProtocolSCTP} {
			lbUUID, _ := oc.getGatewayLoadBalancer(physicalGateway, proto)
			if lbUUID != "" {
				_, _, err := util.RunOVNNbctl("--if-exists", "destroy", "load_balancer", lbUUID)
				if err != nil {
					klog.Errorf("failed to destroy %s load balancer for gateway %s: %v", proto, physicalGateway, err)
				}
			}
		}
	}

	return err
}

func hostAddrForSubnet(hostIfAddrs []*net.IPNet, subnet *net.IPNet) (string, error) {
	isIPv6 := utilnet.IsIPv6CIDR(subnet)
	for _, ifaddr := range hostIfAddrs {
		if utilnet.IsIPv6CIDR(ifaddr) == isIPv6 {
			if isIPv6 {
				return ifaddr.IP.String() + "/128", nil
			} else {
				return ifaddr.IP.String() + "/32", nil
			}
		}
	}
	if isIPv6 {
		return "", fmt.Errorf("no IPv6 host address available")
	} else {
		return "", fmt.Errorf("no IPv4 host address available")
	}
}

func addStaticRoutesToHost(node *kapi.Node, hostIfAddrs []*net.IPNet) error {
	subnets, err := util.ParseNodeHostSubnetAnnotation(node)
	if err != nil {
		return fmt.Errorf("failed to get host subnets for %s: %v", node.Name, err)
	}

	for _, subnet := range subnets {
		hostAddr, err := hostAddrForSubnet(hostIfAddrs, subnet)
		if err != nil {
			return fmt.Errorf("cannot configure static route for %s: %v", subnet.String(), err)
		}
		nextHop := util.GetNodeManagementIfAddr(subnet).IP.String()
		_, stderr, err := util.RunOVNNbctl("--may-exist", "lr-route-add", ovnClusterRouter, hostAddr, nextHop)
		if err != nil {
			return fmt.Errorf("failed to add static route '%s via %s' for host %q on %s "+
				"stderr: %q, error: %v", hostAddr, nextHop, node.Name, ovnClusterRouter, stderr, err)
		}
	}

	return nil
}

func (oc *Controller) ensureNodeLogicalNetwork(nodeName string, hostSubnets []*net.IPNet) error {
	// logical router port MAC is based on IPv4 subnet if there is one, else IPv6
	var nodeLRPMAC net.HardwareAddr
	for _, hostSubnet := range hostSubnets {
		gwIfAddr := util.GetNodeGatewayIfAddr(hostSubnet)
		nodeLRPMAC = util.IPAddrToHWAddr(gwIfAddr.IP)
		if !utilnet.IsIPv6CIDR(hostSubnet) {
			break
		}
	}

	lrpArgs := []string{
		"--if-exists", "lrp-del", "rtos-" + nodeName,
		"--", "lrp-add", ovnClusterRouter, "rtos-" + nodeName,
		nodeLRPMAC.String(),
	}

	lsArgs := []string{
		"--may-exist",
		"ls-add", nodeName,
		"--", "set", "logical_switch", nodeName,
	}

	var v4Gateway net.IP
	for _, hostSubnet := range hostSubnets {
		gwIfAddr := util.GetNodeGatewayIfAddr(hostSubnet)
		lrpArgs = append(lrpArgs, gwIfAddr.String())

		if utilnet.IsIPv6CIDR(hostSubnet) {
			lsArgs = append(lsArgs,
				"other-config:ipv6_prefix="+hostSubnet.IP.String(),
			)
		} else {
			v4Gateway = gwIfAddr.IP

			mgmtIfAddr := util.GetNodeManagementIfAddr(hostSubnet)
			excludeIPs := mgmtIfAddr.IP.String()
			if config.HybridOverlay.Enabled {
				hybridOverlayIfAddr := util.GetNodeHybridOverlayIfAddr(hostSubnet)
				excludeIPs += ".." + hybridOverlayIfAddr.IP.String()
			}
			lsArgs = append(lsArgs,
				"other-config:subnet="+hostSubnet.String(),
				"other-config:exclude_ips="+excludeIPs,
			)
		}
	}

	// Create a router port and provide it the first address on the node's host subnet
<<<<<<< HEAD
	_, stderr, err := util.RunOVNNbctl(
		"--if-exists", "lrp-del", "rtos-"+nodeName,
		"--", "lrp-add", clusterRouter, "rtos-"+nodeName, nodeLRPMAC.String(), gwIfAddr.String())
=======
	_, stderr, err := util.RunOVNNbctl(lrpArgs...)
>>>>>>> eb7e8954
	if err != nil {
		klog.Errorf("Failed to add logical port to router, stderr: %q, error: %v", stderr, err)
		return err
	}

	// Create a logical switch and set its subnet.
	stdout, stderr, err := util.RunOVNNbctl(lsArgs...)
	if err != nil {
		klog.Errorf("Failed to create a logical switch %v, stdout: %q, stderr: %q, error: %v", nodeName, stdout, stderr, err)
		return err
	}

	// If supported, enable IGMP snooping and querier on the node.
	if oc.multicastSupport {
		stdout, stderr, err = util.RunOVNNbctl("set", "logical_switch",
			nodeName, "other-config:mcast_snoop=\"true\"")
		if err != nil {
			klog.Errorf("Failed to enable IGMP on logical switch %v, stdout: %q, stderr: %q, error: %v",
				nodeName, stdout, stderr, err)
			return err
		}

		// Configure querier only if we have an IPv4 address, otherwise
		// disable querier.
		if v4Gateway != nil {
			stdout, stderr, err = util.RunOVNNbctl("set", "logical_switch",
				nodeName, "other-config:mcast_querier=\"true\"",
				"other-config:mcast_eth_src=\""+nodeLRPMAC.String()+"\"",
				"other-config:mcast_ip4_src=\""+v4Gateway.String()+"\"")
			if err != nil {
				klog.Errorf("Failed to enable IGMP Querier on logical switch %v, stdout: %q, stderr: %q, error: %v",
					nodeName, stdout, stderr, err)
				return err
			}
		} else {
			stdout, stderr, err = util.RunOVNNbctl("set", "logical_switch",
				nodeName, "other-config:mcast_querier=\"false\"")
			if err != nil {
				klog.Errorf("Failed to disable IGMP Querier on logical switch %v, stdout: %q, stderr: %q, error: %v",
					nodeName, stdout, stderr, err)
				return err
			}
			klog.Infof("Disabled IGMP Querier on logical switch %v (No IPv4 Source IP available)",
				nodeName)
		}
	}

	// Connect the switch to the router.
	stdout, stderr, err = util.RunOVNNbctl("--", "--may-exist", "lsp-add", nodeName, "stor-"+nodeName,
		"--", "set", "logical_switch_port", "stor-"+nodeName, "type=router", "options:router-port=rtos-"+nodeName, "addresses="+"\""+nodeLRPMAC.String()+"\"")
	if err != nil {
		klog.Errorf("Failed to add logical port to switch, stdout: %q, stderr: %q, error: %v", stdout, stderr, err)
		return err
	}

	// Add our cluster TCP and UDP load balancers to the node switch
	if oc.TCPLoadBalancerUUID == "" {
		return fmt.Errorf("TCP cluster load balancer not created")
	}
	stdout, stderr, err = util.RunOVNNbctl("set", "logical_switch", nodeName, "load_balancer="+oc.TCPLoadBalancerUUID)
	if err != nil {
		klog.Errorf("Failed to set logical switch %v's loadbalancer, stdout: %q, stderr: %q, error: %v", nodeName, stdout, stderr, err)
		return err
	}

	// Add any service reject ACLs applicable for TCP LB
	acls := oc.getAllACLsForServiceLB(oc.TCPLoadBalancerUUID)
	if len(acls) > 0 {
		_, _, err = util.RunOVNNbctl("add", "logical_switch", nodeName, "acls", strings.Join(acls, ","))
		if err != nil {
			klog.Warningf("Unable to add TCP reject ACLs: %s for switch: %s, error: %v", acls, nodeName, err)
		}
	}

	if oc.UDPLoadBalancerUUID == "" {
		return fmt.Errorf("UDP cluster load balancer not created")
	}
	stdout, stderr, err = util.RunOVNNbctl("add", "logical_switch", nodeName, "load_balancer", oc.UDPLoadBalancerUUID)
	if err != nil {
		klog.Errorf("Failed to add logical switch %v's loadbalancer, stdout: %q, stderr: %q, error: %v", nodeName, stdout, stderr, err)
		return err
	}

	// Add any service reject ACLs applicable for UDP LB
	acls = oc.getAllACLsForServiceLB(oc.UDPLoadBalancerUUID)
	if len(acls) > 0 {
		_, _, err = util.RunOVNNbctl("add", "logical_switch", nodeName, "acls", strings.Join(acls, ","))
		if err != nil {
			klog.Warningf("Unable to add UDP reject ACLs: %s for switch: %s, error %v", acls, nodeName, err)
		}
	}

	if oc.SCTPSupport {
		if oc.SCTPLoadBalancerUUID == "" {
			return fmt.Errorf("SCTP cluster load balancer not created")
		}
		stdout, stderr, err = util.RunOVNNbctl("add", "logical_switch", nodeName, "load_balancer", oc.SCTPLoadBalancerUUID)
		if err != nil {
			klog.Errorf("Failed to add logical switch %v's loadbalancer, stdout: %q, stderr: %q, error: %v", nodeName, stdout, stderr, err)
			return err
		}

		// Add any service reject ACLs applicable for SCTP LB
		acls = oc.getAllACLsForServiceLB(oc.SCTPLoadBalancerUUID)
		if len(acls) > 0 {
			_, _, err = util.RunOVNNbctl("add", "logical_switch", nodeName, "acls", strings.Join(acls, ","))
			if err != nil {
				klog.Warningf("Unable to add SCTP reject ACLs: %s for switch: %s, error %v", acls, nodeName, err)
			}
		}
	}
	// Add the node to the logical switch cache
	oc.lsMutex.Lock()
	defer oc.lsMutex.Unlock()
	if existing, ok := oc.logicalSwitchCache[nodeName]; ok && !reflect.DeepEqual(existing, hostSubnets) {
		klog.Warningf("Node %q logical switch already in cache with subnet %s; replacing with %s", nodeName,
			util.JoinIPNets(existing, ","), util.JoinIPNets(hostSubnets, ","))
	}
	oc.logicalSwitchCache[nodeName] = hostSubnets

	return nil
}

func (oc *Controller) addNodeAnnotations(node *kapi.Node, hostSubnets []*net.IPNet) error {
	nodeAnnotations, err := util.CreateNodeHostSubnetAnnotation(hostSubnets)
	if err != nil {
		return fmt.Errorf("failed to marshal node %q annotation for subnet %s",
			node.Name, util.JoinIPNets(hostSubnets, ","))
	}
	err = oc.kube.SetAnnotationsOnNode(node, nodeAnnotations)
	if err != nil {
		return fmt.Errorf("failed to set node-subnets annotation on node %s: %v",
			node.Name, err)
	}
	return nil
}

func (oc *Controller) addNode(node *kapi.Node) ([]*net.IPNet, error) {
	oc.clearInitialNodeNetworkUnavailableCondition(node, nil)

	hostSubnets, _ := util.ParseNodeHostSubnetAnnotation(node)
	if hostSubnets != nil {
		// Node already has subnet assigned; ensure its logical network is set up
		return hostSubnets, oc.ensureNodeLogicalNetwork(node.Name, hostSubnets)
	}

	// Node doesn't have a subnet assigned; reserve a new one for it
	hostSubnets, err := oc.masterSubnetAllocator.AllocateNetworks()
	if err != nil {
		return nil, fmt.Errorf("Error allocating network for node %s: %v", node.Name, err)
	}
	klog.Infof("Allocated node %s HostSubnet %s", node.Name, util.JoinIPNets(hostSubnets, ","))

	defer func() {
		// Release the allocation on error
		if err != nil {
			for _, hostSubnet := range hostSubnets {
				_ = oc.masterSubnetAllocator.ReleaseNetwork(hostSubnet)
			}
		}
	}()

	// Ensure that the node's logical network has been created
	err = oc.ensureNodeLogicalNetwork(node.Name, hostSubnets)
	if err != nil {
		return nil, err
	}

	// Set the HostSubnet annotation on the node object to signal
	// to nodes that their logical infrastructure is set up and they can
	// proceed with their initialization
	err = oc.addNodeAnnotations(node, hostSubnets)
	if err != nil {
		return nil, err
	}

	return hostSubnets, nil
}

func (oc *Controller) deleteNodeHostSubnet(nodeName string, subnet *net.IPNet) error {
	err := oc.masterSubnetAllocator.ReleaseNetwork(subnet)
	if err != nil {
		return fmt.Errorf("Error deleting subnet %v for node %q: %s", subnet, nodeName, err)
	}
	klog.Infof("Deleted HostSubnet %v for node %s", subnet, nodeName)
	return nil
}

func (oc *Controller) deleteNodeLogicalNetwork(nodeName string) error {
	// Remove the logical switch associated with the node
	if _, stderr, err := util.RunOVNNbctl("--if-exist", "ls-del", nodeName); err != nil {
		return fmt.Errorf("Failed to delete logical switch %s, "+
			"stderr: %q, error: %v", nodeName, stderr, err)
	}

	// Remove the patch port that connects distributed router to node's logical switch
	if _, stderr, err := util.RunOVNNbctl("--if-exist", "lrp-del", "rtos-"+nodeName); err != nil {
		return fmt.Errorf("Failed to delete logical router port rtos-%s, "+
			"stderr: %q, error: %v", nodeName, stderr, err)
	}

	return nil
}

func (oc *Controller) deleteNode(nodeName string, hostSubnets, joinSubnets []*net.IPNet) error {
	// Clean up as much as we can but don't hard error
	for _, hostSubnet := range hostSubnets {
		if err := oc.deleteNodeHostSubnet(nodeName, hostSubnet); err != nil {
			klog.Errorf("Error deleting node %s HostSubnet %v: %v", nodeName, hostSubnet, err)
		}
	}
	for _, joinSubnet := range joinSubnets {
		if err := oc.deleteNodeJoinSubnet(nodeName, joinSubnet); err != nil {
			klog.Errorf("Error deleting node %s JoinSubnet %v: %v", nodeName, joinSubnet, err)
		}
	}

	if err := oc.deleteNodeLogicalNetwork(nodeName); err != nil {
		klog.Errorf("Error deleting node %s logical network: %v", nodeName, err)
	}

	if err := gatewayCleanup(nodeName, hostSubnets); err != nil {
		return fmt.Errorf("Failed to clean up node %s gateway: (%v)", nodeName, err)
	}

	if err := oc.deleteNodeChassis(nodeName); err != nil {
		return err
	}

	return nil
}

// OVN uses an overlay and doesn't need GCE Routes, we need to
// clear the NetworkUnavailable condition that kubelet adds to initial node
// status when using GCE (done here: https://github.com/kubernetes/kubernetes/blob/master/pkg/controller/cloud/node_controller.go#L237).
// See discussion surrounding this here: https://github.com/kubernetes/kubernetes/pull/34398.
// TODO: make upstream kubelet more flexible with overlays and GCE so this
// condition doesn't get added for network plugins that don't want it, and then
// we can remove this function.
func (oc *Controller) clearInitialNodeNetworkUnavailableCondition(origNode, newNode *kapi.Node) {
	// If it is not a Cloud Provider node, then nothing to do.
	if origNode.Spec.ProviderID == "" {
		return
	}
	// if newNode is not nil, then we are called from UpdateFunc()
	if newNode != nil && reflect.DeepEqual(origNode.Status.Conditions, newNode.Status.Conditions) {
		return
	}

	cleared := false
	resultErr := retry.RetryOnConflict(retry.DefaultBackoff, func() error {
		var err error

		oldNode, err := oc.kube.GetNode(origNode.Name)
		if err != nil {
			return err
		}
		// Informer cache should not be mutated, so get a copy of the object
		node := oldNode.DeepCopy()

		for i := range node.Status.Conditions {
			if node.Status.Conditions[i].Type == kapi.NodeNetworkUnavailable {
				condition := &node.Status.Conditions[i]
				if condition.Status != kapi.ConditionFalse && condition.Reason == "NoRouteCreated" {
					condition.Status = kapi.ConditionFalse
					condition.Reason = "RouteCreated"
					condition.Message = "ovn-kube cleared kubelet-set NoRouteCreated"
					condition.LastTransitionTime = metav1.Now()
					if err = oc.kube.UpdateNodeStatus(node); err == nil {
						cleared = true
					}
				}
				break
			}
		}
		return err
	})
	if resultErr != nil {
		klog.Errorf("status update failed for local node %s: %v", origNode.Name, resultErr)
	} else if cleared {
		klog.Infof("Cleared node NetworkUnavailable/NoRouteCreated condition for %s", origNode.Name)
	}
}

// this is the worker function that does the periodic sync of nodes from kube API
// and sbdb and deletes chassis that are stale
func (oc *Controller) syncNodesPeriodic() {
	//node names is a slice of all node names
	nodes, err := oc.kube.GetNodes()
	if err != nil {
		klog.Errorf("Error getting existing nodes from kube API: %v", err)
		return
	}

	nodeNames := make([]string, len(nodes.Items))

	for _, node := range nodes.Items {
		nodeNames = append(nodeNames, node.Name)
	}

	chassisData, stderr, err := util.RunOVNSbctl("--data=bare", "--no-heading",
		"--columns=name,hostname", "--format=json", "list", "Chassis")
	if err != nil {
		klog.Errorf("Failed to get chassis list: stderr: %s, error: %v",
			stderr, err)
		return
	}

	chassisMap, err := oc.unmarshalChassisDataIntoMap([]byte(chassisData))
	if err != nil {
		klog.Errorf("Failed to unmarshal chassis data into chassis map, error: %v: %s", err, chassisData)
		return
	}

	//delete existing nodes from the chassis map.
	for _, nodeName := range nodeNames {
		delete(chassisMap, nodeName)
	}

	for nodeName, chassisName := range chassisMap {
		if chassisName != "" {
			_, stderr, err = util.RunOVNSbctl("--if-exist", "chassis-del", chassisName)
			if err != nil {
				klog.Errorf("Failed to delete chassis with name %s for node %s: stderr: %s, error: %v",
					chassisName, nodeName, stderr, err)
			}
		}
	}
}

func (oc *Controller) syncNodes(nodes []interface{}) {
	foundNodes := make(map[string]*kapi.Node)
	for _, tmp := range nodes {
		node, ok := tmp.(*kapi.Node)
		if !ok {
			klog.Errorf("Spurious object in syncNodes: %v", tmp)
			continue
		}
		foundNodes[node.Name] = node
	}

	// We only deal with cleaning up nodes that shouldn't exist here, since
	// watchNodes() will be called for all existing nodes at startup anyway.
	// Note that this list will include the 'join' cluster switch, which we
	// do not want to delete.
	var subnetAttr string
	if config.IPv6Mode {
		subnetAttr = "ipv6_prefix"
	} else {
		subnetAttr = "subnet"
	}

	chassisData, stderr, err := util.RunOVNSbctl("--data=bare", "--no-heading",
		"--columns=name,hostname", "--format=json", "list", "Chassis")
	if err != nil {
		klog.Errorf("Failed to get chassis list: stderr: %q, error: %v",
			stderr, err)
		return
	}

	chassisMap, err := oc.unmarshalChassisDataIntoMap([]byte(chassisData))
	if err != nil {
		klog.Errorf("Failed to unmarshal chassis data into chassis map, error: %v: %s", err, chassisData)
		return
	}

	//delete existing nodes from the chassis map.
	for nodeName := range foundNodes {
		delete(chassisMap, nodeName)
	}

	nodeSwitches, stderr, err := util.RunOVNNbctl("--data=bare", "--no-heading",
		"--columns=name,other-config", "find", "logical_switch",
		"other-config:"+subnetAttr+"!=_")
	if err != nil {
		klog.Errorf("Failed to get node logical switches: stderr: %q, error: %v",
			stderr, err)
		return
	}

	type NodeSubnets struct {
		hostSubnets []*net.IPNet
		joinSubnets []*net.IPNet
	}
	NodeSubnetsMap := make(map[string]*NodeSubnets)
	for _, result := range strings.Split(nodeSwitches, "\n\n") {
		// Split result into name and other-config
		items := strings.Split(result, "\n")
		if len(items) != 2 || len(items[0]) == 0 {
			continue
		}
		isJoinSwitch := false
		nodeName := items[0]
		if strings.HasPrefix(items[0], joinSwitchPrefix) {
			isJoinSwitch = true
			nodeName = strings.Split(items[0], "_")[1]
		}
		if _, ok := foundNodes[nodeName]; ok {
			// node still exists, no cleanup to do
			continue
		}

		var subnets []*net.IPNet
		attrs := strings.Fields(items[1])
		for _, attr := range attrs {
			var subnet *net.IPNet
			if strings.HasPrefix(attr, "subnet=") {
				subnetStr := strings.TrimPrefix(attr, "subnet=")
				_, subnet, _ = net.ParseCIDR(subnetStr)
			} else if strings.HasPrefix(attr, "ipv6_prefix=") {
				prefixStr := strings.TrimPrefix(attr, "ipv6_prefix=")
				_, subnet, _ = net.ParseCIDR(prefixStr + "/64")
			}
			if subnet != nil {
				subnets = append(subnets, subnet)
			}
		}
		var tmp NodeSubnets
		nodeSubnets, ok := NodeSubnetsMap[nodeName]
		if !ok {
			nodeSubnets = &tmp
			NodeSubnetsMap[nodeName] = nodeSubnets
		}
		if isJoinSwitch {
			nodeSubnets.joinSubnets = subnets
		} else {
			nodeSubnets.hostSubnets = subnets
		}
	}

	for nodeName, nodeSubnets := range NodeSubnetsMap {
		if err := oc.deleteNode(nodeName, nodeSubnets.hostSubnets, nodeSubnets.joinSubnets); err != nil {
			klog.Error(err)
		}
		//remove the node from the chassis map so we don't delete it twice
		delete(chassisMap, nodeName)
	}

	for nodeName, chassisName := range chassisMap {
		if chassisName != "" {
			_, stderr, err = util.RunOVNSbctl("--if-exist", "chassis-del", chassisName)
			if err != nil {
				klog.Errorf("Failed to delete chassis with name %s for logical switch %s: stderr: %q, error: %v",
					chassisName, nodeName, stderr, err)
			}
		}
	}
}

func (oc *Controller) unmarshalChassisDataIntoMap(chData []byte) (map[string]string, error) {
	//map of node name to chassis name
	chassisMap := make(map[string]string)

	type chassisList struct {
		Data     [][]string
		Headings []string
	}
	var mapUnmarshal chassisList

	if len(chData) == 0 {
		return chassisMap, nil
	}

	err := json.Unmarshal(chData, &mapUnmarshal)

	if err != nil {
		return nil, fmt.Errorf("Error unmarshaling the chassis data: %s", err)
	}

	for _, chassis := range mapUnmarshal.Data {
		if len(chassis) < 2 || chassis[0] == "" || chassis[1] == "" {
			continue
		}
		chassisMap[chassis[1]] = chassis[0]
	}

	return chassisMap, nil
}

func (oc *Controller) deleteNodeChassis(nodeName string) error {
	chassisName, stderr, err := util.RunOVNSbctl("--data=bare", "--no-heading",
		"--columns=name", "find", "Chassis",
		"hostname="+nodeName)
	if err != nil {
		return fmt.Errorf("Failed to get chassis name for node %s: stderr: %q, error: %v",
			nodeName, stderr, err)
	}

	if chassisName == "" {
		klog.Warningf("Chassis name is empty for node: %s", nodeName)
	} else {
		_, stderr, err = util.RunOVNSbctl("--if-exist", "chassis-del", chassisName)
		if err != nil {
			return fmt.Errorf("Failed to delete chassis with name %s for node %s: stderr: %q, error: %v",
				chassisName, nodeName, stderr, err)
		}
	}

	return nil
}<|MERGE_RESOLUTION|>--- conflicted
+++ resolved
@@ -505,13 +505,7 @@
 	}
 
 	// Create a router port and provide it the first address on the node's host subnet
-<<<<<<< HEAD
-	_, stderr, err := util.RunOVNNbctl(
-		"--if-exists", "lrp-del", "rtos-"+nodeName,
-		"--", "lrp-add", clusterRouter, "rtos-"+nodeName, nodeLRPMAC.String(), gwIfAddr.String())
-=======
 	_, stderr, err := util.RunOVNNbctl(lrpArgs...)
->>>>>>> eb7e8954
 	if err != nil {
 		klog.Errorf("Failed to add logical port to router, stderr: %q, error: %v", stderr, err)
 		return err

--- conflicted
+++ resolved
@@ -277,13 +277,10 @@
 		return err
 	}
 
-<<<<<<< HEAD
-=======
 	if err := addAllowACLFromNode(node.Name, portIP.IP); err != nil {
 		return err
 	}
 
->>>>>>> 0ff2b7fc
 	if err := util.UpdateNodeSwitchExcludeIPs(node.Name, subnet); err != nil {
 		return err
 	}
@@ -517,12 +514,7 @@
 	// Create a logical switch and set its subnet.
 	stdout, stderr, err := util.RunOVNNbctl("--", "--may-exist", "ls-add", nodeName,
 		"--", "set", "logical_switch", nodeName, "other-config:subnet="+hostsubnet.String(),
-<<<<<<< HEAD
-		excludeIPs,
-		"external-ids:gateway_ip="+firstIP.String())
-=======
 		excludeIPs)
->>>>>>> 0ff2b7fc
 	if err != nil {
 		logrus.Errorf("Failed to create a logical switch %v, stdout: %q, stderr: %q, error: %v", nodeName, stdout, stderr, err)
 		return err

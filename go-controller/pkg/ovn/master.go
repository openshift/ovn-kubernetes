package ovn

import (
	"encoding/json"
	"fmt"
	"net"
	"reflect"
	"strconv"
	"strings"

	kapi "k8s.io/api/core/v1"
	metav1 "k8s.io/apimachinery/pkg/apis/meta/v1"
	utilruntime "k8s.io/apimachinery/pkg/util/runtime"
	"k8s.io/client-go/util/retry"

	"github.com/ovn-org/ovn-kubernetes/go-controller/pkg/config"
	"github.com/ovn-org/ovn-kubernetes/go-controller/pkg/util"

	"github.com/sirupsen/logrus"
)

const (
	// OvnNodeSubnets is the constant string representing the node subnets annotation key
	OvnNodeSubnets = "k8s.ovn.org/node-subnets"
	// OvnNodeJoinSubnets is the constant string representing the node's join switch subnets annotation key
	OvnNodeJoinSubnets = "k8s.ovn.org/node-join-subnets"
	// OvnNodeManagementPortMacAddress is the constant string representing the annotation key
	OvnNodeManagementPortMacAddress = "k8s.ovn.org/node-mgmt-port-mac-address"
	// OvnNodeChassisID is the systemID of the node needed for creating L3 gateway
	OvnNodeChassisID = "k8s.ovn.org/node-chassis-id"
	// OvnServiceIdledAt is a constant string representing the Service annotation key
	// whose value indicates the time stamp in RFC3339 format when a Service was idled
	OvnServiceIdledAt = "k8s.ovn.org/idled-at"
	// OvnNodeL3GatewayConfig is the constant string representing the l3 gateway annotation key
	OvnNodeL3GatewayConfig = "k8s.ovn.org/l3-gateway-config"
	// OvnNodeGatewayMode is the mode of the gateway in the l3 gateway annotation
	OvnNodeGatewayMode = "mode"
	// OvnNodeGatewayVlanID is the vlanid used by the gateway in the l3 gateway annotation
	OvnNodeGatewayVlanID = "vlan-id"
	// OvnNodeGatewayIfaceID is the interfaceID of the gateway in the l3 gateway annotation
	OvnNodeGatewayIfaceID = "interface-id"
	// OvnNodeGatewayMacAddress is the MacAddress of the Gateway interface in the l3 gateway annotation
	OvnNodeGatewayMacAddress = "mac-address"
	// OvnNodeGatewayIP is the IP address of the Gateway in the l3 gateway annotation
	OvnNodeGatewayIP = "ip-address"
	// OvnNodeGatewayNextHop is the Next Hop in the l3 gateway annotation
	OvnNodeGatewayNextHop = "next-hop"
	// OvnNodePortEnable in the l3 gateway annotation captures whether load balancer needs to
	// be created or not
	OvnNodePortEnable = "node-port-enable"
	// OvnDefaultNetworkGateway captures L3 gateway config for default OVN network interface
	OvnDefaultNetworkGateway = "default"
)

// StartClusterMaster runs a subnet IPAM and a controller that watches arrival/departure
// of nodes in the cluster
// On an addition to the cluster (node create), a new subnet is created for it that will translate
// to creation of a logical switch (done by the node, but could be created here at the master process too)
// Upon deletion of a node, the switch will be deleted
//
// TODO: Verify that the cluster was not already called with a different global subnet
//  If true, then either quit or perform a complete reconfiguration of the cluster (recreate switches/routers with new subnet values)
func (oc *Controller) StartClusterMaster(masterNodeName string) error {
	// The gateway router need to be connected to the distributed router via a per-node join switch.
	// We need a subnet allocator that allocates subnet for this per-node join switch. Use the 100.64.0.0/16
	// or fd98::/64 network range with host bits set to 3. The allocator will start allocating subnet that has upto 6
	// host IPs)
	var joinSubnet string
	if config.IPv6Mode {
		joinSubnet = "fd98::/64"
	} else {
		joinSubnet = "100.64.0.0/16"
	}
	_ = oc.joinSubnetAllocator.AddNetworkRange(joinSubnet, 3)

	existingNodes, err := oc.kube.GetNodes()
	if err != nil {
		logrus.Errorf("Error in initializing/fetching subnets: %v", err)
		return err
	}
	for _, clusterEntry := range config.Default.ClusterSubnets {
		err := oc.masterSubnetAllocator.AddNetworkRange(clusterEntry.CIDR.String(), clusterEntry.HostBits())
		if err != nil {
			return err
		}
	}
	for _, node := range existingNodes.Items {
		hostsubnet, _ := ParseNodeHostSubnet(&node)
		if hostsubnet != nil {
			err := oc.masterSubnetAllocator.MarkAllocatedNetwork(hostsubnet.String())
			if err != nil {
				utilruntime.HandleError(err)
			}
		}
		joinsubnet, _ := parseNodeJoinSubnet(&node)
		if joinsubnet != nil {
			err := oc.joinSubnetAllocator.MarkAllocatedNetwork(joinsubnet.String())
			if err != nil {
				utilruntime.HandleError(err)
			}
		}
	}

	if _, _, err := util.RunOVNNbctl("--columns=_uuid", "list", "port_group"); err == nil {
		oc.portGroupSupport = true
	}

	if oc.multicastSupport {
		// Multicast support requires portGroupSupport
		if oc.portGroupSupport {
			if _, _, err := util.RunOVNSbctl("--columns=_uuid", "list", "IGMP_Group"); err != nil {
				logrus.Warningf("Multicast support enabled, however version of OVN in use does not support IGMP Group. " +
					"Disabling Multicast Support")
				oc.multicastSupport = false
			}
		} else {
			logrus.Warningf("Multicast support enabled, however version of OVN in use does not support Port Group. " +
				"Disabling Multicast Support")
			oc.multicastSupport = false
		}
		if config.IPv6Mode {
			logrus.Warningf("Multicast support enabled, but can not be used along with IPv6. Disabling Multicast Support")
			oc.multicastSupport = false
		}
	}

	if err := oc.SetupMaster(masterNodeName); err != nil {
		logrus.Errorf("Failed to setup master (%v)", err)
		return err
	}

	return nil
}

// SetupMaster creates the central router and load-balancers for the network
func (oc *Controller) SetupMaster(masterNodeName string) error {
	clusterRouter := util.GetK8sClusterRouter()
	// Create a single common distributed router for the cluster.
	stdout, stderr, err := util.RunOVNNbctl("--", "--may-exist", "lr-add", clusterRouter,
		"--", "set", "logical_router", clusterRouter, "external_ids:k8s-cluster-router=yes")
	if err != nil {
		logrus.Errorf("Failed to create a single common distributed router for the cluster, "+
			"stdout: %q, stderr: %q, error: %v", stdout, stderr, err)
		return err
	}

	// If supported, enable IGMP relay on the router to forward multicast
	// traffic between nodes.
	if oc.multicastSupport {
		stdout, stderr, err = util.RunOVNNbctl("--", "set", "logical_router",
			clusterRouter, "options:mcast_relay=\"true\"")
		if err != nil {
			logrus.Errorf("Failed to enable IGMP relay on the cluster router, "+
				"stdout: %q, stderr: %q, error: %v", stdout, stderr, err)
			return err
		}

		// Drop IP multicast globally. Multicast is allowed only if explicitly
		// enabled in a namespace.
		err = createDefaultDenyMulticastPolicy()
		if err != nil {
			logrus.Errorf("Failed to create default deny multicast policy, error: %v",
				err)
			return err
		}
	}

	// Create 2 load-balancers for east-west traffic.  One handles UDP and another handles TCP.
	oc.TCPLoadBalancerUUID, stderr, err = util.RunOVNNbctl("--data=bare", "--no-heading", "--columns=_uuid", "find", "load_balancer", "external_ids:k8s-cluster-lb-tcp=yes")
	if err != nil {
		logrus.Errorf("Failed to get tcp load-balancer, stderr: %q, error: %v", stderr, err)
		return err
	}

	if oc.TCPLoadBalancerUUID == "" {
		oc.TCPLoadBalancerUUID, stderr, err = util.RunOVNNbctl("--", "create", "load_balancer", "external_ids:k8s-cluster-lb-tcp=yes", "protocol=tcp")
		if err != nil {
			logrus.Errorf("Failed to create tcp load-balancer, stdout: %q, stderr: %q, error: %v", stdout, stderr, err)
			return err
		}
	}

	oc.UDPLoadBalancerUUID, stderr, err = util.RunOVNNbctl("--data=bare", "--no-heading", "--columns=_uuid", "find", "load_balancer", "external_ids:k8s-cluster-lb-udp=yes")
	if err != nil {
		logrus.Errorf("Failed to get udp load-balancer, stderr: %q, error: %v", stderr, err)
		return err
	}
	if oc.UDPLoadBalancerUUID == "" {
		oc.UDPLoadBalancerUUID, stderr, err = util.RunOVNNbctl("--", "create", "load_balancer", "external_ids:k8s-cluster-lb-udp=yes", "protocol=udp")
		if err != nil {
			logrus.Errorf("Failed to create udp load-balancer, stdout: %q, stderr: %q, error: %v", stdout, stderr, err)
			return err
		}
	}
	return nil
}

// annotate the node with the join subnet information assigned to node's join logical switch.
// the format of the annotation is:
//
// k8s.ovn.org/node-join-subnets: {
//	  "default": "100.64.0.0/29",
// }
func (oc *Controller) addNodeJoinSubnetAnnotations(node *kapi.Node, subnet string) error {
	// nothing to do if the node already has the annotation key
	_, ok := node.Annotations[OvnNodeJoinSubnets]
	if ok {
		return nil
	}

	bytes, err := json.Marshal(map[string]string{
		"default": subnet,
	})
	if err != nil {
		return fmt.Errorf("failed to marshal node %q annotation %q for subnet %s",
			node.Name, OvnNodeJoinSubnets, subnet)
	}
	nodeAnnotations := make(map[string]interface{})
	nodeAnnotations[OvnNodeJoinSubnets] = string(bytes)
	err = oc.kube.SetAnnotationsOnNode(node, nodeAnnotations)
	if err != nil {
		return fmt.Errorf("failed to set node annotation %q on existing node %s to %q: %v",
			OvnNodeJoinSubnets, node.Name, subnet, err)
	}
	return nil
}

func (oc *Controller) allocateJoinSubnet(node *kapi.Node) (string, error) {
	joinSubnet, _ := parseNodeJoinSubnet(node)
	if joinSubnet != nil {
		return joinSubnet.String(), nil
	}

	// Allocate a new network for the join switch
	joinSubnetStr, err := oc.joinSubnetAllocator.AllocateNetwork()
	if err != nil {
		return "", fmt.Errorf("Error allocating subnet for join switch for node  %s: %v", node.Name, err)
	}

	defer func() {
		// Release the allocation on error
		if err != nil {
			_ = oc.joinSubnetAllocator.ReleaseNetwork(joinSubnetStr)
		}
	}()
	// Set annotation on the node
	err = oc.addNodeJoinSubnetAnnotations(node, joinSubnetStr)
	if err != nil {
		return "", err
	}

	logrus.Infof("Allocated join subnet %q for node %q", node.Name, joinSubnetStr)
	return joinSubnetStr, nil
}

func (oc *Controller) deleteNodeJoinSubnet(nodeName string, subnet *net.IPNet) error {
	err := oc.joinSubnetAllocator.ReleaseNetwork(subnet.String())
	if err != nil {
		return fmt.Errorf("Error deleting join subnet %v for node %q: %s", subnet, nodeName, err)
	}
	logrus.Infof("Deleted JoinSubnet %v for node %s", subnet, nodeName)
	return nil
}

func parseNodeManagementPortMacAddr(node *kapi.Node) (string, error) {
	macAddress, ok := node.Annotations[OvnNodeManagementPortMacAddress]
	if !ok {
		logrus.Errorf("macAddress annotation not found for node %q ", node.Name)
		return "", nil
	}

	_, err := net.ParseMAC(macAddress)
	if err != nil {
		return "", fmt.Errorf("Error %v in parsing node %v macAddress %v", err, node.Name, macAddress)
	}

	return macAddress, nil
}

func (oc *Controller) syncNodeManagementPort(node *kapi.Node, subnet *net.IPNet) error {

	macAddress, err := parseNodeManagementPortMacAddr(node)
	if err != nil {
		return err
	}

	if macAddress == "" {
		// When macAddress was removed, delete the switch port
		stdout, stderr, err := util.RunOVNNbctl("--", "--if-exists", "lsp-del", "k8s-"+node.Name)
		if err != nil {
			logrus.Errorf("Failed to delete logical port to switch, stdout: %q, stderr: %q, error: %v", stdout, stderr, err)
		}

		return nil
	}

	if subnet == nil {
		subnet, err = ParseNodeHostSubnet(node)
		if err != nil {
			return err
		}
	}

	_, portIP := util.GetNodeWellKnownAddresses(subnet)

	// Create this node's management logical port on the node switch
	stdout, stderr, err := util.RunOVNNbctl(
		"--", "--may-exist", "lsp-add", node.Name, "k8s-"+node.Name,
		"--", "lsp-set-addresses", "k8s-"+node.Name, macAddress+" "+portIP.IP.String())
	if err != nil {
		logrus.Errorf("Failed to add logical port to switch, stdout: %q, stderr: %q, error: %v", stdout, stderr, err)
		return err
	}

	if err := util.UpdateNodeSwitchExcludeIPs(node.Name, subnet); err != nil {
		return err
	}
	if err := addAllowACLFromNode(node.Name, portIP.IP); err != nil {
		return err
	}

	if err := util.UpdateNodeSwitchExcludeIPs(node.Name, subnet); err != nil {
		return err
	}

	return nil
}

// UnmarshalPodAnnotation returns a the unmarshalled pod annotation
func UnmarshalNodeL3GatewayAnnotation(node *kapi.Node) (map[string]string, error) {
	l3GatewayAnnotation, ok := node.Annotations[OvnNodeL3GatewayConfig]
	if !ok {
		return nil, fmt.Errorf("%s annotation not found for node %q", OvnNodeL3GatewayConfig, node.Name)
	}

	l3GatewayConfigMap := map[string]map[string]string{}
	if err := json.Unmarshal([]byte(l3GatewayAnnotation), &l3GatewayConfigMap); err != nil {
		return nil, fmt.Errorf("failed to unmarshal l3 gateway config annotation %s for node %q", l3GatewayAnnotation, node.Name)
	}

	l3GatewayConfig, ok := l3GatewayConfigMap[OvnDefaultNetworkGateway]
	if !ok {
		return nil, fmt.Errorf("%s annotation for %s network not found", OvnNodeL3GatewayConfig, OvnDefaultNetworkGateway)
	}
	return l3GatewayConfig, nil
}

func parseGatewayIfaceID(l3GatewayConfig map[string]string) (string, error) {
	ifaceID, ok := l3GatewayConfig[OvnNodeGatewayIfaceID]
	if !ok || ifaceID == "" {
		return "", fmt.Errorf("%s annotation not found or invalid", OvnNodeGatewayIfaceID)
	}

	return ifaceID, nil
}

func parseGatewayMacAddress(l3GatewayConfig map[string]string) (string, error) {
	gatewayMacAddress, ok := l3GatewayConfig[OvnNodeGatewayMacAddress]
	if !ok {
		return "", fmt.Errorf("%s annotation not found", OvnNodeGatewayMacAddress)
	}

	_, err := net.ParseMAC(gatewayMacAddress)
	if err != nil {
		return "", fmt.Errorf("Error %v in parsing node gateway macAddress %v", err, gatewayMacAddress)
	}

	return gatewayMacAddress, nil
}

func parseGatewayLogicalNetwork(l3GatewayConfig map[string]string) (string, string, error) {
	ipAddress, ok := l3GatewayConfig[OvnNodeGatewayIP]
	if !ok {
		return "", "", fmt.Errorf("%s annotation not found", OvnNodeGatewayIP)
	}

	gwNextHop, ok := l3GatewayConfig[OvnNodeGatewayNextHop]
	if !ok {
		return "", "", fmt.Errorf("%s annotation not found", OvnNodeGatewayNextHop)
	}

	return ipAddress, gwNextHop, nil
}

func parseGatewayVLANID(l3GatewayConfig map[string]string, ifaceID string) ([]string, error) {

	var lspArgs []string
	vID, ok := l3GatewayConfig[OvnNodeGatewayVlanID]
	if !ok {
		return nil, fmt.Errorf("%s annotation not found", OvnNodeGatewayVlanID)
	}

	vlanID, errVlan := strconv.Atoi(vID)
	if errVlan != nil {
		return nil, fmt.Errorf("%s annotation has an invalid format", OvnNodeGatewayVlanID)
	}
	if vlanID > 0 {
		lspArgs = []string{"--", "set", "logical_switch_port",
			ifaceID, fmt.Sprintf("tag_request=%d", vlanID)}
	}

	return lspArgs, nil
}

func parseNodeChassisID(node *kapi.Node) (string, error) {
	systemID, ok := node.Annotations[OvnNodeChassisID]
	if !ok {
		return "", fmt.Errorf("%s annotation not found", OvnNodeChassisID)
	}
	return systemID, nil
}

func (oc *Controller) syncGatewayLogicalNetwork(node *kapi.Node, l3GatewayConfig map[string]string, subnet string) error {
	var err error
	var clusterSubnets []string
	for _, clusterSubnet := range config.Default.ClusterSubnets {
		clusterSubnets = append(clusterSubnets, clusterSubnet.CIDR.String())
	}

	mode := l3GatewayConfig[OvnNodeGatewayMode]
	nodePortEnable := false
	if l3GatewayConfig[OvnNodePortEnable] == "true" {
		nodePortEnable = true
	}
	ifaceID, err := parseGatewayIfaceID(l3GatewayConfig)
	if err != nil {
		return err
	}

	gwMacAddress, err := parseGatewayMacAddress(l3GatewayConfig)
	if err != nil {
		return err
	}

	ipAddress, gwNextHop, err := parseGatewayLogicalNetwork(l3GatewayConfig)
	if err != nil {
		return err
	}

	systemID, err := parseNodeChassisID(node)
	if err != nil {
		return err
	}

	var lspArgs []string
	var lspErr error
	if mode == string(config.GatewayModeShared) {
		lspArgs, lspErr = parseGatewayVLANID(l3GatewayConfig, ifaceID)
		if lspErr != nil {
			return lspErr
		}
	}

	// get a subnet for the per-node join switch
	joinSubnetStr, err := oc.allocateJoinSubnet(node)
	if err != nil {
		return err
	}

	err = util.GatewayInit(clusterSubnets, joinSubnetStr, systemID, node.Name, ifaceID, ipAddress,
		gwMacAddress, gwNextHop, subnet, nodePortEnable, lspArgs)
	if err != nil {
		return fmt.Errorf("failed to init shared interface gateway: %v", err)
	}

	if mode == string(config.GatewayModeShared) {
		// Add static routes to OVN Cluster Router to enable pods on this Node to
		// reach the host IP
		err = addStaticRouteToHost(node, ipAddress)
		if err != nil {
			return err
		}
	}

	if nodePortEnable {
		err = oc.handleNodePortLB(node)
	}

	return err
}

func addStaticRouteToHost(node *kapi.Node, nicIP string) error {
	k8sClusterRouter := util.GetK8sClusterRouter()
	subnet, err := ParseNodeHostSubnet(node)
	if err != nil {
		return fmt.Errorf("failed to get interface IP address for %s (%v)",
			util.GetK8sMgmtIntfName(node.Name), err)
	}
	_, secondIP := util.GetNodeWellKnownAddresses(subnet)
	prefix := strings.Split(nicIP, "/")[0] + "/32"
	nexthop := strings.Split(secondIP.String(), "/")[0]
	_, stderr, err := util.RunOVNNbctl("--may-exist", "lr-route-add", k8sClusterRouter, prefix, nexthop)
	if err != nil {
		return fmt.Errorf("failed to add static route '%s via %s' for host %q on %s "+
			"stderr: %q, error: %v", nicIP, secondIP, node.Name, k8sClusterRouter, stderr, err)
	}

	return nil
}

func ParseNodeHostSubnet(node *kapi.Node) (*net.IPNet, error) {
	sub, ok := node.Annotations[OvnNodeSubnets]
	if ok {
		nodeSubnets := make(map[string]string)
		if err := json.Unmarshal([]byte(sub), &nodeSubnets); err != nil {
			return nil, fmt.Errorf("error parsing node-subnets annotation: %v", err)
		}
		sub, ok = nodeSubnets["default"]
	}
	if !ok {
		return nil, fmt.Errorf("node %q has no subnet annotation", node.Name)
	}

	_, subnet, err := net.ParseCIDR(sub)
	if err != nil {
		return nil, fmt.Errorf("Error in parsing hostsubnet - %v", err)
	}

	return subnet, nil
}

func parseNodeJoinSubnet(node *kapi.Node) (*net.IPNet, error) {
	sub, ok := node.Annotations[OvnNodeJoinSubnets]
	if ok {
		nodeSubnets := make(map[string]string)
		if err := json.Unmarshal([]byte(sub), &nodeSubnets); err != nil {
			return nil, fmt.Errorf("error parsing node-subnets annotation: %v", err)
		}
		sub, ok = nodeSubnets["default"]
	}
	if !ok {
		return nil, fmt.Errorf("node %q has no join subnet annotation", node.Name)
	}

	_, subnet, err := net.ParseCIDR(sub)
	if err != nil {
		return nil, fmt.Errorf("Error in parsing hostsubnet - %v", err)
	}

	return subnet, nil
}

func (oc *Controller) ensureNodeLogicalNetwork(nodeName string, hostsubnet *net.IPNet) error {
	firstIP, secondIP := util.GetNodeWellKnownAddresses(hostsubnet)
	nodeLRPMac := util.IPAddrToHWAddr(firstIP.IP)
	clusterRouter := util.GetK8sClusterRouter()

	// Create a router port and provide it the first address on the node's host subnet
	_, stderr, err := util.RunOVNNbctl("--may-exist", "lrp-add", clusterRouter, "rtos-"+nodeName,
		nodeLRPMac, firstIP.String())
	if err != nil {
		logrus.Errorf("Failed to add logical port to router, stderr: %q, error: %v", stderr, err)
		return err
	}

<<<<<<< HEAD
	// Create a logical switch and set its subnet. If all cluster subnets are
	// big enough (/24 or greater), exclude the hybrid overlay port IP (even
	// if hybrid overlay is not enabled) to allow enabling hybrid overlay
	// in a running cluster without disrupting nodes.
	var excludeIPs string
	if !config.IPv6Mode {
		excludeIPs = "other-config:exclude_ips=" + secondIP.IP.String()

=======
	// Create a logical switch and set its subnet.
	ocSubnet := "other-config:subnet=" + hostsubnet.String()
	if config.IPv6Mode {
		ocSubnet = "other-config:ipv6_prefix=" + hostsubnet.IP.String()
	}
	args := []string{
		"--", "--may-exist", "ls-add", nodeName,
		"--", "set", "logical_switch", nodeName, ocSubnet,
	}
	if !config.IPv6Mode {
		excludeIPs := "other-config:exclude_ips=" + secondIP.IP.String()

		// If all cluster subnets are big enough (/24 or greater), exclude
		// the hybrid overlay port IP (even if hybrid overlay is not enabled)
		// to allow enabling hybrid overlay in a running cluster without
		// disrupting nodes.
>>>>>>> 7de2075c
		excludeHybridOverlayIP := true
		for _, clusterEntry := range config.Default.ClusterSubnets {
			if clusterEntry.HostSubnetLength > 24 {
				excludeHybridOverlayIP = false
				break
			}
		}
		if excludeHybridOverlayIP {
			thirdIP := util.NextIP(secondIP.IP)
			excludeIPs += ".." + thirdIP.String()
		}
<<<<<<< HEAD
	}

	// Create a logical switch and set its subnet.
	stdout, stderr, err := util.RunOVNNbctl("--", "--may-exist", "ls-add", nodeName,
		"--", "set", "logical_switch", nodeName, "other-config:subnet="+hostsubnet.String(),
		excludeIPs,
		"external-ids:gateway_ip="+firstIP.String())
=======
		args = append(args, excludeIPs)
	}
	stdout, stderr, err := util.RunOVNNbctl(args...)
>>>>>>> 7de2075c
	if err != nil {
		logrus.Errorf("Failed to create a logical switch %v, stdout: %q, stderr: %q, error: %v", nodeName, stdout, stderr, err)
		return err
	}

	// If supported, enable IGMP snooping and querier on the node.
	if oc.multicastSupport {
		stdout, stderr, err = util.RunOVNNbctl("set", "logical_switch",
			nodeName, "other-config:mcast_snoop=\"true\"")
		if err != nil {
			logrus.Errorf("Failed to enable IGMP on logical switch %v, stdout: %q, stderr: %q, error: %v",
				nodeName, stdout, stderr, err)
			return err
		}

		// Configure querier only if we have an IPv4 address, otherwise
		// disable querier.
		if firstIP.IP.To4() != nil {
			stdout, stderr, err = util.RunOVNNbctl("set", "logical_switch",
				nodeName, "other-config:mcast_querier=\"true\"",
				"other-config:mcast_eth_src=\""+nodeLRPMac+"\"",
				"other-config:mcast_ip4_src=\""+firstIP.IP.String()+"\"")
			if err != nil {
				logrus.Errorf("Failed to enable IGMP Querier on logical switch %v, stdout: %q, stderr: %q, error: %v",
					nodeName, stdout, stderr, err)
				return err
			}
		} else {
			stdout, stderr, err = util.RunOVNNbctl("set", "logical_switch",
				nodeName, "other-config:mcast_querier=\"false\"")
			if err != nil {
				logrus.Errorf("Failed to disable IGMP Querier on logical switch %v, stdout: %q, stderr: %q, error: %v",
					nodeName, stdout, stderr, err)
				return err
			}
			logrus.Infof("Disabled IGMP Querier on logical switch %v (No IPv4 Source IP available)",
				nodeName)
		}
	}

	// Connect the switch to the router.
	stdout, stderr, err = util.RunOVNNbctl("--", "--may-exist", "lsp-add", nodeName, "stor-"+nodeName,
		"--", "set", "logical_switch_port", "stor-"+nodeName, "type=router", "options:router-port=rtos-"+nodeName, "addresses="+"\""+nodeLRPMac+"\"")
	if err != nil {
		logrus.Errorf("Failed to add logical port to switch, stdout: %q, stderr: %q, error: %v", stdout, stderr, err)
		return err
	}

	// Add our cluster TCP and UDP load balancers to the node switch
	if oc.TCPLoadBalancerUUID == "" {
		return fmt.Errorf("TCP cluster load balancer not created")
	}
	stdout, stderr, err = util.RunOVNNbctl("set", "logical_switch", nodeName, "load_balancer="+oc.TCPLoadBalancerUUID)
	if err != nil {
		logrus.Errorf("Failed to set logical switch %v's loadbalancer, stdout: %q, stderr: %q, error: %v", nodeName, stdout, stderr, err)
		return err
	}

	if oc.UDPLoadBalancerUUID == "" {
		return fmt.Errorf("UDP cluster load balancer not created")
	}
	stdout, stderr, err = util.RunOVNNbctl("add", "logical_switch", nodeName, "load_balancer", oc.UDPLoadBalancerUUID)
	if err != nil {
		logrus.Errorf("Failed to add logical switch %v's loadbalancer, stdout: %q, stderr: %q, error: %v", nodeName, stdout, stderr, err)
		return err
	}

	// Add the node to the logical switch cache
	oc.lsMutex.Lock()
	defer oc.lsMutex.Unlock()
	if existing, ok := oc.logicalSwitchCache[nodeName]; ok && !reflect.DeepEqual(existing, hostsubnet) {
		logrus.Warningf("Node %q logical switch already in cache with subnet %v; replacing with %v", nodeName, existing, hostsubnet)
	}
	oc.logicalSwitchCache[nodeName] = hostsubnet

	return nil
}

// annotate the node with the subnet information assigned to node's logical switch. the
// new format of the annotation is:
//
// k8s.ovn.org/node-subnets: {
//	  "default": "192.168.2.1",
// }
func (oc *Controller) addNodeAnnotations(node *kapi.Node, subnet string) error {
	// nothing to do if the node already has the annotation key
	_, ok := node.Annotations[OvnNodeSubnets]
	if ok {
		return nil
	}

	bytes, err := json.Marshal(map[string]string{
		"default": subnet,
	})
	if err != nil {
		return fmt.Errorf("failed to marshal node %q annotation for subnet %s",
			node.Name, subnet)
	}
	nodeAnnotations := make(map[string]interface{})
	nodeAnnotations[OvnNodeSubnets] = string(bytes)
	err = oc.kube.SetAnnotationsOnNode(node, nodeAnnotations)
	if err != nil {
		return fmt.Errorf("failed to set node annotation %q on existing node %s to %q: %v",
			OvnNodeSubnets, node.Name, subnet, err)
	}
	return nil
}

func (oc *Controller) addNode(node *kapi.Node) (hostsubnet *net.IPNet, err error) {
	oc.clearInitialNodeNetworkUnavailableCondition(node, nil)

	hostsubnet, _ = ParseNodeHostSubnet(node)
	if hostsubnet != nil {
		// Update the node's annotation to use the new annotation key and remove the
		// old annotation key.
		err = oc.addNodeAnnotations(node, hostsubnet.String())
		if err != nil {
			return nil, err
		}
		// Node already has subnet assigned; ensure its logical network is set up
		return hostsubnet, oc.ensureNodeLogicalNetwork(node.Name, hostsubnet)
	}

	// Node doesn't have a subnet assigned; reserve a new one for it
	hostsubnetStr, err := oc.masterSubnetAllocator.AllocateNetwork()
	if err != nil {
		return nil, fmt.Errorf("Error allocating network for node %s: %v", node.Name, err)
	}
	logrus.Infof("Allocated node %s HostSubnet %s", node.Name, hostsubnetStr)

	_, hostsubnet, err = net.ParseCIDR(hostsubnetStr)
	if err != nil {
		return nil, fmt.Errorf("Error in parsing hostsubnet %s - %v", hostsubnetStr, err)
	}

	defer func() {
		// Release the allocation on error
		if err != nil {
			_ = oc.masterSubnetAllocator.ReleaseNetwork(hostsubnetStr)
		}
	}()

	// Ensure that the node's logical network has been created
	err = oc.ensureNodeLogicalNetwork(node.Name, hostsubnet)
	if err != nil {
		return nil, err
	}

	// Set the HostSubnet annotation on the node object to signal
	// to nodes that their logical infrastructure is set up and they can
	// proceed with their initialization
	err = oc.addNodeAnnotations(node, hostsubnet.String())
	if err != nil {
		return nil, err
	}

	return hostsubnet, nil
}

func (oc *Controller) deleteNodeHostSubnet(nodeName string, subnet *net.IPNet) error {
	err := oc.masterSubnetAllocator.ReleaseNetwork(subnet.String())
	if err != nil {
		return fmt.Errorf("Error deleting subnet %v for node %q: %s", subnet, nodeName, err)
	}
	logrus.Infof("Deleted HostSubnet %v for node %s", subnet, nodeName)
	return nil
}

func (oc *Controller) deleteNodeLogicalNetwork(nodeName string) error {
	// Remove the logical switch associated with the node
	if _, stderr, err := util.RunOVNNbctl("--if-exist", "ls-del", nodeName); err != nil {
		return fmt.Errorf("Failed to delete logical switch %s, "+
			"stderr: %q, error: %v", nodeName, stderr, err)
	}

	// Remove the patch port that connects distributed router to node's logical switch
	if _, stderr, err := util.RunOVNNbctl("--if-exist", "lrp-del", "rtos-"+nodeName); err != nil {
		return fmt.Errorf("Failed to delete logical router port rtos-%s, "+
			"stderr: %q, error: %v", nodeName, stderr, err)
	}

	return nil
}

func (oc *Controller) deleteNode(nodeName string, nodeSubnet, joinSubnet *net.IPNet) error {
	// Clean up as much as we can but don't hard error
	if nodeSubnet != nil {
		if err := oc.deleteNodeHostSubnet(nodeName, nodeSubnet); err != nil {
			logrus.Errorf("Error deleting node %s HostSubnet %v: %v", nodeName, nodeSubnet, err)
		}
	}
	if joinSubnet != nil {
		if err := oc.deleteNodeJoinSubnet(nodeName, joinSubnet); err != nil {
			logrus.Errorf("Error deleting node %s JoinSubnet %v: %v", nodeName, joinSubnet, err)
		}
	}

	if err := oc.deleteNodeLogicalNetwork(nodeName); err != nil {
		logrus.Errorf("Error deleting node %s logical network: %v", nodeName, err)
	}

	if err := util.GatewayCleanup(nodeName, nodeSubnet); err != nil {
		return fmt.Errorf("Failed to clean up node %s gateway: (%v)", nodeName, err)
	}

	return nil
}

// OVN uses an overlay and doesn't need GCE Routes, we need to
// clear the NetworkUnavailable condition that kubelet adds to initial node
// status when using GCE (done here: https://github.com/kubernetes/kubernetes/blob/master/pkg/controller/cloud/node_controller.go#L237).
// See discussion surrounding this here: https://github.com/kubernetes/kubernetes/pull/34398.
// TODO: make upstream kubelet more flexible with overlays and GCE so this
// condition doesn't get added for network plugins that don't want it, and then
// we can remove this function.
func (oc *Controller) clearInitialNodeNetworkUnavailableCondition(origNode, newNode *kapi.Node) {
	// If it is not a Cloud Provider node, then nothing to do.
	if origNode.Spec.ProviderID == "" {
		return
	}
	// if newNode is not nil, then we are called from UpdateFunc()
	if newNode != nil && reflect.DeepEqual(origNode.Status.Conditions, newNode.Status.Conditions) {
		return
	}

	cleared := false
	resultErr := retry.RetryOnConflict(retry.DefaultBackoff, func() error {
		var err error

		oldNode, err := oc.kube.GetNode(origNode.Name)
		if err != nil {
			return err
		}
		// Informer cache should not be mutated, so get a copy of the object
		node := oldNode.DeepCopy()

		for i := range node.Status.Conditions {
			if node.Status.Conditions[i].Type == kapi.NodeNetworkUnavailable {
				condition := &node.Status.Conditions[i]
				if condition.Status != kapi.ConditionFalse && condition.Reason == "NoRouteCreated" {
					condition.Status = kapi.ConditionFalse
					condition.Reason = "RouteCreated"
					condition.Message = "ovn-kube cleared kubelet-set NoRouteCreated"
					condition.LastTransitionTime = metav1.Now()
					if err = oc.kube.UpdateNodeStatus(node); err == nil {
						cleared = true
					}
				}
				break
			}
		}
		return err
	})
	if resultErr != nil {
		logrus.Errorf("status update failed for local node %s: %v", origNode.Name, resultErr)
	} else if cleared {
		logrus.Infof("Cleared node NetworkUnavailable/NoRouteCreated condition for %s", origNode.Name)
	}
}

func (oc *Controller) syncNodes(nodes []interface{}) {
	foundNodes := make(map[string]*kapi.Node)
	for _, tmp := range nodes {
		node, ok := tmp.(*kapi.Node)
		if !ok {
			logrus.Errorf("Spurious object in syncNodes: %v", tmp)
			continue
		}
		foundNodes[node.Name] = node
	}

	// We only deal with cleaning up nodes that shouldn't exist here, since
	// watchNodes() will be called for all existing nodes at startup anyway.
	// Note that this list will include the 'join' cluster switch, which we
	// do not want to delete.
	var subnetAttr string
	if config.IPv6Mode {
		subnetAttr = "ipv6_prefix"
	} else {
		subnetAttr = "subnet"
	}
	nodeSwitches, stderr, err := util.RunOVNNbctl("--data=bare", "--no-heading",
		"--columns=name,other-config", "find", "logical_switch",
		"other-config:"+subnetAttr+"!=_")
	if err != nil {
		logrus.Errorf("Failed to get node logical switches: stderr: %q, error: %v",
			stderr, err)
		return
	}

	type NodeSubnets struct {
		hostSubnet *net.IPNet
		joinSubnet *net.IPNet
	}
	NodeSubnetsMap := make(map[string]*NodeSubnets)
	for _, result := range strings.Split(nodeSwitches, "\n\n") {
		// Split result into name and other-config
		items := strings.Split(result, "\n")
		if len(items) != 2 || len(items[0]) == 0 {
			continue
		}
		isJoinSwitch := false
		nodeName := items[0]
		if strings.HasPrefix(items[0], "join_") {
			isJoinSwitch = true
			nodeName = strings.Split(items[0], "_")[1]
		}
		if _, ok := foundNodes[nodeName]; ok {
			// node still exists, no cleanup to do
			continue
		}

		var subnet *net.IPNet
		attrs := strings.Fields(items[1])
		for _, attr := range attrs {
			if strings.HasPrefix(attr, subnetAttr+"=") {
				subnetStr := strings.TrimPrefix(attr, subnetAttr+"=")
				if config.IPv6Mode {
					subnetStr += "/64"
				}
				_, subnet, _ = net.ParseCIDR(subnetStr)
				break
			}
		}
		var tmp NodeSubnets
		nodeSubnets, ok := NodeSubnetsMap[nodeName]
		if !ok {
			nodeSubnets = &tmp
			NodeSubnetsMap[nodeName] = nodeSubnets
		}
		if isJoinSwitch {
			nodeSubnets.joinSubnet = subnet
		} else {
			nodeSubnets.hostSubnet = subnet
		}
	}

	for nodeName, nodeSubnets := range NodeSubnetsMap {
		if err := oc.deleteNode(nodeName, nodeSubnets.hostSubnet, nodeSubnets.joinSubnet); err != nil {
			logrus.Error(err)
		}
	}
}<|MERGE_RESOLUTION|>--- conflicted
+++ resolved
@@ -312,9 +312,6 @@
 		return err
 	}
 
-	if err := util.UpdateNodeSwitchExcludeIPs(node.Name, subnet); err != nil {
-		return err
-	}
 	if err := addAllowACLFromNode(node.Name, portIP.IP); err != nil {
 		return err
 	}
@@ -553,16 +550,6 @@
 		return err
 	}
 
-<<<<<<< HEAD
-	// Create a logical switch and set its subnet. If all cluster subnets are
-	// big enough (/24 or greater), exclude the hybrid overlay port IP (even
-	// if hybrid overlay is not enabled) to allow enabling hybrid overlay
-	// in a running cluster without disrupting nodes.
-	var excludeIPs string
-	if !config.IPv6Mode {
-		excludeIPs = "other-config:exclude_ips=" + secondIP.IP.String()
-
-=======
 	// Create a logical switch and set its subnet.
 	ocSubnet := "other-config:subnet=" + hostsubnet.String()
 	if config.IPv6Mode {
@@ -579,7 +566,6 @@
 		// the hybrid overlay port IP (even if hybrid overlay is not enabled)
 		// to allow enabling hybrid overlay in a running cluster without
 		// disrupting nodes.
->>>>>>> 7de2075c
 		excludeHybridOverlayIP := true
 		for _, clusterEntry := range config.Default.ClusterSubnets {
 			if clusterEntry.HostSubnetLength > 24 {
@@ -591,19 +577,9 @@
 			thirdIP := util.NextIP(secondIP.IP)
 			excludeIPs += ".." + thirdIP.String()
 		}
-<<<<<<< HEAD
-	}
-
-	// Create a logical switch and set its subnet.
-	stdout, stderr, err := util.RunOVNNbctl("--", "--may-exist", "ls-add", nodeName,
-		"--", "set", "logical_switch", nodeName, "other-config:subnet="+hostsubnet.String(),
-		excludeIPs,
-		"external-ids:gateway_ip="+firstIP.String())
-=======
 		args = append(args, excludeIPs)
 	}
 	stdout, stderr, err := util.RunOVNNbctl(args...)
->>>>>>> 7de2075c
 	if err != nil {
 		logrus.Errorf("Failed to create a logical switch %v, stdout: %q, stderr: %q, error: %v", nodeName, stdout, stderr, err)
 		return err

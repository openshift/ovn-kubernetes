--- conflicted
+++ resolved
@@ -234,11 +234,7 @@
 			Expect(err).NotTo(HaveOccurred())
 			defer close(stopChan)
 
-<<<<<<< HEAD
-			clusterController := NewOvnController(fakeClient, f, nil)
-=======
-			clusterController := NewOvnController(fakeClient, f, stopChan)
->>>>>>> b0120795
+			clusterController := NewOvnController(fakeClient, f, stopChan, nil)
 			Expect(clusterController).NotTo(BeNil())
 			clusterController.TCPLoadBalancerUUID = tcpLBUUID
 			clusterController.UDPLoadBalancerUUID = udpLBUUID
@@ -312,11 +308,7 @@
 			Expect(err).NotTo(HaveOccurred())
 			defer close(stopChan)
 
-<<<<<<< HEAD
-			clusterController := NewOvnController(fakeClient, f, nil)
-=======
-			clusterController := NewOvnController(fakeClient, f, stopChan)
->>>>>>> b0120795
+			clusterController := NewOvnController(fakeClient, f, stopChan, nil)
 			Expect(clusterController).NotTo(BeNil())
 			clusterController.TCPLoadBalancerUUID = tcpLBUUID
 			clusterController.UDPLoadBalancerUUID = udpLBUUID
@@ -473,11 +465,7 @@
 			Expect(err).NotTo(HaveOccurred())
 			defer close(stopChan)
 
-<<<<<<< HEAD
-			clusterController := NewOvnController(fakeClient, f, nil)
-=======
-			clusterController := NewOvnController(fakeClient, f, stopChan)
->>>>>>> b0120795
+			clusterController := NewOvnController(fakeClient, f, stopChan, nil)
 			Expect(clusterController).NotTo(BeNil())
 			clusterController.TCPLoadBalancerUUID = tcpLBUUID
 			clusterController.UDPLoadBalancerUUID = udpLBUUID
@@ -707,11 +695,7 @@
 			Expect(err).NotTo(HaveOccurred())
 			defer close(stop)
 
-<<<<<<< HEAD
-			clusterController := NewOvnController(fakeClient, wf, nil)
-=======
-			clusterController := NewOvnController(fakeClient, wf, stop)
->>>>>>> b0120795
+			clusterController := NewOvnController(fakeClient, wf, stop, nil)
 			Expect(clusterController).NotTo(BeNil())
 			clusterController.TCPLoadBalancerUUID = tcpLBUUID
 			clusterController.UDPLoadBalancerUUID = udpLBUUID
@@ -930,11 +914,7 @@
 			Expect(err).NotTo(HaveOccurred())
 			defer close(stop)
 
-<<<<<<< HEAD
-			clusterController := NewOvnController(fakeClient, wf, nil)
-=======
-			clusterController := NewOvnController(fakeClient, wf, stop)
->>>>>>> b0120795
+			clusterController := NewOvnController(fakeClient, wf, stop, nil)
 			Expect(clusterController).NotTo(BeNil())
 			clusterController.TCPLoadBalancerUUID = tcpLBUUID
 			clusterController.UDPLoadBalancerUUID = udpLBUUID

--- conflicted
+++ resolved
@@ -44,15 +44,10 @@
 
 // NewHAMasterController creates a new HA Master controller
 func NewHAMasterController(kubeClient kubernetes.Interface, wf *factory.WatchFactory,
-<<<<<<< HEAD
 	nodeName string, stopChan chan struct{},
 	hybridOverlayClusterSubnets []config.CIDRNetworkEntry,
 	nodeSelector *metav1.LabelSelector) *HAMasterController {
-	ovnController := NewOvnController(kubeClient, wf, hybridOverlayClusterSubnets)
-=======
-	nodeName string, stopChan chan struct{}) *HAMasterController {
-	ovnController := NewOvnController(kubeClient, wf, stopChan)
->>>>>>> b0120795
+	ovnController := NewOvnController(kubeClient, wf, stopChan, hybridOverlayClusterSubnets)
 	return &HAMasterController{
 		kubeClient:      kubeClient,
 		ovnController:   ovnController,

package util

import (
	"bytes"
	"encoding/json"
	"fmt"
	"net"

<<<<<<< HEAD
	kapi "k8s.io/api/core/v1"
	v1 "k8s.io/api/core/v1"
=======
	corev1 "k8s.io/api/core/v1"
>>>>>>> e356c934
	"k8s.io/klog/v2"

	"github.com/ovn-org/ovn-kubernetes/go-controller/pkg/kube"
	"github.com/ovn-org/ovn-kubernetes/go-controller/pkg/types"
)

// This handles the annotations related to subnets assigned to a node. The annotations are
// created by the master, and then read by the node. In a single-stack cluster, they look
// like:
//
//   annotations:
//     k8s.ovn.org/node-subnets: |
//       {
//         "default": "10.130.0.0/23"
//       }
//
// (This allows for specifying multiple network attachments, but currently only "default"
// is used.)
//
// In a dual-stack cluster, the values are lists:
//
//   annotations:
//     k8s.ovn.org/node-subnets: |
//       {
//         "default": ["10.130.0.0/23", "fd01:0:0:2::/64"]
//       }

const (
	// ovnNodeSubnets is the constant string representing the node subnets annotation key
	ovnNodeSubnets = "k8s.ovn.org/node-subnets"
)

// updateSubnetAnnotation add the hostSubnets of the given network to the input node annotations;
// input annotations is not nil
// if hostSubnets is empty, deletes the existing subnet annotation for given network from the input node annotations.
func updateSubnetAnnotation(annotations map[string]string, annotationName, netName string, hostSubnets []*net.IPNet) error {
	var bytes []byte

	// First get the all host subnets for all existing networks
	subnetsMap, err := parseSubnetAnnotation(annotations, annotationName)
	if err != nil {
		if !IsAnnotationNotSetError(err) {
			return fmt.Errorf("failed to parse node subnet annotation %q: %v",
				annotations, err)
		}
		// in the case that the annotation does not exist
		subnetsMap = map[string][]*net.IPNet{}
	}

	// add or delete host subnet of the specified network
	if len(hostSubnets) != 0 {
		subnetsMap[netName] = hostSubnets
	} else {
		delete(subnetsMap, netName)
	}

	// if no host subnet left, just delete the host subnet annotation from node annotations.
	if len(subnetsMap) == 0 {
		delete(annotations, annotationName)
		return nil
	}

	// Marshal all host subnets of all networks back to annotations.
	subnetsStrMap := make(map[string][]string)
	for n, subnets := range subnetsMap {
		subnetsStr := make([]string, len(subnets))
		for i, subnet := range subnets {
			subnetsStr[i] = subnet.String()
		}
		subnetsStrMap[n] = subnetsStr
	}
	bytes, err = json.Marshal(subnetsStrMap)
	if err != nil {
		return err
	}
	annotations[annotationName] = string(bytes)
	return nil
}

func setSubnetAnnotation(nodeAnnotator kube.Annotator, annotationName string, defaultSubnets []*net.IPNet) error {
	annotation := map[string]string{}
	err := updateSubnetAnnotation(annotation, annotationName, types.DefaultNetworkName, defaultSubnets)
	if err != nil {
		return err
	}
	return nodeAnnotator.Set(annotationName, annotation[annotationName])
}

func parseSubnetAnnotation(nodeAnnotations map[string]string, annotationName string) (map[string][]*net.IPNet, error) {
	annotation, ok := nodeAnnotations[annotationName]
	if !ok {
		return nil, newAnnotationNotSetError("could not find %q annotation", annotationName)
	}
	subnetsStrMap := map[string][]string{}
	subnetsDual := make(map[string][]string)
	if err := json.Unmarshal([]byte(annotation), &subnetsDual); err == nil {
		subnetsStrMap = subnetsDual
	} else {
		subnetsSingle := make(map[string]string)
		if err := json.Unmarshal([]byte(annotation), &subnetsSingle); err != nil {
			return nil, fmt.Errorf("could not parse %q annotation %q as either single-stack or dual-stack: %v",
				annotationName, annotation, err)
		}
		for netName, v := range subnetsSingle {
			subnetsStrMap[netName] = make([]string, 1)
			subnetsStrMap[netName][0] = v
		}
	}

	if len(subnetsStrMap) == 0 {
		return nil, fmt.Errorf("unexpected empty %s annotation", annotationName)
	}

	subnetMap := make(map[string][]*net.IPNet)
	for netName, subnetsStr := range subnetsStrMap {
		var ipnets []*net.IPNet
		for _, subnet := range subnetsStr {
			_, ipnet, err := net.ParseCIDR(subnet)
			if err != nil {
				return nil, fmt.Errorf("error parsing %q value: %v", annotationName, err)
			}
			ipnets = append(ipnets, ipnet)
		}
		subnetMap[netName] = ipnets
	}

	return subnetMap, nil
}

func NodeSubnetAnnotationChanged(oldNode, newNode *corev1.Node) bool {
	return oldNode.Annotations[ovnNodeSubnets] != newNode.Annotations[ovnNodeSubnets]
}

<<<<<<< HEAD
func NodeSubnetAnnotationChangedForNetwork(oldNode, newNode *v1.Node, netName string) bool {
=======
func NodeSubnetAnnotationChangedForNetwork(oldNode, newNode *corev1.Node, netName string) bool {
>>>>>>> e356c934
	var oldSubnets, newSubnets map[string]json.RawMessage

	if err := json.Unmarshal([]byte(oldNode.Annotations[ovnNodeSubnets]), &oldSubnets); err != nil {
		klog.Errorf("Failed to unmarshal old node %s annotation: %v", oldNode.Name, err)
		return false
	}
	if err := json.Unmarshal([]byte(newNode.Annotations[ovnNodeSubnets]), &newSubnets); err != nil {
		klog.Errorf("Failed to unmarshal new node %s annotation: %v", newNode.Name, err)
		return false
	}
	return !bytes.Equal(oldSubnets[netName], newSubnets[netName])
}

// UpdateNodeHostSubnetAnnotation updates a "k8s.ovn.org/node-subnets" annotation for network "netName",
// with the specified network, suitable for passing to kube.SetAnnotationsOnNode. If hostSubnets is empty,
// it deleted the "k8s.ovn.org/node-subnets" annotation for network "netName"
func UpdateNodeHostSubnetAnnotation(annotations map[string]string, hostSubnets []*net.IPNet, netName string) (map[string]string, error) {
	if annotations == nil {
		annotations = map[string]string{}
	}
	err := updateSubnetAnnotation(annotations, ovnNodeSubnets, netName, hostSubnets)
	if err != nil {
		return nil, err
	}
	return annotations, nil
}

// SetNodeHostSubnetAnnotation sets a "k8s.ovn.org/node-subnets" annotation
// using a kube.Annotator
func SetNodeHostSubnetAnnotation(nodeAnnotator kube.Annotator, defaultSubnets []*net.IPNet) error {
	return setSubnetAnnotation(nodeAnnotator, ovnNodeSubnets, defaultSubnets)
}

// DeleteNodeHostSubnetAnnotation removes a "k8s.ovn.org/node-subnets" annotation
// using a kube.Annotator
func DeleteNodeHostSubnetAnnotation(nodeAnnotator kube.Annotator) {
	nodeAnnotator.Delete(ovnNodeSubnets)
}

func HasNodeHostSubnetAnnotation(node *corev1.Node, netName string) bool {
	var nodeSubnetMap map[string]json.RawMessage
	annotation, ok := node.Annotations[ovnNodeSubnets]
	if !ok {
		return false
	}
	if err := json.Unmarshal([]byte(annotation), &nodeSubnetMap); err != nil {
		return false
	}
	if _, ok := nodeSubnetMap[netName]; ok {
		return true
	}
	return false
}

// ParseNodeHostSubnetAnnotation parses the "k8s.ovn.org/node-subnets" annotation
// on a node and returns the host subnet for the given network.
<<<<<<< HEAD
func ParseNodeHostSubnetAnnotation(node *kapi.Node, netName string) ([]*net.IPNet, error) {
=======
func ParseNodeHostSubnetAnnotation(node *corev1.Node, netName string) ([]*net.IPNet, error) {
>>>>>>> e356c934
	var nodeSubnetMap map[string]json.RawMessage
	var ret []*net.IPNet
	annotation, ok := node.Annotations[ovnNodeSubnets]
	if !ok {
		return nil, newAnnotationNotSetError("could not find %q annotation", ovnNodeSubnets)
<<<<<<< HEAD
	}
	if err := json.Unmarshal([]byte(annotation), &nodeSubnetMap); err != nil {
		return nil, fmt.Errorf("failed to unmarshal %q annotation on node %s: %v", ovnNodeSubnets, node.Name, err)
	}
=======
	}
	if err := json.Unmarshal([]byte(annotation), &nodeSubnetMap); err != nil {
		return nil, fmt.Errorf("failed to unmarshal %q annotation on node %s: %v", ovnNodeSubnets, node.Name, err)
	}
>>>>>>> e356c934
	val, ok := nodeSubnetMap[netName]
	if !ok {
		return nil, newAnnotationNotSetError("node %q has no %q annotation for network %s", node.Name, ovnNodeSubnets, netName)
	}

	var subnets, subnetsDual []string
	if err := json.Unmarshal(val, &subnetsDual); err == nil {
		subnets = subnetsDual
	} else {
		subnetsSingle := ""
		if err := json.Unmarshal(val, &subnetsSingle); err != nil {
			return nil, fmt.Errorf("could not parse %q annotation %q as either single-stack or dual-stack: %v",
				ovnNodeSubnets, val, err)
		}
		subnets = append(subnets, subnetsSingle)
	}

	if len(subnets) == 0 {
		return nil, fmt.Errorf("unexpected empty %s annotation for %s network", ovnNodeSubnets, netName)
	}

	for _, subnet := range subnets {
		_, ipnet, err := net.ParseCIDR(subnet)
		if err != nil {
			return nil, fmt.Errorf("error parsing %q value: %v", subnet, err)
		}
		ret = append(ret, ipnet)
	}

	return ret, nil
}

// GetNodeSubnetAnnotationNetworkNames parses the "k8s.ovn.org/node-subnets" annotation
// on a node and returns the list of network names set.
func GetNodeSubnetAnnotationNetworkNames(node *corev1.Node) ([]string, error) {
	nodeNetworks := []string{}
	subnetsMap, err := parseSubnetAnnotation(node.Annotations, ovnNodeSubnets)
	if err != nil {
		return nodeNetworks, err
	}

	for network := range subnetsMap {
		nodeNetworks = append(nodeNetworks, network)
	}

	return nodeNetworks, nil
}

// ParseNodesHostSubnetAnnotation parses parses the "k8s.ovn.org/node-subnets" annotation
// for all the provided nodes
func ParseNodesHostSubnetAnnotation(nodes []*corev1.Node, netName string) ([]*net.IPNet, error) {
	allSubnets := []*net.IPNet{}
	for _, node := range nodes {
		subnets, err := ParseNodeHostSubnetAnnotation(node, netName)
		if err != nil {
			return nil, err
		}
		allSubnets = append(allSubnets, subnets...)
	}
	return allSubnets, nil
}

// ParseNodeHostSubnetsAnnotation parses parses the "k8s.ovn.org/node-subnets" annotation
// for all the networks
func ParseNodeHostSubnetsAnnotation(node *corev1.Node) (map[string][]*net.IPNet, error) {
	return parseSubnetAnnotation(node.Annotations, ovnNodeSubnets)
}<|MERGE_RESOLUTION|>--- conflicted
+++ resolved
@@ -6,12 +6,7 @@
 	"fmt"
 	"net"
 
-<<<<<<< HEAD
-	kapi "k8s.io/api/core/v1"
-	v1 "k8s.io/api/core/v1"
-=======
 	corev1 "k8s.io/api/core/v1"
->>>>>>> e356c934
 	"k8s.io/klog/v2"
 
 	"github.com/ovn-org/ovn-kubernetes/go-controller/pkg/kube"
@@ -145,11 +140,7 @@
 	return oldNode.Annotations[ovnNodeSubnets] != newNode.Annotations[ovnNodeSubnets]
 }
 
-<<<<<<< HEAD
-func NodeSubnetAnnotationChangedForNetwork(oldNode, newNode *v1.Node, netName string) bool {
-=======
 func NodeSubnetAnnotationChangedForNetwork(oldNode, newNode *corev1.Node, netName string) bool {
->>>>>>> e356c934
 	var oldSubnets, newSubnets map[string]json.RawMessage
 
 	if err := json.Unmarshal([]byte(oldNode.Annotations[ovnNodeSubnets]), &oldSubnets); err != nil {
@@ -206,27 +197,16 @@
 
 // ParseNodeHostSubnetAnnotation parses the "k8s.ovn.org/node-subnets" annotation
 // on a node and returns the host subnet for the given network.
-<<<<<<< HEAD
-func ParseNodeHostSubnetAnnotation(node *kapi.Node, netName string) ([]*net.IPNet, error) {
-=======
 func ParseNodeHostSubnetAnnotation(node *corev1.Node, netName string) ([]*net.IPNet, error) {
->>>>>>> e356c934
 	var nodeSubnetMap map[string]json.RawMessage
 	var ret []*net.IPNet
 	annotation, ok := node.Annotations[ovnNodeSubnets]
 	if !ok {
 		return nil, newAnnotationNotSetError("could not find %q annotation", ovnNodeSubnets)
-<<<<<<< HEAD
 	}
 	if err := json.Unmarshal([]byte(annotation), &nodeSubnetMap); err != nil {
 		return nil, fmt.Errorf("failed to unmarshal %q annotation on node %s: %v", ovnNodeSubnets, node.Name, err)
 	}
-=======
-	}
-	if err := json.Unmarshal([]byte(annotation), &nodeSubnetMap); err != nil {
-		return nil, fmt.Errorf("failed to unmarshal %q annotation on node %s: %v", ovnNodeSubnets, node.Name, err)
-	}
->>>>>>> e356c934
 	val, ok := nodeSubnetMap[netName]
 	if !ok {
 		return nil, newAnnotationNotSetError("node %q has no %q annotation for network %s", node.Name, ovnNodeSubnets, netName)

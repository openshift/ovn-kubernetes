package util

import (
	"errors"
	"fmt"
	"net"
	"reflect"
	"strconv"
	"strings"
	"sync"

	"github.com/google/go-cmp/cmp"
	"github.com/google/go-cmp/cmp/cmpopts"
	nettypes "github.com/k8snetworkplumbingwg/network-attachment-definition-client/pkg/apis/k8s.cni.cncf.io/v1"
	"golang.org/x/exp/maps"
<<<<<<< HEAD
	kapi "k8s.io/api/core/v1"
=======

	corev1 "k8s.io/api/core/v1"
>>>>>>> 0945de7b
	"k8s.io/apimachinery/pkg/util/sets"
	knet "k8s.io/utils/net"

	ovncnitypes "github.com/ovn-org/ovn-kubernetes/go-controller/pkg/cni/types"
	"github.com/ovn-org/ovn-kubernetes/go-controller/pkg/config"
	"github.com/ovn-org/ovn-kubernetes/go-controller/pkg/types"
)

var (
	ErrorAttachDefNotOvnManaged = errors.New("net-attach-def not managed by OVN")
	ErrorUnsupportedIPAMKey     = errors.New("IPAM key is not supported. Use OVN-K provided IPAM via the `subnets` attribute")
)

// NetInfo exposes read-only information about a network.
type NetInfo interface {
	// static information, not expected to change.
	GetNetworkName() string
	GetNetworkID() int
	IsDefault() bool
	IsPrimaryNetwork() bool
	IsSecondary() bool
	TopologyType() string
	MTU() int
	IPMode() (bool, bool)
	Subnets() []config.CIDRNetworkEntry
	ExcludeSubnets() []*net.IPNet
	JoinSubnetV4() *net.IPNet
	JoinSubnetV6() *net.IPNet
	JoinSubnets() []*net.IPNet
	Vlan() uint
	AllowsPersistentIPs() bool
	PhysicalNetworkName() string

	// dynamic information, can change over time
	GetNADs() []string
	EqualNADs(nads ...string) bool
	HasNAD(nadName string) bool
	// GetPodNetworkAdvertisedVRFs returns the target VRFs where the pod network
	// is advertised per node, through a map of node names to slice of VRFs.
	GetPodNetworkAdvertisedVRFs() map[string][]string
	// GetPodNetworkAdvertisedOnNodeVRFs returns the target VRFs where the pod
	// network is advertised on the specified node.
	GetPodNetworkAdvertisedOnNodeVRFs(node string) []string
	// GetEgressIPAdvertisedVRFs returns the target VRFs where egress IPs are
	// advertised per node, through a map of node names to slice of VRFs.
	GetEgressIPAdvertisedVRFs() map[string][]string
	// GetEgressIPAdvertisedOnNodeVRFs returns the target VRFs where egress IPs
	// are advertised on the specified node.
	GetEgressIPAdvertisedOnNodeVRFs(node string) []string
	// GetEgressIPAdvertisedNodes return the nodes where egress IP are
	// advertised.
	GetEgressIPAdvertisedNodes() []string

	// derived information.
	GetNADNamespaces() []string
	GetNetworkScopedName(name string) string
	RemoveNetworkScopeFromName(name string) string
	GetNetworkScopedK8sMgmtIntfName(nodeName string) string
	GetNetworkScopedClusterRouterName() string
	GetNetworkScopedGWRouterName(nodeName string) string
	GetNetworkScopedSwitchName(nodeName string) string
	GetNetworkScopedJoinSwitchName() string
	GetNetworkScopedExtSwitchName(nodeName string) string
	GetNetworkScopedPatchPortName(bridgeID, nodeName string) string
	GetNetworkScopedExtPortName(bridgeID, nodeName string) string
	GetNetworkScopedLoadBalancerName(lbName string) string
	GetNetworkScopedLoadBalancerGroupName(lbGroupName string) string
	GetNetworkScopedClusterSubnetSNATMatch(nodeName string) string

	// GetNetInfo is an identity method used to get the specific NetInfo
	// implementation
	GetNetInfo() NetInfo
}

// DefaultNetInfo is the default network information
type DefaultNetInfo struct {
	mutableNetInfo
}

// MutableNetInfo is a NetInfo where selected information can be changed.
// Intended to be used by network managers that aggregate network information
// from multiple sources that can change over time.
type MutableNetInfo interface {
	NetInfo

	// SetNetworkID sets the network ID before any controller handles the
	// network
	SetNetworkID(id int)

	// NADs referencing a network
	SetNADs(nadName ...string)
	AddNADs(nadName ...string)
	DeleteNADs(nadName ...string)

	// VRFs a pod network is being advertised on, also per node
	SetPodNetworkAdvertisedVRFs(podAdvertisements map[string][]string)

	// Nodes advertising Egress IP
	SetEgressIPAdvertisedVRFs(eipAdvertisements map[string][]string)
}

// NewMutableNetInfo builds a copy of netInfo as a MutableNetInfo
func NewMutableNetInfo(netInfo NetInfo) MutableNetInfo {
	if netInfo == nil {
		return nil
	}
	return copyNetInfo(netInfo).(MutableNetInfo)
}

// ReconcilableNetInfo is a NetInfo that can be reconciled
type ReconcilableNetInfo interface {
	NetInfo

	// canReconcile checks if both networks are compatible and thus can be
	// reconciled. Networks are compatible if they are defined by the same
	// static network configuration.
	canReconcile(NetInfo) bool

	// needsReconcile checks if both networks hold differences in their dynamic
	// network configuration that could potentially be reconciled. Note this
	// method does not check for compatibility.
	needsReconcile(NetInfo) bool

	// reconcile copies dynamic network configuration information from the
	// provided network
	reconcile(NetInfo)
}

// NewReconcilableNetInfo builds a copy of netInfo as a ReconcilableNetInfo
func NewReconcilableNetInfo(netInfo NetInfo) ReconcilableNetInfo {
	if netInfo == nil {
		return nil
	}
	return copyNetInfo(netInfo).(ReconcilableNetInfo)
}

// AreNetworksCompatible checks if both networks are compatible and thus can be
// reconciled. Networks are compatible if they are defined by the same
// static network configuration.
func AreNetworksCompatible(l, r NetInfo) bool {
	if l == nil && r == nil {
		return true
	}
	if l == nil || r == nil {
		return false
	}
	return reconcilable(l).canReconcile(r)
}

// DoesNetworkNeedReconciliation checks if both networks hold differences in their dynamic
// network configuration that could potentially be reconciled. Note this
// method does not check for compatibility.
func DoesNetworkNeedReconciliation(l, r NetInfo) bool {
	if l == nil && r == nil {
		return false
	}
	if l == nil || r == nil {
		return true
	}
	return reconcilable(l).needsReconcile(r)
}

// ReconcileNetInfo reconciles the dynamic network configuration
func ReconcileNetInfo(to ReconcilableNetInfo, from NetInfo) error {
	if from == nil || to == nil {
		return fmt.Errorf("can't reconcile a nil network")
	}
	if !AreNetworksCompatible(to, from) {
		return fmt.Errorf("can't reconcile from incompatible network")
	}
	reconcilable(to).reconcile(from)
	return nil
}

func copyNetInfo(netInfo NetInfo) any {
	switch t := netInfo.GetNetInfo().(type) {
	case *DefaultNetInfo:
		return t.copy()
	case *secondaryNetInfo:
		return t.copy()
	default:
		panic(fmt.Errorf("unrecognized type %T", t))
	}
}

func reconcilable(netInfo NetInfo) ReconcilableNetInfo {
	switch t := netInfo.GetNetInfo().(type) {
	case *DefaultNetInfo:
		return t
	case *secondaryNetInfo:
		return t
	default:
		panic(fmt.Errorf("unrecognized type %T", t))
	}
}

// mutableNetInfo contains network information that can be changed
type mutableNetInfo struct {
	sync.RWMutex

	// id of the network. It's mutable because is set on day-1 but it can't be
	// changed or reconciled on day-2
	id int

	nads                     sets.Set[string]
	podNetworkAdvertisements map[string][]string
	eipAdvertisements        map[string][]string

	// information generated from previous fields, not used in comparisons

	// namespaces from nads
	namespaces sets.Set[string]
}

func mutable(netInfo NetInfo) *mutableNetInfo {
	switch t := netInfo.GetNetInfo().(type) {
	case *DefaultNetInfo:
		return &t.mutableNetInfo
	case *secondaryNetInfo:
		return &t.mutableNetInfo
	default:
		panic(fmt.Errorf("unrecognized type %T", t))
	}
}

func (l *mutableNetInfo) needsReconcile(r NetInfo) bool {
	return !mutable(r).equals(l)
}

func (l *mutableNetInfo) reconcile(r NetInfo) {
	l.copyFrom(mutable(r))
}

func (l *mutableNetInfo) equals(r *mutableNetInfo) bool {
	if (l == nil) != (r == nil) {
		return false
	}
	if l == r {
		return true
	}
	l.RLock()
	defer l.RUnlock()
	r.RLock()
	defer r.RUnlock()
	return reflect.DeepEqual(l.id, r.id) &&
		reflect.DeepEqual(l.nads, r.nads) &&
		reflect.DeepEqual(l.podNetworkAdvertisements, r.podNetworkAdvertisements) &&
		reflect.DeepEqual(l.eipAdvertisements, r.eipAdvertisements)
}

func (l *mutableNetInfo) copyFrom(r *mutableNetInfo) {
	if l == r {
		return
	}
	aux := mutableNetInfo{}
	r.RLock()
	aux.id = r.id
	aux.nads = r.nads.Clone()
	aux.setPodNetworkAdvertisedOnVRFs(r.podNetworkAdvertisements)
	aux.setEgressIPAdvertisedAtNodes(r.eipAdvertisements)
	aux.namespaces = r.namespaces.Clone()
	r.RUnlock()
	l.Lock()
	defer l.Unlock()
	l.id = aux.id
	l.nads = aux.nads
	l.podNetworkAdvertisements = aux.podNetworkAdvertisements
	l.eipAdvertisements = aux.eipAdvertisements
	l.namespaces = aux.namespaces
}

func (nInfo *mutableNetInfo) GetNetworkID() int {
	nInfo.RLock()
	defer nInfo.RUnlock()
	return nInfo.id
}

func (nInfo *mutableNetInfo) SetNetworkID(id int) {
	nInfo.Lock()
	defer nInfo.Unlock()
	nInfo.id = id
}

func (nInfo *mutableNetInfo) SetPodNetworkAdvertisedVRFs(podAdvertisements map[string][]string) {
	nInfo.Lock()
	defer nInfo.Unlock()
	nInfo.setPodNetworkAdvertisedOnVRFs(podAdvertisements)
}

func (nInfo *mutableNetInfo) setPodNetworkAdvertisedOnVRFs(podAdvertisements map[string][]string) {
	nInfo.podNetworkAdvertisements = make(map[string][]string, len(podAdvertisements))
	for node, vrfs := range podAdvertisements {
		nInfo.podNetworkAdvertisements[node] = sets.List(sets.New(vrfs...))
	}
}

func (nInfo *mutableNetInfo) GetPodNetworkAdvertisedVRFs() map[string][]string {
	nInfo.RLock()
	defer nInfo.RUnlock()
	return nInfo.getPodNetworkAdvertisedOnVRFs()
}

func (nInfo *mutableNetInfo) GetPodNetworkAdvertisedOnNodeVRFs(node string) []string {
	nInfo.RLock()
	defer nInfo.RUnlock()
	return nInfo.getPodNetworkAdvertisedOnVRFs()[node]
}

func (nInfo *mutableNetInfo) getPodNetworkAdvertisedOnVRFs() map[string][]string {
	if nInfo.podNetworkAdvertisements == nil {
		return map[string][]string{}
	}
	return nInfo.podNetworkAdvertisements
}

func (nInfo *mutableNetInfo) SetEgressIPAdvertisedVRFs(eipAdvertisements map[string][]string) {
	nInfo.Lock()
	defer nInfo.Unlock()
	nInfo.setEgressIPAdvertisedAtNodes(eipAdvertisements)
}

func (nInfo *mutableNetInfo) setEgressIPAdvertisedAtNodes(eipAdvertisements map[string][]string) {
	nInfo.eipAdvertisements = make(map[string][]string, len(eipAdvertisements))
	for node, vrfs := range eipAdvertisements {
		nInfo.eipAdvertisements[node] = sets.List(sets.New(vrfs...))
	}
}

func (nInfo *mutableNetInfo) GetEgressIPAdvertisedVRFs() map[string][]string {
	nInfo.RLock()
	defer nInfo.RUnlock()
	return nInfo.getEgressIPAdvertisedVRFs()
}

func (nInfo *mutableNetInfo) getEgressIPAdvertisedVRFs() map[string][]string {
	if nInfo.eipAdvertisements == nil {
		return map[string][]string{}
	}
	return nInfo.eipAdvertisements
}

func (nInfo *mutableNetInfo) GetEgressIPAdvertisedOnNodeVRFs(node string) []string {
	nInfo.RLock()
	defer nInfo.RUnlock()
	return nInfo.getEgressIPAdvertisedVRFs()[node]
}

func (nInfo *mutableNetInfo) GetEgressIPAdvertisedNodes() []string {
	nInfo.RLock()
	defer nInfo.RUnlock()
	return maps.Keys(nInfo.eipAdvertisements)
}

// GetNADs returns all the NADs associated with this network
func (nInfo *mutableNetInfo) GetNADs() []string {
	nInfo.RLock()
	defer nInfo.RUnlock()
	return nInfo.getNads().UnsortedList()
}

// EqualNADs checks if the NADs associated with nInfo are the same as the ones
// passed in the nads slice.
func (nInfo *mutableNetInfo) EqualNADs(nads ...string) bool {
	nInfo.RLock()
	defer nInfo.RUnlock()
	if nInfo.getNads().Len() != len(nads) {
		return false
	}
	return nInfo.getNads().HasAll(nads...)
}

// HasNAD returns true if the given NAD exists, used
// to check if the network needs to be plumbed over
func (nInfo *mutableNetInfo) HasNAD(nadName string) bool {
	nInfo.RLock()
	defer nInfo.RUnlock()
	return nInfo.getNads().Has(nadName)
}

// SetNADs replaces the NADs associated with the network
func (nInfo *mutableNetInfo) SetNADs(nadNames ...string) {
	nInfo.Lock()
	defer nInfo.Unlock()
	nInfo.nads = sets.New[string]()
	nInfo.namespaces = sets.New[string]()
	nInfo.addNADs(nadNames...)
}

// AddNADs adds the specified NAD
func (nInfo *mutableNetInfo) AddNADs(nadNames ...string) {
	nInfo.Lock()
	defer nInfo.Unlock()
	nInfo.addNADs(nadNames...)
}

func (nInfo *mutableNetInfo) addNADs(nadNames ...string) {
	for _, name := range nadNames {
		nInfo.getNads().Insert(name)
		nInfo.getNamespaces().Insert(strings.Split(name, "/")[0])
	}
}

// DeleteNADs deletes the specified NAD
func (nInfo *mutableNetInfo) DeleteNADs(nadNames ...string) {
	nInfo.Lock()
	defer nInfo.Unlock()
	ns := sets.New[string]()
	for _, name := range nadNames {
		if !nInfo.getNads().Has(name) {
			continue
		}
		ns.Insert(strings.Split(name, "/")[0])
		nInfo.getNads().Delete(name)
	}
	if ns.Len() == 0 {
		return
	}
	for existing := range nInfo.getNads() {
		ns.Delete(strings.Split(existing, "/")[0])
	}
	nInfo.getNamespaces().Delete(ns.UnsortedList()...)
}

func (nInfo *mutableNetInfo) getNads() sets.Set[string] {
	if nInfo.nads == nil {
		return sets.New[string]()
	}
	return nInfo.nads
}

func (nInfo *mutableNetInfo) getNamespaces() sets.Set[string] {
	if nInfo.namespaces == nil {
		return sets.New[string]()
	}
	return nInfo.namespaces
}

func (nInfo *mutableNetInfo) GetNADNamespaces() []string {
	return nInfo.getNamespaces().UnsortedList()
}

func (nInfo *DefaultNetInfo) GetNetInfo() NetInfo {
	return nInfo
}

func (nInfo *DefaultNetInfo) copy() *DefaultNetInfo {
	c := &DefaultNetInfo{}
	c.mutableNetInfo.copyFrom(&nInfo.mutableNetInfo)

	return c
}

// GetNetworkName returns the network name
func (nInfo *DefaultNetInfo) GetNetworkName() string {
	return types.DefaultNetworkName
}

// IsDefault always returns true for default network.
func (nInfo *DefaultNetInfo) IsDefault() bool {
	return true
}

// IsPrimaryNetwork always returns false for default network.
// The boolean indicates if this secondary network is
// meant to be the primary network for the pod. Since default
// network is never a secondary network this is always false.
// This cannot be true if IsSecondary() is not true.
func (nInfo *DefaultNetInfo) IsPrimaryNetwork() bool {
	return false
}

// IsSecondary returns if this network is secondary
func (nInfo *DefaultNetInfo) IsSecondary() bool {
	return false
}

// GetNetworkScopedName returns a network scoped name form the provided one
// appropriate to use globally.
func (nInfo *DefaultNetInfo) GetNetworkScopedName(name string) string {
	// for the default network, names are not scoped
	return name
}

func (nInfo *DefaultNetInfo) RemoveNetworkScopeFromName(name string) string {
	// for the default network, names are not scoped
	return name
}

func (nInfo *DefaultNetInfo) GetNetworkScopedK8sMgmtIntfName(nodeName string) string {
	return GetK8sMgmtIntfName(nInfo.GetNetworkScopedName(nodeName))
}

func (nInfo *DefaultNetInfo) GetNetworkScopedClusterRouterName() string {
	return nInfo.GetNetworkScopedName(types.OVNClusterRouter)
}

func (nInfo *DefaultNetInfo) GetNetworkScopedGWRouterName(nodeName string) string {
	return GetGatewayRouterFromNode(nInfo.GetNetworkScopedName(nodeName))
}

func (nInfo *DefaultNetInfo) GetNetworkScopedSwitchName(nodeName string) string {
	return nInfo.GetNetworkScopedName(nodeName)
}

func (nInfo *DefaultNetInfo) GetNetworkScopedJoinSwitchName() string {
	return nInfo.GetNetworkScopedName(types.OVNJoinSwitch)
}

func (nInfo *DefaultNetInfo) GetNetworkScopedExtSwitchName(nodeName string) string {
	return GetExtSwitchFromNode(nInfo.GetNetworkScopedName(nodeName))
}

func (nInfo *DefaultNetInfo) GetNetworkScopedPatchPortName(bridgeID, nodeName string) string {
	return GetPatchPortName(bridgeID, nInfo.GetNetworkScopedName(nodeName))
}

func (nInfo *DefaultNetInfo) GetNetworkScopedExtPortName(bridgeID, nodeName string) string {
	return GetExtPortName(bridgeID, nInfo.GetNetworkScopedName(nodeName))
}

func (nInfo *DefaultNetInfo) GetNetworkScopedLoadBalancerName(lbName string) string {
	return nInfo.GetNetworkScopedName(lbName)
}

func (nInfo *DefaultNetInfo) GetNetworkScopedLoadBalancerGroupName(lbGroupName string) string {
	return nInfo.GetNetworkScopedName(lbGroupName)
}

func (nInfo *DefaultNetInfo) GetNetworkScopedClusterSubnetSNATMatch(_ string) string {
	return ""
}

func (nInfo *DefaultNetInfo) canReconcile(netInfo NetInfo) bool {
	_, ok := netInfo.(*DefaultNetInfo)
	return ok
}

// TopologyType returns the defaultNetConfInfo's topology type which is empty
func (nInfo *DefaultNetInfo) TopologyType() string {
	// TODO(trozet): optimize other checks using this function after changing default network type from "" -> L3
	return types.Layer3Topology
}

// MTU returns the defaultNetConfInfo's MTU value
func (nInfo *DefaultNetInfo) MTU() int {
	return config.Default.MTU
}

// IPMode returns the defaultNetConfInfo's ipv4/ipv6 mode
func (nInfo *DefaultNetInfo) IPMode() (bool, bool) {
	return config.IPv4Mode, config.IPv6Mode
}

// Subnets returns the defaultNetConfInfo's Subnets value
func (nInfo *DefaultNetInfo) Subnets() []config.CIDRNetworkEntry {
	return config.Default.ClusterSubnets
}

// ExcludeSubnets returns the defaultNetConfInfo's ExcludeSubnets value
func (nInfo *DefaultNetInfo) ExcludeSubnets() []*net.IPNet {
	return nil
}

// JoinSubnetV4 returns the defaultNetConfInfo's JoinSubnetV4 value
// call when ipv4mode=true
func (nInfo *DefaultNetInfo) JoinSubnetV4() *net.IPNet {
	_, cidr, err := net.ParseCIDR(config.Gateway.V4JoinSubnet)
	if err != nil {
		// Join subnet should have been validated already by config
		panic(fmt.Sprintf("Failed to parse join subnet %q: %v", config.Gateway.V4JoinSubnet, err))
	}
	return cidr
}

// JoinSubnetV6 returns the defaultNetConfInfo's JoinSubnetV6 value
// call when ipv6mode=true
func (nInfo *DefaultNetInfo) JoinSubnetV6() *net.IPNet {
	_, cidr, err := net.ParseCIDR(config.Gateway.V6JoinSubnet)
	if err != nil {
		// Join subnet should have been validated already by config
		panic(fmt.Sprintf("Failed to parse join subnet %q: %v", config.Gateway.V6JoinSubnet, err))
	}
	return cidr
}

// JoinSubnets returns the secondaryNetInfo's joinsubnet values (both v4&v6)
// used from Equals
func (nInfo *DefaultNetInfo) JoinSubnets() []*net.IPNet {
	var defaultJoinSubnets []*net.IPNet
	_, v4, err := net.ParseCIDR(config.Gateway.V4JoinSubnet)
	if err != nil {
		// Join subnet should have been validated already by config
		panic(fmt.Sprintf("Failed to parse join subnet %q: %v", config.Gateway.V4JoinSubnet, err))
	}
	defaultJoinSubnets = append(defaultJoinSubnets, v4)
	_, v6, err := net.ParseCIDR(config.Gateway.V6JoinSubnet)
	if err != nil {
		// Join subnet should have been validated already by config
		panic(fmt.Sprintf("Failed to parse join subnet %q: %v", config.Gateway.V6JoinSubnet, err))
	}
	defaultJoinSubnets = append(defaultJoinSubnets, v6)
	return defaultJoinSubnets
}

// Vlan returns the defaultNetConfInfo's Vlan value
func (nInfo *DefaultNetInfo) Vlan() uint {
	return config.Gateway.VLANID
}

// AllowsPersistentIPs returns the defaultNetConfInfo's AllowPersistentIPs value
func (nInfo *DefaultNetInfo) AllowsPersistentIPs() bool {
	return false
}

// PhysicalNetworkName has no impact on defaultNetConfInfo (localnet feature)
func (nInfo *DefaultNetInfo) PhysicalNetworkName() string {
	return ""
}

// SecondaryNetInfo holds the network name information for secondary network if non-nil
type secondaryNetInfo struct {
	mutableNetInfo

	netName string
	// Should this secondary network be used
	// as the pod's primary network?
	primaryNetwork     bool
	topology           string
	mtu                int
	vlan               uint
	allowPersistentIPs bool

	ipv4mode, ipv6mode bool
	subnets            []config.CIDRNetworkEntry
	excludeSubnets     []*net.IPNet
	joinSubnets        []*net.IPNet

	physicalNetworkName string
}

func (nInfo *secondaryNetInfo) GetNetInfo() NetInfo {
	return nInfo
}

// GetNetworkName returns the network name
func (nInfo *secondaryNetInfo) GetNetworkName() string {
	return nInfo.netName
}

// IsDefault always returns false for all secondary networks.
func (nInfo *secondaryNetInfo) IsDefault() bool {
	return false
}

// IsPrimaryNetwork returns if this secondary network
// should be used as the primaryNetwork for the pod
// to achieve native network segmentation
func (nInfo *secondaryNetInfo) IsPrimaryNetwork() bool {
	return nInfo.primaryNetwork
}

// IsSecondary returns if this network is secondary
func (nInfo *secondaryNetInfo) IsSecondary() bool {
	return true
}

// GetNetworkScopedName returns a network scoped name from the provided one
// appropriate to use globally.
func (nInfo *secondaryNetInfo) GetNetworkScopedName(name string) string {
	return fmt.Sprintf("%s%s", nInfo.getPrefix(), name)
}

// RemoveNetworkScopeFromName removes the name without the network scope added
// by a previous call to GetNetworkScopedName
func (nInfo *secondaryNetInfo) RemoveNetworkScopeFromName(name string) string {
	// for the default network, names are not scoped
	return strings.Trim(name, nInfo.getPrefix())
}

func (nInfo *secondaryNetInfo) GetNetworkScopedK8sMgmtIntfName(nodeName string) string {
	return GetK8sMgmtIntfName(nInfo.GetNetworkScopedName(nodeName))
}

func (nInfo *secondaryNetInfo) GetNetworkScopedClusterRouterName() string {
	return nInfo.GetNetworkScopedName(types.OVNClusterRouter)
}

func (nInfo *secondaryNetInfo) GetNetworkScopedGWRouterName(nodeName string) string {
	return GetGatewayRouterFromNode(nInfo.GetNetworkScopedName(nodeName))
}

func (nInfo *secondaryNetInfo) GetNetworkScopedSwitchName(nodeName string) string {
	// In Layer2Topology there is just one global switch
	if nInfo.TopologyType() == types.Layer2Topology {
		return fmt.Sprintf("%s%s", nInfo.getPrefix(), types.OVNLayer2Switch)
	}
	return nInfo.GetNetworkScopedName(nodeName)
}

func (nInfo *secondaryNetInfo) GetNetworkScopedJoinSwitchName() string {
	return nInfo.GetNetworkScopedName(types.OVNJoinSwitch)
}

func (nInfo *secondaryNetInfo) GetNetworkScopedExtSwitchName(nodeName string) string {
	return GetExtSwitchFromNode(nInfo.GetNetworkScopedName(nodeName))
}

func (nInfo *secondaryNetInfo) GetNetworkScopedPatchPortName(bridgeID, nodeName string) string {
	return GetPatchPortName(bridgeID, nInfo.GetNetworkScopedName(nodeName))
}

func (nInfo *secondaryNetInfo) GetNetworkScopedExtPortName(bridgeID, nodeName string) string {
	return GetExtPortName(bridgeID, nInfo.GetNetworkScopedName(nodeName))
}

func (nInfo *secondaryNetInfo) GetNetworkScopedLoadBalancerName(lbName string) string {
	return nInfo.GetNetworkScopedName(lbName)
}

func (nInfo *secondaryNetInfo) GetNetworkScopedLoadBalancerGroupName(lbGroupName string) string {
	return nInfo.GetNetworkScopedName(lbGroupName)
}

func (nInfo *secondaryNetInfo) GetNetworkScopedClusterSubnetSNATMatch(nodeName string) string {
	if nInfo.TopologyType() != types.Layer2Topology {
		return ""
	}
	return fmt.Sprintf("outport == %q", types.GWRouterToExtSwitchPrefix+nInfo.GetNetworkScopedGWRouterName(nodeName))
}

// getPrefix returns if the logical entities prefix for this network
func (nInfo *secondaryNetInfo) getPrefix() string {
	return GetSecondaryNetworkPrefix(nInfo.netName)
}

// TopologyType returns the topology type
func (nInfo *secondaryNetInfo) TopologyType() string {
	return nInfo.topology
}

// MTU returns the layer3NetConfInfo's MTU value
func (nInfo *secondaryNetInfo) MTU() int {
	return nInfo.mtu
}

// Vlan returns the Vlan value
func (nInfo *secondaryNetInfo) Vlan() uint {
	return nInfo.vlan
}

// AllowsPersistentIPs returns the defaultNetConfInfo's AllowPersistentIPs value
func (nInfo *secondaryNetInfo) AllowsPersistentIPs() bool {
	return nInfo.allowPersistentIPs
}

// PhysicalNetworkName returns the user provided physical network name value
func (nInfo *secondaryNetInfo) PhysicalNetworkName() string {
	return nInfo.physicalNetworkName
}

// IPMode returns the ipv4/ipv6 mode
func (nInfo *secondaryNetInfo) IPMode() (bool, bool) {
	return nInfo.ipv4mode, nInfo.ipv6mode
}

// Subnets returns the Subnets value
func (nInfo *secondaryNetInfo) Subnets() []config.CIDRNetworkEntry {
	return nInfo.subnets
}

// ExcludeSubnets returns the ExcludeSubnets value
func (nInfo *secondaryNetInfo) ExcludeSubnets() []*net.IPNet {
	return nInfo.excludeSubnets
}

// JoinSubnetV4 returns the defaultNetConfInfo's JoinSubnetV4 value
// call when ipv4mode=true
func (nInfo *secondaryNetInfo) JoinSubnetV4() *net.IPNet {
	if len(nInfo.joinSubnets) == 0 {
		return nil // localnet topology
	}
	return nInfo.joinSubnets[0]
}

// JoinSubnetV6 returns the secondaryNetInfo's JoinSubnetV6 value
// call when ipv6mode=true
func (nInfo *secondaryNetInfo) JoinSubnetV6() *net.IPNet {
	if len(nInfo.joinSubnets) <= 1 {
		return nil // localnet topology
	}
	return nInfo.joinSubnets[1]
}

// JoinSubnets returns the secondaryNetInfo's joinsubnet values (both v4&v6)
// used from Equals (since localnet doesn't have joinsubnets to compare nil v/s nil
// we need this util)
func (nInfo *secondaryNetInfo) JoinSubnets() []*net.IPNet {
	return nInfo.joinSubnets
}

func (nInfo *secondaryNetInfo) canReconcile(other NetInfo) bool {
	if (nInfo == nil) != (other == nil) {
		return false
	}
	if nInfo == nil && other == nil {
		return true
	}
	if nInfo.netName != other.GetNetworkName() {
		return false
	}
	if nInfo.topology != other.TopologyType() {
		return false
	}
	if nInfo.mtu != other.MTU() {
		return false
	}
	if nInfo.vlan != other.Vlan() {
		return false
	}
	if nInfo.allowPersistentIPs != other.AllowsPersistentIPs() {
		return false
	}
	if nInfo.primaryNetwork != other.IsPrimaryNetwork() {
		return false
	}
	if nInfo.physicalNetworkName != other.PhysicalNetworkName() {
		return false
	}

	lessCIDRNetworkEntry := func(a, b config.CIDRNetworkEntry) bool { return a.String() < b.String() }
	if !cmp.Equal(nInfo.subnets, other.Subnets(), cmpopts.SortSlices(lessCIDRNetworkEntry)) {
		return false
	}

	lessIPNet := func(a, b net.IPNet) bool { return a.String() < b.String() }
	if !cmp.Equal(nInfo.excludeSubnets, other.ExcludeSubnets(), cmpopts.SortSlices(lessIPNet)) {
		return false
	}
	return cmp.Equal(nInfo.joinSubnets, other.JoinSubnets(), cmpopts.SortSlices(lessIPNet))
}

func (nInfo *secondaryNetInfo) copy() *secondaryNetInfo {
	// everything here is immutable
	c := &secondaryNetInfo{
		netName:             nInfo.netName,
		primaryNetwork:      nInfo.primaryNetwork,
		topology:            nInfo.topology,
		mtu:                 nInfo.mtu,
		vlan:                nInfo.vlan,
		allowPersistentIPs:  nInfo.allowPersistentIPs,
		ipv4mode:            nInfo.ipv4mode,
		ipv6mode:            nInfo.ipv6mode,
		subnets:             nInfo.subnets,
		excludeSubnets:      nInfo.excludeSubnets,
		joinSubnets:         nInfo.joinSubnets,
		physicalNetworkName: nInfo.physicalNetworkName,
	}
	// copy mutables
	c.mutableNetInfo.copyFrom(&nInfo.mutableNetInfo)

	return c
}

func newLayer3NetConfInfo(netconf *ovncnitypes.NetConf) (MutableNetInfo, error) {
	subnets, _, err := parseSubnets(netconf.Subnets, "", types.Layer3Topology)
	if err != nil {
		return nil, err
	}
	joinSubnets, err := parseJoinSubnet(netconf.JoinSubnet)
	if err != nil {
		return nil, err
	}
	ni := &secondaryNetInfo{
		netName:        netconf.Name,
		primaryNetwork: netconf.Role == types.NetworkRolePrimary,
		topology:       types.Layer3Topology,
		subnets:        subnets,
		joinSubnets:    joinSubnets,
		mtu:            netconf.MTU,
		mutableNetInfo: mutableNetInfo{
			id:   types.InvalidID,
			nads: sets.Set[string]{},
		},
	}
	ni.ipv4mode, ni.ipv6mode = getIPMode(subnets)
	return ni, nil
}

func newLayer2NetConfInfo(netconf *ovncnitypes.NetConf) (MutableNetInfo, error) {
	subnets, excludes, err := parseSubnets(netconf.Subnets, netconf.ExcludeSubnets, types.Layer2Topology)
	if err != nil {
		return nil, fmt.Errorf("invalid %s netconf %s: %v", netconf.Topology, netconf.Name, err)
	}
	joinSubnets, err := parseJoinSubnet(netconf.JoinSubnet)
	if err != nil {
		return nil, err
	}
	ni := &secondaryNetInfo{
		netName:            netconf.Name,
		primaryNetwork:     netconf.Role == types.NetworkRolePrimary,
		topology:           types.Layer2Topology,
		subnets:            subnets,
		joinSubnets:        joinSubnets,
		excludeSubnets:     excludes,
		mtu:                netconf.MTU,
		allowPersistentIPs: netconf.AllowPersistentIPs,
		mutableNetInfo: mutableNetInfo{
			id:   types.InvalidID,
			nads: sets.Set[string]{},
		},
	}
	ni.ipv4mode, ni.ipv6mode = getIPMode(subnets)
	return ni, nil
}

func newLocalnetNetConfInfo(netconf *ovncnitypes.NetConf) (MutableNetInfo, error) {
	subnets, excludes, err := parseSubnets(netconf.Subnets, netconf.ExcludeSubnets, types.LocalnetTopology)
	if err != nil {
		return nil, fmt.Errorf("invalid %s netconf %s: %v", netconf.Topology, netconf.Name, err)
	}

	ni := &secondaryNetInfo{
		netName:             netconf.Name,
		topology:            types.LocalnetTopology,
		subnets:             subnets,
		excludeSubnets:      excludes,
		mtu:                 netconf.MTU,
		vlan:                uint(netconf.VLANID),
		allowPersistentIPs:  netconf.AllowPersistentIPs,
		physicalNetworkName: netconf.PhysicalNetworkName,
		mutableNetInfo: mutableNetInfo{
			id:   types.InvalidID,
			nads: sets.Set[string]{},
		},
	}
	ni.ipv4mode, ni.ipv6mode = getIPMode(subnets)
	return ni, nil
}

func parseSubnets(subnetsString, excludeSubnetsString, topology string) ([]config.CIDRNetworkEntry, []*net.IPNet, error) {
	var parseSubnets func(clusterSubnetCmd string) ([]config.CIDRNetworkEntry, error)
	switch topology {
	case types.Layer3Topology:
		// For L3 topology, subnet is validated
		parseSubnets = config.ParseClusterSubnetEntries
	case types.LocalnetTopology, types.Layer2Topology:
		// For L2 topologies, host specific prefix length is ignored (using 0 as
		// prefix length)
		parseSubnets = func(clusterSubnetCmd string) ([]config.CIDRNetworkEntry, error) {
			return config.ParseClusterSubnetEntriesWithDefaults(clusterSubnetCmd, 0, 0)
		}
	}

	var subnets []config.CIDRNetworkEntry
	if strings.TrimSpace(subnetsString) != "" {
		var err error
		subnets, err = parseSubnets(subnetsString)
		if err != nil {
			return nil, nil, err
		}
	}

	var excludeIPNets []*net.IPNet
	if strings.TrimSpace(excludeSubnetsString) != "" {
		// For L2 topologies, host specific prefix length is ignored (using 0 as
		// prefix length)
		excludeSubnets, err := config.ParseClusterSubnetEntriesWithDefaults(excludeSubnetsString, 0, 0)
		if err != nil {
			return nil, nil, err
		}
		excludeIPNets = make([]*net.IPNet, 0, len(excludeSubnets))
		for _, excludeSubnet := range excludeSubnets {
			found := false
			for _, subnet := range subnets {
				if ContainsCIDR(subnet.CIDR, excludeSubnet.CIDR) {
					found = true
					break
				}
			}
			if !found {
				return nil, nil, fmt.Errorf("the provided network subnets %v do not contain exluded subnets %v",
					subnets, excludeSubnet.CIDR)
			}
			excludeIPNets = append(excludeIPNets, excludeSubnet.CIDR)
		}
	}

	return subnets, excludeIPNets, nil
}

func parseJoinSubnet(joinSubnet string) ([]*net.IPNet, error) {
	// assign the default values first
	// if user provided only 1 family; we still populate the default value
	// of the other family from the get-go
	_, v4cidr, err := net.ParseCIDR(types.UserDefinedPrimaryNetworkJoinSubnetV4)
	if err != nil {
		return nil, err
	}
	_, v6cidr, err := net.ParseCIDR(types.UserDefinedPrimaryNetworkJoinSubnetV6)
	if err != nil {
		return nil, err
	}
	joinSubnets := []*net.IPNet{v4cidr, v6cidr}
	if strings.TrimSpace(joinSubnet) == "" {
		// user has not specified a value; pick the default
		return joinSubnets, nil
	}

	// user has provided some value; so let's validate and ensure we can use them
	joinSubnetCIDREntries, err := config.ParseClusterSubnetEntriesWithDefaults(joinSubnet, 0, 0)
	if err != nil {
		return nil, err
	}
	for _, joinSubnetCIDREntry := range joinSubnetCIDREntries {
		if knet.IsIPv4CIDR(joinSubnetCIDREntry.CIDR) {
			joinSubnets[0] = joinSubnetCIDREntry.CIDR
		} else {
			joinSubnets[1] = joinSubnetCIDREntry.CIDR
		}
	}
	return joinSubnets, nil
}

func getIPMode(subnets []config.CIDRNetworkEntry) (bool, bool) {
	var ipv6Mode, ipv4Mode bool
	for _, subnet := range subnets {
		if knet.IsIPv6CIDR(subnet.CIDR) {
			ipv6Mode = true
		} else {
			ipv4Mode = true
		}
	}
	return ipv4Mode, ipv6Mode
}

// GetNADName returns key of NetAttachDefInfo.NetAttachDefs map, also used as Pod annotation key
func GetNADName(namespace, name string) string {
	return fmt.Sprintf("%s/%s", namespace, name)
}

// GetSecondaryNetworkPrefix gets the string used as prefix of the logical entities
// of the secondary network of the given network name, in the form of <netName>_.
//
// Note that for port_group and address_set, it does not allow the '-' character,
// which will be replaced with ".". Also replace "/" in the nadName with "."
func GetSecondaryNetworkPrefix(netName string) string {
	name := strings.ReplaceAll(netName, "-", ".")
	name = strings.ReplaceAll(name, "/", ".")
	return name + "_"
}

func NewNetInfo(netconf *ovncnitypes.NetConf) (NetInfo, error) {
	return newNetInfo(netconf)
}

func newNetInfo(netconf *ovncnitypes.NetConf) (MutableNetInfo, error) {
	if netconf.Name == types.DefaultNetworkName {
		return &DefaultNetInfo{}, nil
	}
	var ni MutableNetInfo
	var err error
	switch netconf.Topology {
	case types.Layer3Topology:
		ni, err = newLayer3NetConfInfo(netconf)
	case types.Layer2Topology:
		ni, err = newLayer2NetConfInfo(netconf)
	case types.LocalnetTopology:
		ni, err = newLocalnetNetConfInfo(netconf)
	default:
		// other topology NAD can be supported later
		return nil, fmt.Errorf("topology %s not supported", netconf.Topology)
	}
	if err != nil {
		return nil, err
	}
	if ni.IsPrimaryNetwork() && ni.IsSecondary() {
		ipv4Mode, ipv6Mode := ni.IPMode()
		if ipv4Mode && !config.IPv4Mode {
			return nil, fmt.Errorf("network %s is attempting to use ipv4 subnets but the cluster does not support ipv4", ni.GetNetworkName())
		}
		if ipv6Mode && !config.IPv6Mode {
			return nil, fmt.Errorf("network %s is attempting to use ipv6 subnets but the cluster does not support ipv6", ni.GetNetworkName())
		}
	}
	return ni, nil
}

// GetAnnotatedNetworkName gets the network name annotated by cluster manager
// nad controller
func GetAnnotatedNetworkName(netattachdef *nettypes.NetworkAttachmentDefinition) string {
	if netattachdef == nil {
		return ""
	}
	if netattachdef.Name == types.DefaultNetworkName && netattachdef.Namespace == config.Kubernetes.OVNConfigNamespace {
		return types.DefaultNetworkName
	}
	return netattachdef.Annotations[types.OvnNetworkNameAnnotation]
}

// ParseNADInfo parses config in NAD spec and return a NetAttachDefInfo object for secondary networks
func ParseNADInfo(nad *nettypes.NetworkAttachmentDefinition) (NetInfo, error) {
	netconf, err := ParseNetConf(nad)
	if err != nil {
		return nil, err
	}

	nadName := GetNADName(nad.Namespace, nad.Name)
	if err := ValidateNetConf(nadName, netconf); err != nil {
		return nil, err
	}

	id := types.InvalidID
	n, err := newNetInfo(netconf)
	if err != nil {
		return nil, err
	}
	if n.GetNetworkName() == types.DefaultNetworkName {
		id = types.DefaultNetworkID
	}
	if nad.Annotations[types.OvnNetworkIDAnnotation] != "" {
		annotated := nad.Annotations[types.OvnNetworkIDAnnotation]
		id, err = strconv.Atoi(annotated)
		if err != nil {
			return nil, fmt.Errorf("failed to parse annotated network ID: %w", err)
		}
	}

	n.SetNetworkID(id)

	return n, nil
}

// ParseNetConf parses config in NAD spec for secondary networks
func ParseNetConf(netattachdef *nettypes.NetworkAttachmentDefinition) (*ovncnitypes.NetConf, error) {
	netconf, err := config.ParseNetConf([]byte(netattachdef.Spec.Config))
	if err != nil {
		return nil, fmt.Errorf("error parsing Network Attachment Definition %s/%s: %v", netattachdef.Namespace, netattachdef.Name, err)
	}

	nadName := GetNADName(netattachdef.Namespace, netattachdef.Name)
	if err := ValidateNetConf(nadName, netconf); err != nil {
		return nil, err
	}

	return netconf, nil
}

func ValidateNetConf(nadName string, netconf *ovncnitypes.NetConf) error {
	if netconf.Name != types.DefaultNetworkName {
		if netconf.NADName != nadName {
			return fmt.Errorf("net-attach-def name (%s) is inconsistent with config (%s)", nadName, netconf.NADName)
		}
	}

	if err := config.ValidateNetConfNameFields(netconf); err != nil {
		return err
	}

	if netconf.AllowPersistentIPs && netconf.Topology == types.Layer3Topology {
		return fmt.Errorf("layer3 topology does not allow persistent IPs")
	}

	if netconf.Role != "" && netconf.Role != types.NetworkRoleSecondary && netconf.Topology == types.LocalnetTopology {
		return fmt.Errorf("unexpected network field \"role\" %s for \"localnet\" topology, "+
			"localnet topology does not allow network roles to be set since its always a secondary network", netconf.Role)
	}

	if netconf.Role != "" && netconf.Role != types.NetworkRolePrimary && netconf.Role != types.NetworkRoleSecondary {
		return fmt.Errorf("invalid network role value %s", netconf.Role)
	}

	if netconf.IPAM.Type != "" {
		return fmt.Errorf("error parsing Network Attachment Definition %s: %w", nadName, ErrorUnsupportedIPAMKey)
	}

	if netconf.JoinSubnet != "" && netconf.Topology == types.LocalnetTopology {
		return fmt.Errorf("localnet topology does not allow specifying join-subnet as services are not supported")
	}

	if netconf.Role == types.NetworkRolePrimary && netconf.Subnets == "" && netconf.Topology == types.Layer2Topology {
		return fmt.Errorf("the subnet attribute must be defined for layer2 primary user defined networks")
	}

	if netconf.Topology != types.LocalnetTopology && netconf.Name != types.DefaultNetworkName {
		if err := subnetOverlapCheck(netconf); err != nil {
			return fmt.Errorf("invalid subnet configuration: %w", err)
		}
	}

	return nil
}

// subnetOverlapCheck validates whether POD and join subnet mentioned in a net-attach-def with
// topology "layer2" and "layer3" does not overlap with ClusterSubnets, ServiceCIDRs, join subnet,
// and masquerade subnet. It also considers excluded subnets mentioned in a net-attach-def.
func subnetOverlapCheck(netconf *ovncnitypes.NetConf) error {
	allSubnets := config.NewConfigSubnets()
	for _, subnet := range config.Default.ClusterSubnets {
		allSubnets.Append(config.ConfigSubnetCluster, subnet.CIDR)
	}
	for _, subnet := range config.Kubernetes.ServiceCIDRs {
		allSubnets.Append(config.ConfigSubnetService, subnet)
	}
	_, v4JoinCIDR, _ := net.ParseCIDR(config.Gateway.V4JoinSubnet)
	_, v6JoinCIDR, _ := net.ParseCIDR(config.Gateway.V6JoinSubnet)

	allSubnets.Append(config.ConfigSubnetJoin, v4JoinCIDR)
	allSubnets.Append(config.ConfigSubnetJoin, v6JoinCIDR)

	_, v4MasqueradeCIDR, _ := net.ParseCIDR(config.Gateway.V4MasqueradeSubnet)
	_, v6MasqueradeCIDR, _ := net.ParseCIDR(config.Gateway.V6MasqueradeSubnet)

	allSubnets.Append(config.ConfigSubnetMasquerade, v4MasqueradeCIDR)
	allSubnets.Append(config.ConfigSubnetMasquerade, v6MasqueradeCIDR)

	ni, err := NewNetInfo(netconf)
	if err != nil {
		return fmt.Errorf("error while parsing subnets: %v", err)
	}
	for _, subnet := range ni.Subnets() {
		allSubnets.Append(config.UserDefinedSubnets, subnet.CIDR)
	}

	for _, subnet := range ni.JoinSubnets() {
		allSubnets.Append(config.UserDefinedJoinSubnet, subnet)
	}
	if ni.ExcludeSubnets() != nil {
		for i, configSubnet := range allSubnets.Subnets {
			if IsContainedInAnyCIDR(configSubnet.Subnet, ni.ExcludeSubnets()...) {
				allSubnets.Subnets = append(allSubnets.Subnets[:i], allSubnets.Subnets[i+1:]...)
			}
		}
	}
	err = allSubnets.CheckForOverlaps()
	if err != nil {
		return fmt.Errorf("pod or join subnet overlaps with already configured internal subnets: %v", err)
	}

	return nil
}

// GetPodNADToNetworkMapping sees if the given pod needs to plumb over this given network specified by netconf,
// and return the matching NetworkSelectionElement if any exists.
//
// Return value:
//
//	bool: if this Pod is on this Network; true or false
//	map[string]*nettypes.NetworkSelectionElement: all NetworkSelectionElement that pod is requested
//	    for the specified network, key is NADName. Note multiple NADs of the same network are allowed
//	    on one pod, as long as they are of different NADName.
//	error:  error in case of failure
func GetPodNADToNetworkMapping(pod *corev1.Pod, nInfo NetInfo) (bool, map[string]*nettypes.NetworkSelectionElement, error) {
	if pod.Spec.HostNetwork {
		return false, nil, nil
	}

	networkSelections := map[string]*nettypes.NetworkSelectionElement{}
	podDesc := fmt.Sprintf("%s/%s", pod.Namespace, pod.Name)
	if !nInfo.IsSecondary() {
		network, err := GetK8sPodDefaultNetworkSelection(pod)
		if err != nil {
			// multus won't add this Pod if this fails, should never happen
			return false, nil, fmt.Errorf("error getting default-network's network-attachment for pod %s: %v", podDesc, err)
		}
		if network != nil {
			networkSelections[GetNADName(network.Namespace, network.Name)] = network
		}
		return true, networkSelections, nil
	}

	// For non-default network controller, try to see if its name exists in the Pod's k8s.v1.cni.cncf.io/networks, if no,
	// return false;
	allNetworks, err := GetK8sPodAllNetworkSelections(pod)
	if err != nil {
		return false, nil, err
	}

	for _, network := range allNetworks {
		nadName := GetNADName(network.Namespace, network.Name)
		if nInfo.HasNAD(nadName) {
			if nInfo.IsPrimaryNetwork() {
				return false, nil, fmt.Errorf("unexpected primary network %q specified with a NetworkSelectionElement %+v", nInfo.GetNetworkName(), network)
			}
			if _, ok := networkSelections[nadName]; ok {
				return false, nil, fmt.Errorf("unexpected error: more than one of the same NAD %s specified for pod %s",
					nadName, podDesc)
			}
			networkSelections[nadName] = network
		}
	}

	if len(networkSelections) == 0 {
		return false, nil, nil
	}

	return true, networkSelections, nil
}

// GetPodNADToNetworkMappingWithActiveNetwork will call `GetPodNADToNetworkMapping` passing "nInfo" which correspond
// to the NetInfo representing the NAD, the resulting NetworkSelectingElements will be decorated with the ones
// from found active network
func GetPodNADToNetworkMappingWithActiveNetwork(pod *corev1.Pod, nInfo NetInfo, activeNetwork NetInfo) (bool, map[string]*nettypes.NetworkSelectionElement, error) {
	on, networkSelections, err := GetPodNADToNetworkMapping(pod, nInfo)
	if err != nil {
		return false, nil, err
	}

	if activeNetwork == nil {
		return on, networkSelections, nil
	}

	if activeNetwork.IsDefault() ||
		activeNetwork.GetNetworkName() != nInfo.GetNetworkName() ||
		nInfo.TopologyType() == types.LocalnetTopology {
		return on, networkSelections, nil
	}

	// Add the active network to the NSE map if it is configured
	activeNetworkNADs := activeNetwork.GetNADs()
	if len(activeNetworkNADs) < 1 {
		return false, nil, fmt.Errorf("missing NADs at active network %q for namespace %q", activeNetwork.GetNetworkName(), pod.Namespace)
	}
	activeNetworkNADKey := strings.Split(activeNetworkNADs[0], "/")
	if len(networkSelections) == 0 {
		networkSelections = map[string]*nettypes.NetworkSelectionElement{}
	}
	networkSelections[activeNetworkNADs[0]] = &nettypes.NetworkSelectionElement{
		Namespace: activeNetworkNADKey[0],
		Name:      activeNetworkNADKey[1],
	}

	if nInfo.IsPrimaryNetwork() && AllowsPersistentIPs(nInfo) {
		ipamClaimName, wasPersistentIPRequested := pod.Annotations[OvnUDNIPAMClaimName]
		if wasPersistentIPRequested {
			networkSelections[activeNetworkNADs[0]].IPAMClaimReference = ipamClaimName
		}
	}

	return true, networkSelections, nil
}

func IsMultiNetworkPoliciesSupportEnabled() bool {
	return config.OVNKubernetesFeature.EnableMultiNetwork && config.OVNKubernetesFeature.EnableMultiNetworkPolicy
}

func IsNetworkSegmentationSupportEnabled() bool {
	return config.OVNKubernetesFeature.EnableMultiNetwork && config.OVNKubernetesFeature.EnableNetworkSegmentation
}

func IsRouteAdvertisementsEnabled() bool {
	// for now, we require multi-network to be enabled because we rely on NADs,
	// even for the default network
	return config.OVNKubernetesFeature.EnableMultiNetwork && config.OVNKubernetesFeature.EnableRouteAdvertisements
}

func DoesNetworkRequireIPAM(netInfo NetInfo) bool {
	return !((netInfo.TopologyType() == types.Layer2Topology || netInfo.TopologyType() == types.LocalnetTopology) && len(netInfo.Subnets()) == 0)
}

func DoesNetworkRequireTunnelIDs(netInfo NetInfo) bool {
	// Layer2Topology with IC require that we allocate tunnel IDs for each pod
	return netInfo.TopologyType() == types.Layer2Topology && config.OVNKubernetesFeature.EnableInterconnect
}

func AllowsPersistentIPs(netInfo NetInfo) bool {
	switch {
	case netInfo.IsPrimaryNetwork():
		return netInfo.TopologyType() == types.Layer2Topology && netInfo.AllowsPersistentIPs()

	case netInfo.IsSecondary():
		return (netInfo.TopologyType() == types.Layer2Topology || netInfo.TopologyType() == types.LocalnetTopology) &&
			netInfo.AllowsPersistentIPs()

	default:
		return false
	}
}

func IsPodNetworkAdvertisedAtNode(netInfo NetInfo, node string) bool {
	return len(netInfo.GetPodNetworkAdvertisedOnNodeVRFs(node)) > 0
}

func GetNetworkVRFName(netInfo NetInfo) string {
	if netInfo.GetNetworkName() == types.DefaultNetworkName {
		return types.DefaultNetworkName
	}
	vrfDeviceName := netInfo.GetNetworkName()
	// use the CUDN network name as the VRF name if possible
	udnNamespace, udnName := ParseNetworkName(netInfo.GetNetworkName())
	if udnName != "" && udnNamespace == "" {
		vrfDeviceName = udnName
	}
	switch {
	case len(vrfDeviceName) > 15:
		// not possible if longer than the maximum device name length
		fallthrough
	case vrfDeviceName == netInfo.GetNetworkName():
		// this is not a CUDN
		fallthrough
	case vrfDeviceName == types.DefaultNetworkName:
		// can't be the default network name
		return fmt.Sprintf("%s%d%s", types.UDNVRFDevicePrefix, netInfo.GetNetworkID(), types.UDNVRFDeviceSuffix)
	}
	return vrfDeviceName
}

// CanServeNamespace determines whether the given network can serve a specific namespace.
//
// For default and secondary networks it always returns true.
// For primary networks, it checks if the namespace is explicitly listed in the network’s
// associated namespaces.
func CanServeNamespace(network NetInfo, namespace string) bool {
	// Default network handles all namespaces
	// Secondary networks can handle pods from different namespaces
	if !network.IsPrimaryNetwork() {
		return true
	}
	for _, ns := range network.GetNADNamespaces() {
		if ns == namespace {
			return true
		}
	}
	return false
}

// GetNetworkRole returns the role of this controller's
// network for the given pod
// Expected values are:
// (1) "primary" if this network is the primary network of the pod.
//
//	The "default" network is the primary network of any pod usually
//	unless user-defined-network-segmentation feature has been activated.
//	If network segmentation feature is enabled then any user defined
//	network can be the primary network of the pod.
//
// (2) "secondary" if this network is the secondary network of the pod.
//
//	Only user defined networks can be secondary networks for a pod.
//
// (3) "infrastructure-locked" is applicable only to "default" network if
//
//	a user defined network is the "primary" network for this pod. This
//	signifies the "default" network is only used for probing and
//	is otherwise locked for all intents and purposes.
//
// (4) "none" if the pod has no networks on this controller
<<<<<<< HEAD
func GetNetworkRole(controllerNetInfo NetInfo, getActiveNetworkForNamespace func(namespace string) (NetInfo, error), pod *kapi.Pod) (string, error) {
=======
func GetNetworkRole(controllerNetInfo NetInfo, getActiveNetworkForNamespace func(namespace string) (NetInfo, error), pod *corev1.Pod) (string, error) {
>>>>>>> 0945de7b

	// no network segmentation enabled, and is default controller, must be default network
	if !IsNetworkSegmentationSupportEnabled() && controllerNetInfo.IsDefault() {
		return types.NetworkRolePrimary, nil
	}

	var activeNetwork NetInfo
	var err error
	// controller is serving primary network or is default, we need to get the active network
	if controllerNetInfo.IsPrimaryNetwork() || controllerNetInfo.IsDefault() {
		activeNetwork, err = getActiveNetworkForNamespace(pod.Namespace)
		if err != nil {
			return "", err
		}

		// if active network for pod matches controller network, then primary interface is handled by this controller
		if activeNetwork.GetNetworkName() == controllerNetInfo.GetNetworkName() {
			return types.NetworkRolePrimary, nil
		}

		// otherwise, if this is the default controller, and the pod active network does not match the default network
		// we know the role for this default controller is infra locked
		if controllerNetInfo.IsDefault() {
			return types.NetworkRoleInfrastructure, nil
		}

		// this is a primary network controller, and it does not match the pod's active network
		// the controller must not be serving this pod
		return types.NetworkRoleNone, nil
	}

	// at this point the controller must be a secondary network
	on, _, err := GetPodNADToNetworkMapping(pod, controllerNetInfo.GetNetInfo())
	if err != nil {
		return "", fmt.Errorf("failed to get pod network mapping: %w", err)
	}

	if !on {
		return types.NetworkRoleNone, nil
	}

	// must be secondary role
	return types.NetworkRoleSecondary, nil
}

// (C)UDN network name generation functions must ensure the absence of name conflicts between all (C)UDNs.
// We use underscore as a separator as it is not allowed in k8s namespaces and names.
// Network name is then used by GetSecondaryNetworkPrefix function to generate db object names.
// GetSecondaryNetworkPrefix replaces some characters in the network name to ensure correct db object names,
// so the network name must be also unique after these replacements.

func GenerateUDNNetworkName(namespace, name string) string {
	return namespace + "_" + name
}

func GenerateCUDNNetworkName(name string) string {
	return "cluster_udn_" + name
}

// ParseNetworkName parses the network name into UDN namespace and name OR CUDN name.
// If udnName is empty, then given string is not a (C)UDN-generated network name.
// If udnNamespace is empty, then udnName is a CUDN name.
// As any (C)UDN network can also be just NAD-generated network, there is no guarantee that given network
// is a (C)UDN network. It needs an additional check from the kapi-server.
// This function has a copy in go-controller/observability-lib/sampledecoder/sample_decoder.go
// Please update together with this function.
func ParseNetworkName(networkName string) (udnNamespace, udnName string) {
	if strings.HasPrefix(networkName, "cluster_udn_") {
		return "", networkName[len("cluster_udn_"):]
	}
	parts := strings.Split(networkName, "_")
	if len(parts) == 2 {
		return parts[0], parts[1]
	}
	return "", ""
}<|MERGE_RESOLUTION|>--- conflicted
+++ resolved
@@ -13,12 +13,8 @@
 	"github.com/google/go-cmp/cmp/cmpopts"
 	nettypes "github.com/k8snetworkplumbingwg/network-attachment-definition-client/pkg/apis/k8s.cni.cncf.io/v1"
 	"golang.org/x/exp/maps"
-<<<<<<< HEAD
-	kapi "k8s.io/api/core/v1"
-=======
 
 	corev1 "k8s.io/api/core/v1"
->>>>>>> 0945de7b
 	"k8s.io/apimachinery/pkg/util/sets"
 	knet "k8s.io/utils/net"
 
@@ -1465,11 +1461,7 @@
 //	is otherwise locked for all intents and purposes.
 //
 // (4) "none" if the pod has no networks on this controller
-<<<<<<< HEAD
-func GetNetworkRole(controllerNetInfo NetInfo, getActiveNetworkForNamespace func(namespace string) (NetInfo, error), pod *kapi.Pod) (string, error) {
-=======
 func GetNetworkRole(controllerNetInfo NetInfo, getActiveNetworkForNamespace func(namespace string) (NetInfo, error), pod *corev1.Pod) (string, error) {
->>>>>>> 0945de7b
 
 	// no network segmentation enabled, and is default controller, must be default network
 	if !IsNetworkSegmentationSupportEnabled() && controllerNetInfo.IsDefault() {

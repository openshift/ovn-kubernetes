#
# This is the OpenShift ovn overlay network image.
# it provides an overlay network using ovs/ovn/ovn-kube
#
# The standard name for this image is ovn-kube

# Notes:
# This is for a build where the ovn-kubernetes utilities
# are built in this Dockerfile and included in the image (instead of the rpm)
#

FROM registry.ci.openshift.org/ocp/builder:rhel-8-golang-1.17-openshift-4.10 AS builder

WORKDIR /go/src/github.com/openshift/ovn-kubernetes
COPY . .

# build the binaries
RUN cd go-controller; CGO_ENABLED=0 make
RUN cd go-controller; CGO_ENABLED=0 make windows

FROM registry.ci.openshift.org/ocp/4.10:cli AS cli

FROM registry.ci.openshift.org/ocp/4.10:base

USER root

ENV PYTHONDONTWRITEBYTECODE yes

# install needed rpms - openvswitch must be 2.10.4 or higher
# install selinux-policy first to avoid a race
RUN yum install -y  \
	selinux-policy && \
	yum clean all

ARG ovsver=2.17.0-8.el8fdp
ARG ovnver=21.12.0-32.el8fdp

RUN INSTALL_PKGS=" \
	openssl python3-pyOpenSSL firewalld-filesystem \
	libpcap iproute iproute-tc strace \
	containernetworking-plugins \
	tcpdump iputils \
	libreswan \
	ethtool conntrack-tools \
	" && \
<<<<<<< HEAD
	yum install --nobest -y --setopt=tsflags=nodocs --setopt=skip_missing_names_on_install=False $INSTALL_PKGS && \
	yum install --nobest -y --setopt=tsflags=nodocs --setopt=skip_missing_names_on_install=False "openvswitch2.16 = $ovsver" "openvswitch2.16-devel = $ovsver" "python3-openvswitch2.16 = $ovsver" "openvswitch2.16-ipsec = $ovsver" && \
	yum install --nobest -y --setopt=tsflags=nodocs --setopt=skip_missing_names_on_install=False "ovn-2021 = $ovnver" "ovn-2021-central = $ovnver" "ovn-2021-host = $ovnver" "ovn-2021-vtep = $ovnver" && \
=======
	yum install -y --setopt=tsflags=nodocs --setopt=skip_missing_names_on_install=False $INSTALL_PKGS && \
	yum install -y --setopt=tsflags=nodocs --setopt=skip_missing_names_on_install=False "openvswitch2.17 = $ovsver" "openvswitch2.17-devel = $ovsver" "python3-openvswitch2.17 = $ovsver" "openvswitch2.17-ipsec = $ovsver" && \
	yum install -y --setopt=tsflags=nodocs --setopt=skip_missing_names_on_install=False "ovn-2021 = $ovnver" "ovn-2021-central = $ovnver" "ovn-2021-host = $ovnver" "ovn-2021-vtep = $ovnver" && \
>>>>>>> 75d233c5
	yum clean all && rm -rf /var/cache/*

RUN mkdir -p /var/run/openvswitch && \
    mkdir -p /var/run/ovn && \
    mkdir -p /etc/cni/net.d && \
    mkdir -p /opt/cni/bin && \
    mkdir -p /usr/libexec/cni/ && \
    mkdir -p /root/windows/

COPY --from=builder /go/src/github.com/openshift/ovn-kubernetes/go-controller/_output/go/bin/ovnkube /usr/bin/
COPY --from=builder /go/src/github.com/openshift/ovn-kubernetes/go-controller/_output/go/bin/ovn-kube-util /usr/bin/
COPY --from=builder /go/src/github.com/openshift/ovn-kubernetes/go-controller/_output/go/bin/ovn-k8s-cni-overlay /usr/libexec/cni/
COPY --from=builder /go/src/github.com/openshift/ovn-kubernetes/go-controller/_output/go/bin/windows/hybrid-overlay-node.exe /root/windows/
COPY --from=builder /go/src/github.com/openshift/ovn-kubernetes/go-controller/_output/go/bin/ovndbchecker /usr/bin/
COPY --from=builder /go/src/github.com/openshift/ovn-kubernetes/go-controller/_output/go/bin/ovnkube-trace /usr/bin/

COPY --from=cli /usr/bin/oc /usr/bin/
RUN ln -s /usr/bin/oc /usr/bin/kubectl
RUN stat /usr/bin/oc

# copy git commit number into image
COPY .git/HEAD /root/.git/HEAD
COPY .git/refs/heads/ /root/.git/refs/heads/

# ovnkube.sh is the entry point. This script examines environment
# variables to direct operation and configure ovn
COPY dist/images/ovnkube.sh /root/

# iptables wrappers
COPY ./dist/images/iptables-scripts/iptables /usr/sbin/
COPY ./dist/images/iptables-scripts/iptables-save /usr/sbin/
COPY ./dist/images/iptables-scripts/iptables-restore /usr/sbin/
COPY ./dist/images/iptables-scripts/ip6tables /usr/sbin/
COPY ./dist/images/iptables-scripts/ip6tables-save /usr/sbin/
COPY ./dist/images/iptables-scripts/ip6tables-restore /usr/sbin/
COPY ./dist/images/iptables-scripts/iptables /usr/sbin/

LABEL io.k8s.display-name="ovn kubernetes" \
      io.k8s.description="This is a component of OpenShift Container Platform that provides an overlay network using ovn." \
      summary="This is a component of OpenShift Container Platform that provides an overlay network using ovn." \
      io.openshift.tags="openshift" \
      maintainer="Tim Rozet <trozet@redhat.com>"

WORKDIR /root
ENTRYPOINT /root/ovnkube.sh
<|MERGE_RESOLUTION|>--- conflicted
+++ resolved
@@ -43,15 +43,11 @@
 	libreswan \
 	ethtool conntrack-tools \
 	" && \
-<<<<<<< HEAD
-	yum install --nobest -y --setopt=tsflags=nodocs --setopt=skip_missing_names_on_install=False $INSTALL_PKGS && \
-	yum install --nobest -y --setopt=tsflags=nodocs --setopt=skip_missing_names_on_install=False "openvswitch2.16 = $ovsver" "openvswitch2.16-devel = $ovsver" "python3-openvswitch2.16 = $ovsver" "openvswitch2.16-ipsec = $ovsver" && \
-	yum install --nobest -y --setopt=tsflags=nodocs --setopt=skip_missing_names_on_install=False "ovn-2021 = $ovnver" "ovn-2021-central = $ovnver" "ovn-2021-host = $ovnver" "ovn-2021-vtep = $ovnver" && \
-=======
+
 	yum install -y --setopt=tsflags=nodocs --setopt=skip_missing_names_on_install=False $INSTALL_PKGS && \
 	yum install -y --setopt=tsflags=nodocs --setopt=skip_missing_names_on_install=False "openvswitch2.17 = $ovsver" "openvswitch2.17-devel = $ovsver" "python3-openvswitch2.17 = $ovsver" "openvswitch2.17-ipsec = $ovsver" && \
 	yum install -y --setopt=tsflags=nodocs --setopt=skip_missing_names_on_install=False "ovn-2021 = $ovnver" "ovn-2021-central = $ovnver" "ovn-2021-host = $ovnver" "ovn-2021-vtep = $ovnver" && \
->>>>>>> 75d233c5
+
 	yum clean all && rm -rf /var/cache/*
 
 RUN mkdir -p /var/run/openvswitch && \
